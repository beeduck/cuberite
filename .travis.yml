--- conflicted
+++ resolved
@@ -1,5 +1,5 @@
+
 language: cpp
-<<<<<<< HEAD
 compiler: gcc
 
 before_install:
@@ -11,27 +11,14 @@
   - sudo apt-get install -qq g++-4.8
   - sudo update-alternatives --install /usr/bin/g++ g++ /usr/bin/g++-4.8 90
   - sudo update-alternatives --install /usr/bin/gcc gcc /usr/bin/gcc-4.8 90
-=======
-sudo: false
-
-compiler: 
-- clang
-- gcc
-
-addons:
-  apt:
-    sources:
-    - ubuntu-toolchain-r-test
-    packages:
-    - g++-4.8
-    - lua5.1
->>>>>>> 3b8dc45d
 
 script: ./CIbuild.sh
 
 env:
   global:
     - secure: "P0mU9OsE0Nbk4550oYovbbqNHCIjXkW6qOYhNkVZ8anhINuUvU2Vtb9ceLZPhhuEWxG/A+N3uzrsv5I65judOs/EsN01j9NqG8rAmd38cUmYCNLHE84yDu6upMby0hQt+2OuF1cb329IWedI8J93FxOBCenQwKsKedVwYq6rf9E="
+    # hack for coverity
+    - TRAVIS_REPO_SLUG: "mc-server/MCServer"
   matrix:
     - TRAVIS_MCSERVER_BUILD_TYPE=RELEASE MCSERVER_PATH=./MCServer
 
@@ -40,16 +27,13 @@
   email:
     on_success: change
     on_failure: always
-<<<<<<< HEAD
     
 addons:
   coverity_scan:
     project:
-      name: "mc-server/MCServer"
+      name: mc-server/MCServer
       description: "Your project description here"
     notification_email: work.tycho@gmail.com
     build_command_prepend: cov-configure --comptype gcc --compiler $CC && cmake . -DBUILD_TOOLS=1 -DSELF_TEST=1
     build_command: make
-    branch_pattern: coverity_scan
-=======
->>>>>>> 3b8dc45d
+    branch_pattern: coverity_scan