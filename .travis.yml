language: cpp
<<<<<<< HEAD
compiler:
  - gcc
=======
compiler: clang
>>>>>>> 0add3d46

before_install:
  - if [ "$TRAVIS_MCSERVER_BUILD_TYPE" == "COVERAGE" ]; then sudo pip install cpp_coveralls; fi

  # g++4.8
  - sudo add-apt-repository -y ppa:ubuntu-toolchain-r/test
  - sudo apt-get update -qq
  - sudo apt-get install -qq g++-4.8
  - export CXX="g++-4.8"
  - export CC="gcc-4.8"

# Build MCServer
script: ./CIbuild.sh


env:
<<<<<<< HEAD
  global:
    - secure: "P0mU9OsE0Nbk4550oYovbbqNHCIjXkW6qOYhNkVZ8anhINuUvU2Vtb9ceLZPhhuEWxG/A+N3uzrsv5I65judOs/EsN01j9NqG8rAmd38cUmYCNLHE84yDu6upMby0hQt+2OuF1cb329IWedI8J93FxOBCenQwKsKedVwYq6rf9E="
  matrix:
    - TRAVIS_MCSERVER_BUILD_TYPE=RELEASE MCSERVER_PATH=./MCServer
=======
  - TRAVIS_MCSERVER_BUILD_TYPE=RELEASE MCSERVER_PATH=./MCServer
  - TRAVIS_MCSERVER_BUILD_TYPE=DEBUG   MCSERVER_PATH=./MCServer_debug

matrix:
  include:
    - compiler: gcc
      env: TRAVIS_MCSERVER_BUILD_TYPE=COVERAGE   MCSERVER_PATH=./MCServer
>>>>>>> 0add3d46

# Notification Settings
notifications:
  email:
    on_success: change
    on_failure: always
    
addons:
  coverity_scan:
    project:
      name: "mc-server/MCServer"
      description: "Your project description here"
    notification_email: work.tycho@gmail.com
    build_command_prepend: cov-configure --comptype gcc --compiler $CC && cmake . -DBUILD_TOOLS=1 -DSELF_TEST=1
    build_command: make
    branch_pattern: coverity_scan<|MERGE_RESOLUTION|>--- conflicted
+++ resolved
@@ -1,10 +1,5 @@
 language: cpp
-<<<<<<< HEAD
-compiler:
-  - gcc
-=======
-compiler: clang
->>>>>>> 0add3d46
+compiler: gcc
 
 before_install:
   - if [ "$TRAVIS_MCSERVER_BUILD_TYPE" == "COVERAGE" ]; then sudo pip install cpp_coveralls; fi
@@ -12,6 +7,9 @@
   # g++4.8
   - sudo add-apt-repository -y ppa:ubuntu-toolchain-r/test
   - sudo apt-get update -qq
+
+install:
+  # g++4.8 and clang
   - sudo apt-get install -qq g++-4.8
   - export CXX="g++-4.8"
   - export CC="gcc-4.8"
@@ -21,20 +19,10 @@
 
 
 env:
-<<<<<<< HEAD
   global:
     - secure: "P0mU9OsE0Nbk4550oYovbbqNHCIjXkW6qOYhNkVZ8anhINuUvU2Vtb9ceLZPhhuEWxG/A+N3uzrsv5I65judOs/EsN01j9NqG8rAmd38cUmYCNLHE84yDu6upMby0hQt+2OuF1cb329IWedI8J93FxOBCenQwKsKedVwYq6rf9E="
   matrix:
     - TRAVIS_MCSERVER_BUILD_TYPE=RELEASE MCSERVER_PATH=./MCServer
-=======
-  - TRAVIS_MCSERVER_BUILD_TYPE=RELEASE MCSERVER_PATH=./MCServer
-  - TRAVIS_MCSERVER_BUILD_TYPE=DEBUG   MCSERVER_PATH=./MCServer_debug
-
-matrix:
-  include:
-    - compiler: gcc
-      env: TRAVIS_MCSERVER_BUILD_TYPE=COVERAGE   MCSERVER_PATH=./MCServer
->>>>>>> 0add3d46
 
 # Notification Settings
 notifications:
