--- conflicted
+++ resolved
@@ -12,7 +12,6 @@
 #include "Server.h"
 #include "Blocks/BlockHandler.h"
 
-<<<<<<< HEAD
 /*
 #ifdef _WIN32
 #include <windows.h> 
@@ -20,8 +19,6 @@
 #include <unistd.h>
 #endif
 */
-=======
->>>>>>> b1a892bd
 
 
 
@@ -136,21 +133,16 @@
 
 	AddDir(extx, exty, extz, pistonMeta & 7, 1)
 
-<<<<<<< HEAD
 	/*
 	#ifdef _WIN32
+	// Sleeping here will play the piston animation on the client; however, it will block the entire server
+	// for the 100 ms, effectively dropping 2 game ticks per piston. This is very bad
+		// This needs to be handled using delayed scheduled tasks instead
 	Sleep(100);
 	#else
 	usleep(static_cast<useconds_t>(100)*1000);
 	#endif
 	*/
-=======
-	// TODO: This code needs replacing
-	// Sleeping here will play the piston animation on the client; however, it will block the entire server
-	// for the 100 ms, effectively dropping 2 game ticks per piston. This is very bad
-		// This needs to be handled using delayed scheduled tasks instead
-	cSleep::MilliSleep(100);
->>>>>>> b1a892bd
 
 	m_World->SetBlock(extx, exty, extz, E_BLOCK_PISTON_EXTENSION, isSticky + pistonMeta & 7);
 }
@@ -196,43 +188,33 @@
 			// These cannot be moved by the sticky piston, bail out
 			return;
 		}
-<<<<<<< HEAD
 		/*
 		#ifdef _WIN32
+		// TODO: This code needs replacing
+		// Sleeping here will play the piston animation on the client; however, it will block the entire server
+		// for the 100 ms, effectively dropping 2 game ticks per piston. This is very bad
+		// This needs to be handled using delayed scheduled tasks instead
 		Sleep(100);
 		#else
 		usleep(static_cast<useconds_t>(100)*1000);
 		#endif
 		*/
-=======
-		
-		// TODO: This code needs replacing
+
+		m_World->SetBlock(pistx, pisty, pistz, tempblock, tempmeta);
+		m_World->SetBlock(tempx, tempy, tempz, E_BLOCK_AIR, 0);
+	}
+	else
+	{
+		/*
+		#ifdef _WIN32
 		// Sleeping here will play the piston animation on the client; however, it will block the entire server
 		// for the 100 ms, effectively dropping 2 game ticks per piston. This is very bad
 		// This needs to be handled using delayed scheduled tasks instead
-		cSleep::MilliSleep(100);
->>>>>>> b1a892bd
-
-		m_World->SetBlock(pistx, pisty, pistz, tempblock, tempmeta);
-		m_World->SetBlock(tempx, tempy, tempz, E_BLOCK_AIR, 0);
-	}
-	else
-	{
-<<<<<<< HEAD
-		/*
-		#ifdef _WIN32
 		Sleep(100);
 		#else
 		usleep(static_cast<useconds_t>(100)*1000);
 		#endif
 		*/
-=======
-		// TODO: This code needs replacing
-		// Sleeping here will play the piston animation on the client; however, it will block the entire server
-		// for the 100 ms, effectively dropping 2 game ticks per piston. This is very bad
-		// This needs to be handled using delayed scheduled tasks instead
-		cSleep::MilliSleep(100);
->>>>>>> b1a892bd
 
 		m_World->SetBlock(pistx, pisty, pistz, E_BLOCK_AIR, 0);
 	}
