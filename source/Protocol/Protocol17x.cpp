--- conflicted
+++ resolved
@@ -216,11 +216,7 @@
 void cProtocol172::SendDisconnect(const AString & a_Reason)
 {
 	cPacketizer Pkt(*this, 0x40);
-<<<<<<< HEAD
-	Pkt.WriteString(EscapeString(a_Reason));
-=======
 	Pkt.WriteString(Printf("{\"text\":\"%s\"}", EscapeString(a_Reason).c_str()));
->>>>>>> 347162a8
 }
 
 
@@ -620,15 +616,9 @@
 {
 	cPacketizer Pkt(*this, 0x28);  // Effect packet
 	Pkt.WriteInt(a_EffectID);
-<<<<<<< HEAD
-	Pkt.WriteInt(a_SrcX / 8);
-	Pkt.WriteByte(a_SrcY / 8);
-	Pkt.WriteInt(a_SrcZ / 8);
-=======
 	Pkt.WriteInt(a_SrcX);
 	Pkt.WriteByte(a_SrcY);
 	Pkt.WriteInt(a_SrcZ);
->>>>>>> 347162a8
 	Pkt.WriteInt(a_Data);
 	Pkt.WriteBool(false);
 }
