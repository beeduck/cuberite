
// ChunkDef.h

// Interfaces to helper types for chunk definitions. Most modules want to include this instead of cChunk.h





#pragma once

#include "Vector3i.h"
#include "BiomeDef.h"





/** This is really only a placeholder to be used in places where we need to "make up" a chunk's Y coord.
It will help us when the new chunk format comes out and we need to patch everything up for compatibility.
*/
#define ZERO_CHUNK_Y 0

// Used to smoothly convert to new axis ordering. One will be removed when deemed stable.
#define AXIS_ORDER_YZX 1	// Original (1.1-)
#define AXIS_ORDER_XZY 2	// New (1.2+)
#define AXIS_ORDER AXIS_ORDER_XZY





// fwd
class cBlockEntity;
class cEntity;
class cClientHandle;
class cBlockEntity;

typedef std::list<cEntity *>        cEntityList;
typedef std::list<cBlockEntity *>   cBlockEntityList;




// tolua_begin

/// The datatype used by blockdata
typedef unsigned char BLOCKTYPE;

/// The datatype used by nibbledata (meta, light, skylight)
typedef unsigned char NIBBLETYPE;

/// The type used by the heightmap
typedef unsigned char HEIGHTTYPE;

// tolua_end




/// Constants used throughout the code, useful typedefs and utility functions
class cChunkDef
{
public:
<<<<<<< HEAD
	enum
	{
		// Chunk dimensions:
		Width = 16U,
		Height = 256U,
		NumBlocks = Width * Height * Width,
		
		/// If the data is collected into a single buffer, how large it needs to be:
		BlockDataSize = cChunkDef::NumBlocks * 2 + (cChunkDef::NumBlocks / 2),  // 2.5 * numblocks
	} ;
=======
	// Chunk dimensions:
	static const int Width = 16;
	static const int Height = 256;
	static const int NumBlocks = Width * Height * Width;
	/// If the data is collected into a single buffer, how large it needs to be:
	static const int BlockDataSize = cChunkDef::NumBlocks * 2 + (cChunkDef::NumBlocks / 2);  // 2.5 * numblocks
>>>>>>> b7266168

	/// The type used for any heightmap operations and storage; idx = x + Width * z; Height points to the highest non-air block in the column
	typedef HEIGHTTYPE HeightMap[Width * Width];
	
	/** The type used for any biomemap operations and storage inside MCServer, 
	using MCServer biomes (need not correspond to client representation!)
	idx = x + Width * z  // Need to verify this with the protocol spec, currently unknown!
	*/
	typedef EMCSBiome BiomeMap[Width * Width];
	
	/// The type used for block type operations and storage, AXIS_ORDER ordering
	typedef BLOCKTYPE BlockTypes[NumBlocks];
	
	/// The type used for block data in nibble format, AXIS_ORDER ordering
	typedef NIBBLETYPE BlockNibbles[NumBlocks / 2];


	/// Converts absolute block coords into relative (chunk + block) coords:
	inline static void AbsoluteToRelative(/* in-out */ int & a_X, int & a_Y, int & a_Z, /* out */ int & a_ChunkX, int & a_ChunkZ )
	{
		UNUSED(a_Y);
		BlockToChunk(a_X, a_Z, a_ChunkX, a_ChunkZ);

		a_X = a_X - a_ChunkX * Width;
		a_Z = a_Z - a_ChunkZ * Width;
	}
	
	
	/// Converts absolute block coords to chunk coords:
	inline static void BlockToChunk(int a_X, int a_Z, int & a_ChunkX, int & a_ChunkZ)
	{
		a_ChunkX = a_X / Width;
		if ((a_X < 0) && (a_X % Width != 0))
		{
			a_ChunkX--;
		}
		a_ChunkZ = a_Z / cChunkDef::Width;
		if ((a_Z < 0) && (a_Z % Width != 0))
		{
			a_ChunkZ--;
		}
	}


	inline static unsigned int MakeIndex(int x, int y, int z )
	{
		if (
			(x < Width)  && (x > -1) &&
			(y < Height) && (y > -1) &&
			(z < Width)  && (z > -1)
		)
		{
			return MakeIndexNoCheck(x, y, z);
		}
		LOGERROR("cChunkDef::MakeIndex(): coords out of range: {%d, %d, %d}; returning fake index 0", x, y, z);
		ASSERT(!"cChunkDef::MakeIndex(): coords out of chunk range!");
		return 0;
	}


	inline static unsigned int MakeIndexNoCheck(int x, int y, int z)
	{
		#if AXIS_ORDER == AXIS_ORDER_XZY
			// For some reason, NOT using the Horner schema is faster. Weird.
			return static_cast<unsigned int>(x + (z * cChunkDef::Width) + (y * cChunkDef::Width * cChunkDef::Width)); // 1.2 is XZY
		#elif AXIS_ORDER == AXIS_ORDER_YZX
			return static_cast<unsigned int>(y + (z * cChunkDef::Width) + (x * cChunkDef::Height * cChunkDef::Width)); // 1.1 is YZX
		#endif
	}


	inline static Vector3i IndexToCoordinate( unsigned int index )
	{
		#if AXIS_ORDER == AXIS_ORDER_XZY
			return Vector3i(								// 1.2
				index % cChunkDef::Width,						// X
				index / (cChunkDef::Width * cChunkDef::Width),		// Y
				(index / cChunkDef::Width) % cChunkDef::Width		// Z
				);
		#elif AXIS_ORDER == AXIS_ORDER_YZX
			return Vector3i(								// 1.1
				index / (cChunkDef::Height * cChunkDef::Width),		// X
				index % cChunkDef::Height,						// Y
				(index / cChunkDef::Height) % cChunkDef::Width		// Z
				);
		#endif
	}


	inline static void SetBlock(BLOCKTYPE * a_BlockTypes, int a_X, int a_Y, int a_Z, BLOCKTYPE a_Type)
	{
		ASSERT((a_X >= 0) && (a_X < Width));
		ASSERT((a_Y >= 0) && (a_Y < Height));
		ASSERT((a_Z >= 0) && (a_Z < Width));
		a_BlockTypes[MakeIndexNoCheck(a_X, a_Y, a_Z)] = a_Type;
	}
	
	
	inline static void SetBlock(BLOCKTYPE * a_BlockTypes, int a_Index, BLOCKTYPE a_Type)
	{
		ASSERT((a_Index >= 0) && (a_Index <= NumBlocks));
		a_BlockTypes[a_Index] = a_Type;
	}
	
	
	inline static BLOCKTYPE GetBlock(const BLOCKTYPE * a_BlockTypes, int a_X, int a_Y, int a_Z)
	{
		ASSERT((a_X >= 0) && (a_X < Width));
		ASSERT((a_Y >= 0) && (a_Y < Height));
		ASSERT((a_Z >= 0) && (a_Z < Width));
		return a_BlockTypes[MakeIndexNoCheck(a_X, a_Y, a_Z)];
	}
	
	
	inline static BLOCKTYPE GetBlock(const BLOCKTYPE * a_BlockTypes, int a_Idx)
	{
		ASSERT((a_Idx >= 0) && (a_Idx < NumBlocks));
		return a_BlockTypes[a_Idx];
	}
	
	
	inline static int GetHeight(const HeightMap & a_HeightMap, int a_X, int a_Z)
	{
		ASSERT((a_X >= 0) && (a_X <= Width));
		ASSERT((a_Z >= 0) && (a_Z <= Width));
		return a_HeightMap[a_X + Width * a_Z];
	}
	
	
	inline static void SetHeight(HeightMap & a_HeightMap, int a_X, int a_Z, unsigned char a_Height)
	{
		ASSERT((a_X >= 0) && (a_X <= Width));
		ASSERT((a_Z >= 0) && (a_Z <= Width));
		a_HeightMap[a_X + Width * a_Z] = a_Height;
	}
	
	
	inline static EMCSBiome GetBiome(const BiomeMap & a_BiomeMap, int a_X, int a_Z)
	{
		ASSERT((a_X >= 0) && (a_X <= Width));
		ASSERT((a_Z >= 0) && (a_Z <= Width));
		return a_BiomeMap[a_X + Width * a_Z];
	}
	
	
	inline static void SetBiome(BiomeMap & a_BiomeMap, int a_X, int a_Z, EMCSBiome a_Biome)
	{
		ASSERT((a_X >= 0) && (a_X <= Width));
		ASSERT((a_Z >= 0) && (a_Z <= Width));
		a_BiomeMap[a_X + Width * a_Z] = a_Biome;
	}
	
	
	static NIBBLETYPE GetNibble(const NIBBLETYPE * a_Buffer, int a_BlockIdx)
	{
		if ((a_BlockIdx > -1) && (a_BlockIdx < NumBlocks))
		{
			return (a_Buffer[a_BlockIdx / 2] >> ((a_BlockIdx & 1) * 4)) & 0x0f;
		}
		ASSERT(!"cChunkDef::GetNibble(): index out of chunk range!");
		return 0;
	}
	
	
	static NIBBLETYPE GetNibble(const NIBBLETYPE * a_Buffer, int x, int y, int z)
	{
		if ((x < Width) && (x > -1) && (y < Height) && (y > -1) && (z < Width) && (z > -1))
		{
			unsigned int Index = MakeIndexNoCheck(x, y, z);
			return (a_Buffer[Index / 2] >> ((Index & 1) * 4)) & 0x0f;
		}
		ASSERT(!"cChunkDef::GetNibble(): coords out of chunk range!");
		return 0;
	}


	static void SetNibble(NIBBLETYPE * a_Buffer, int a_BlockIdx, NIBBLETYPE a_Nibble)
	{
		if ((a_BlockIdx < 0) || (a_BlockIdx >= NumBlocks))
		{
			ASSERT(!"cChunkDef::SetNibble(): index out of range!");
			return;
		}
		a_Buffer[a_BlockIdx / 2] = static_cast<NIBBLETYPE>(
			(a_Buffer[a_BlockIdx / 2] & (0xf0 >> ((a_BlockIdx & 1) * 4))) |  // The untouched nibble
			((a_Nibble & 0x0f) << ((a_BlockIdx & 1) * 4))  // The nibble being set
		);
	}
	
	
	static void SetNibble(NIBBLETYPE * a_Buffer, int x, int y, int z, NIBBLETYPE a_Nibble)
	{
		if (
			(x >= Width)  || (x < 0) ||
			(y >= Height) || (y < 0) ||
			(z >= Width)  || (z < 0)
		)
		{
			ASSERT(!"cChunkDef::SetNibble(): index out of range!");
			return;
		}

		unsigned int Index = MakeIndexNoCheck(x, y, z);
		a_Buffer[Index / 2] = static_cast<NIBBLETYPE>(
			(a_Buffer[Index / 2] & (0xf0 >> ((Index & 1) * 4))) |  // The untouched nibble
			((a_Nibble & 0x0f) << ((Index & 1) * 4))  // The nibble being set
		);
	}


	inline static NIBBLETYPE GetNibble(const NIBBLETYPE * a_Buffer, const Vector3i & a_BlockPos )
	{
		return GetNibble(a_Buffer, a_BlockPos.x, a_BlockPos.y, a_BlockPos.z );
	}
	
	
	inline static void SetNibble(NIBBLETYPE * a_Buffer, const Vector3i & a_BlockPos, NIBBLETYPE a_Value )
	{
		SetNibble( a_Buffer, a_BlockPos.x, a_BlockPos.y, a_BlockPos.z, a_Value );
	}

} ;





/** Interface class used for getting data out of a chunk using the GetAllData() function.
Implementation must use the pointers immediately and NOT store any of them for later use
The virtual methods are called in the same order as they're declared here.
*/
class cChunkDataCallback abstract
{
public:

	virtual ~cChunkDataCallback() {}

	/** Called before any other callbacks to inform of the current coords 
	(only in processes where multiple chunks can be processed, such as cWorld::ForEachChunkInRect()). 
	If false is returned, the chunk is skipped.
	*/
	virtual bool Coords(int a_ChunkX, int a_ChunkZ) { UNUSED(a_ChunkX); UNUSED(a_ChunkZ); return true; };
	
	/// Called once to provide heightmap data
	virtual void HeightMap(const cChunkDef::HeightMap * a_HeightMap) {UNUSED(a_HeightMap); };
	
	/// Called once to provide biome data
	virtual void BiomeData    (const cChunkDef::BiomeMap * a_BiomeMap) {UNUSED(a_BiomeMap); };
	
	/// Called once to export block types
	virtual void BlockTypes   (const BLOCKTYPE * a_Type) {UNUSED(a_Type); };
	
	/// Called once to export block meta
	virtual void BlockMeta    (const NIBBLETYPE * a_Meta) {UNUSED(a_Meta); };
	
	/// Called once to let know if the chunk lighting is valid. Return value is used to control if BlockLight() and BlockSkyLight() are called next (if true)
	virtual bool LightIsValid(bool a_IsLightValid) {UNUSED(a_IsLightValid); return true; };

	/// Called once to export block light
	virtual void BlockLight   (const NIBBLETYPE * a_BlockLight) {UNUSED(a_BlockLight); };
	
	/// Called once to export sky light
	virtual void BlockSkyLight(const NIBBLETYPE * a_SkyLight) {UNUSED(a_SkyLight); };
	
	/// Called for each entity in the chunk
	virtual void Entity(cEntity * a_Entity) {UNUSED(a_Entity); };
	
	/// Called for each blockentity in the chunk
	virtual void BlockEntity(cBlockEntity * a_Entity) {UNUSED(a_Entity); };
} ;





/** A simple implementation of the cChunkDataCallback interface that collects all block data into a single buffer
*/
class cChunkDataCollector :
	public cChunkDataCallback
{
public:

	// Must be unsigned char instead of BLOCKTYPE or NIBBLETYPE, because it houses both.
	unsigned char m_BlockData[cChunkDef::BlockDataSize];

protected:

	virtual void BlockTypes(const BLOCKTYPE * a_BlockTypes) override
	{
		memcpy(m_BlockData, a_BlockTypes, sizeof(cChunkDef::BlockTypes));
	}


	virtual void BlockMeta(const NIBBLETYPE * a_BlockMeta) override
	{
		memcpy(m_BlockData + cChunkDef::NumBlocks, a_BlockMeta, cChunkDef::NumBlocks / 2);
	}


	virtual void BlockLight(const NIBBLETYPE * a_BlockLight) override
	{
		memcpy(m_BlockData + 3 * cChunkDef::NumBlocks / 2, a_BlockLight, cChunkDef::NumBlocks / 2);
	}


	virtual void BlockSkyLight(const NIBBLETYPE * a_BlockSkyLight) override
	{
		memcpy(m_BlockData + 2 * cChunkDef::NumBlocks, a_BlockSkyLight, cChunkDef::NumBlocks / 2);
	}
} ;





/** A simple implementation of the cChunkDataCallback interface that collects all block data into a separate buffers
*/
class cChunkDataSeparateCollector :
	public cChunkDataCallback
{
public:

	cChunkDef::BlockTypes   m_BlockTypes;
	cChunkDef::BlockNibbles m_BlockMetas;
	cChunkDef::BlockNibbles m_BlockLight;
	cChunkDef::BlockNibbles m_BlockSkyLight;

protected:

	virtual void BlockTypes(const BLOCKTYPE * a_BlockTypes) override
	{
		memcpy(m_BlockTypes, a_BlockTypes, sizeof(m_BlockTypes));
	}


	virtual void BlockMeta(const NIBBLETYPE * a_BlockMeta) override
	{
		memcpy(m_BlockMetas, a_BlockMeta, sizeof(m_BlockMetas));
	}


	virtual void BlockLight(const NIBBLETYPE * a_BlockLight) override
	{
		memcpy(m_BlockLight, a_BlockLight, sizeof(m_BlockLight));
	}


	virtual void BlockSkyLight(const NIBBLETYPE * a_BlockSkyLight) override
	{
		memcpy(m_BlockSkyLight, a_BlockSkyLight, sizeof(m_BlockSkyLight));
	}
} ;





/** Interface class used for comparing clients of two chunks.
Used primarily for entity moving while both chunks are locked.
*/
class cClientDiffCallback
{
public:

	virtual ~cClientDiffCallback() {}

	/// Called for clients that are in Chunk1 and not in Chunk2,
	virtual void Removed(cClientHandle * a_Client) = 0;
	
	/// Called for clients that are in Chunk2 and not in Chunk1.
	virtual void Added(cClientHandle * a_Client) = 0;
} ;





struct sSetBlock
{
	int x, y, z;
	int ChunkX, ChunkZ;
	BLOCKTYPE BlockType;
	NIBBLETYPE BlockMeta;

	sSetBlock( int a_BlockX, int a_BlockY, int a_BlockZ, BLOCKTYPE a_BlockType, NIBBLETYPE a_BlockMeta );  // absolute block position
	sSetBlock(int a_ChunkX, int a_ChunkZ, int a_X, int a_Y, int a_Z, BLOCKTYPE a_BlockType, NIBBLETYPE a_BlockMeta) :
		x(a_X), y(a_Y), z(a_Z),
		ChunkX(a_ChunkX), ChunkZ(a_ChunkZ),
		BlockType(a_BlockType),
		BlockMeta(a_BlockMeta)
	{}
};

typedef std::list<sSetBlock> sSetBlockList;
typedef std::vector<sSetBlock> sSetBlockVector;





class cChunkCoords
{
public:
	int m_ChunkX;
	int m_ChunkY;
	int m_ChunkZ;
	
	cChunkCoords(int a_ChunkX, int a_ChunkY, int a_ChunkZ) : m_ChunkX(a_ChunkX), m_ChunkY(a_ChunkY), m_ChunkZ(a_ChunkZ) {}
	
	bool operator == (const cChunkCoords & a_Other) const
	{
		return ((m_ChunkX == a_Other.m_ChunkX) && (m_ChunkY == a_Other.m_ChunkY) && (m_ChunkZ == a_Other.m_ChunkZ));
	}
} ;

typedef std::list<cChunkCoords> cChunkCoordsList;
typedef std::vector<cChunkCoords> cChunkCoordsVector;





/// Interface class used as a callback for operations that involve chunk coords
class cChunkCoordCallback
{
public:

	virtual ~cChunkCoordCallback() {}

	virtual void Call(int a_ChunkX, int a_ChunkZ) = 0;
} ;





/** Generic template that can store any kind of data together with a triplet of 3 coords*/
template <typename X> class cCoordWithData
{
public:
	int x;
	int y;
	int z;
	X   Data;
	
	cCoordWithData(int a_X, int a_Y, int a_Z) :
		x(a_X), y(a_Y), z(a_Z)
	{
	}
	
	cCoordWithData(int a_X, int a_Y, int a_Z, const X & a_Data) :
		x(a_X), y(a_Y), z(a_Z), Data(a_Data)
	{
	}
} ;

typedef cCoordWithData<int>        cCoordWithInt;
typedef cCoordWithData<BLOCKTYPE>  cCoordWithBlock;

typedef std::list<cCoordWithInt>   cCoordWithIntList;
typedef std::vector<cCoordWithInt> cCoordWithIntVector;





/** Generic template that can store two types of any kind of data together with a triplet of 3 coords */
template <typename X, typename Z> class cCoordWithDoubleData
{
public:
	int x;
	int y;
	int z;
	X   Data;
	Z   DataTwo;

	cCoordWithDoubleData(int a_X, int a_Y, int a_Z) :
		x(a_X), y(a_Y), z(a_Z)
	{
	}

	cCoordWithDoubleData(int a_X, int a_Y, int a_Z, const X & a_Data, const Z & a_DataTwo) :
		x(a_X), y(a_Y), z(a_Z), Data(a_Data), DataTwo(a_DataTwo)
	{
	}
};

typedef cCoordWithDoubleData <BLOCKTYPE, bool> cCoordWithBlockAndBool;

typedef std::vector<cCoordWithBlockAndBool> cCoordWithBlockAndBoolVector;



<|MERGE_RESOLUTION|>--- conflicted
+++ resolved
@@ -62,25 +62,12 @@
 class cChunkDef
 {
 public:
-<<<<<<< HEAD
-	enum
-	{
-		// Chunk dimensions:
-		Width = 16U,
-		Height = 256U,
-		NumBlocks = Width * Height * Width,
-		
-		/// If the data is collected into a single buffer, how large it needs to be:
-		BlockDataSize = cChunkDef::NumBlocks * 2 + (cChunkDef::NumBlocks / 2),  // 2.5 * numblocks
-	} ;
-=======
 	// Chunk dimensions:
 	static const int Width = 16;
 	static const int Height = 256;
 	static const int NumBlocks = Width * Height * Width;
 	/// If the data is collected into a single buffer, how large it needs to be:
 	static const int BlockDataSize = cChunkDef::NumBlocks * 2 + (cChunkDef::NumBlocks / 2);  // 2.5 * numblocks
->>>>>>> b7266168
 
 	/// The type used for any heightmap operations and storage; idx = x + Width * z; Height points to the highest non-air block in the column
 	typedef HEIGHTTYPE HeightMap[Width * Width];
@@ -141,13 +128,13 @@
 	}
 
 
-	inline static unsigned int MakeIndexNoCheck(int x, int y, int z)
+	inline static int MakeIndexNoCheck(int x, int y, int z)
 	{
 		#if AXIS_ORDER == AXIS_ORDER_XZY
 			// For some reason, NOT using the Horner schema is faster. Weird.
-			return static_cast<unsigned int>(x + (z * cChunkDef::Width) + (y * cChunkDef::Width * cChunkDef::Width)); // 1.2 is XZY
+			return x + (z * cChunkDef::Width) + (y * cChunkDef::Width * cChunkDef::Width); // 1.2 is XZY
 		#elif AXIS_ORDER == AXIS_ORDER_YZX
-			return static_cast<unsigned int>(y + (z * cChunkDef::Width) + (x * cChunkDef::Height * cChunkDef::Width)); // 1.1 is YZX
+			return y + (z * cChunkDef::Width) + (x * cChunkDef::Height * cChunkDef::Width); // 1.1 is YZX
 		#endif
 	}
 
@@ -249,7 +236,7 @@
 	{
 		if ((x < Width) && (x > -1) && (y < Height) && (y > -1) && (z < Width) && (z > -1))
 		{
-			unsigned int Index = MakeIndexNoCheck(x, y, z);
+			int Index = MakeIndexNoCheck(x, y, z);
 			return (a_Buffer[Index / 2] >> ((Index & 1) * 4)) & 0x0f;
 		}
 		ASSERT(!"cChunkDef::GetNibble(): coords out of chunk range!");
@@ -283,8 +270,8 @@
 			return;
 		}
 
-		unsigned int Index = MakeIndexNoCheck(x, y, z);
-		a_Buffer[Index / 2] = static_cast<NIBBLETYPE>(
+		int Index = MakeIndexNoCheck(x, y, z);
+		a_Buffer[Index / 2] = (
 			(a_Buffer[Index / 2] & (0xf0 >> ((Index & 1) * 4))) |  // The untouched nibble
 			((a_Nibble & 0x0f) << ((Index & 1) * 4))  // The nibble being set
 		);
