
#pragma once

#ifndef _WIN32
	#include "BlockID.h"
#else
	enum ENUM_ITEM_ID;
#endif

#define MAX_PLAYERS 65535

#include "Simulator/SimulatorManager.h"
#include "MersenneTwister.h"
#include "ChunkMap.h"
#include "WorldStorage/WorldStorage.h"
#include "Generating/ChunkGenerator.h"
#include "Vector3.h"
#include "ChunkSender.h"
#include "Defines.h"
#include "LightingThread.h"
#include "Item.h"
#include "Mobs/Monster.h"
#include "Entities/ProjectileEntity.h"
#include "ForEachChunkProvider.h"
#include "Scoreboard.h"
#include "MapManager.h"
#include "Blocks/WorldInterface.h"
#include "Blocks/BroadcastInterface.h"




class cFireSimulator;
class cFluidSimulator;
class cSandSimulator;
class cRedstoneSimulator;
class cItem;
class cPlayer;
class cClientHandle;
class cEntity;
class cBlockEntity;
class cWorldGenerator;  // The generator that actually generates the chunks for a single world
class cChunkGenerator;  // The thread responsible for generating chunks
class cChestEntity;
class cDispenserEntity;
class cFlowerPotEntity;
class cFurnaceEntity;
class cNoteEntity;
class cMobHeadEntity;
class cCompositeChat;
class cCuboid;
class cSetChunkData;


typedef std::list< cPlayer * > cPlayerList;

typedef SharedPtr<cSetChunkData> cSetChunkDataPtr;  // TODO: Change to unique_ptr once we go C++11
typedef std::vector<cSetChunkDataPtr> cSetChunkDataPtrs;

typedef cItemCallback<cPlayer>             cPlayerListCallback;
typedef cItemCallback<cEntity>             cEntityCallback;
typedef cItemCallback<cChestEntity>        cChestCallback;
typedef cItemCallback<cDispenserEntity>    cDispenserCallback;
typedef cItemCallback<cFurnaceEntity>      cFurnaceCallback;
typedef cItemCallback<cNoteEntity>         cNoteBlockCallback;
typedef cItemCallback<cCommandBlockEntity> cCommandBlockCallback;
typedef cItemCallback<cMobHeadEntity>      cMobHeadCallback;
typedef cItemCallback<cFlowerPotEntity>    cFlowerPotCallback;






// tolua_begin
class cWorld :
	public cForEachChunkProvider,
	public cWorldInterface,
	public cBroadcastInterface
{
public:

	// tolua_end
	
	/** A simple RAII locker for the chunkmap - locks the chunkmap in its constructor, unlocks it in the destructor */
	class cLock :
		public cCSLock
	{
		typedef cCSLock super;
	public:
		cLock(cWorld & a_World);
	} ;

	
	/** A common ancestor for all tasks queued onto the tick thread */
	class cTask
	{
	public:
		virtual ~cTask() {}
		virtual void Run(cWorld & a_World) = 0;
	} ;
	
	typedef std::vector<cTask *> cTasks;

	
	class cTaskSaveAllChunks :
		public cTask
	{
	protected:
		// cTask overrides:
		virtual void Run(cWorld & a_World) override;
	} ;
	

	class cTaskUnloadUnusedChunks :
		public cTask
	{
	protected:
		// cTask overrides:
		virtual void Run(cWorld & a_World) override;
	};


	class cTaskSendBlockToAllPlayers :
		public cTask
	{
	public:
		cTaskSendBlockToAllPlayers(std::vector<Vector3i> & a_SendQueue);

	protected:
		// cTask overrides:
		virtual void Run(cWorld & a_World) override;

		std::vector<Vector3i> m_SendQueue;
	};


	static const char * GetClassStatic(void)  // Needed for ManualBindings's ForEach templates
	{
		return "cWorld";
	}
	
	// tolua_begin

	int GetTicksUntilWeatherChange(void) const { return m_WeatherInterval; }
	
	virtual Int64 GetWorldAge (void) const override { return m_WorldAge; }
	virtual Int64 GetTimeOfDay(void) const override { return m_TimeOfDay; }
	
	void SetTicksUntilWeatherChange(int a_WeatherInterval)
	{
		m_WeatherInterval = a_WeatherInterval;
	}

	virtual void SetTimeOfDay(Int64 a_TimeOfDay) override
	{
		m_TimeOfDay = a_TimeOfDay;
		m_TimeOfDaySecs = (double)a_TimeOfDay / 20.0;
		BroadcastTimeUpdate();
	}
	
	/** Returns the default weather interval for the specific weather type.
	Returns -1 for any unknown weather. */
	int GetDefaultWeatherInterval(eWeather a_Weather);
	
	/** Returns the current game mode. Partly OBSOLETE, you should use IsGameModeXXX() functions wherever applicable */
	eGameMode GetGameMode(void) const { return m_GameMode; }

	/** Returns true if the world is in Creative mode */
	bool IsGameModeCreative(void) const { return (m_GameMode == gmCreative); }
	
	/** Returns true if the world is in Survival mode */
	bool IsGameModeSurvival(void) const { return (m_GameMode == gmSurvival); }
	
	/** Returns true if the world is in Adventure mode */
	bool IsGameModeAdventure(void) const { return (m_GameMode == gmAdventure); }
	
	bool IsPVPEnabled(void) const { return m_bEnabledPVP; }
	bool IsDeepSnowEnabled(void) const { return m_IsDeepSnowEnabled; }
	
	bool ShouldLavaSpawnFire(void) const { return m_ShouldLavaSpawnFire; }
	
	bool VillagersShouldHarvestCrops(void) const { return m_VillagersShouldHarvestCrops; }

	virtual eDimension GetDimension(void) const { return m_Dimension; }

	/** Returns the world height at the specified coords; waits for the chunk to get loaded / generated */
	virtual int GetHeight(int a_BlockX, int a_BlockZ);
	
	// tolua_end

	/** Retrieves the world height at the specified coords; returns false if chunk not loaded / generated */
	bool TryGetHeight(int a_BlockX, int a_BlockZ, int & a_Height);  // Exported in ManualBindings.cpp

	// Broadcast respective packets to all clients of the chunk where the event is taking place
	// (Please keep these alpha-sorted)
	void BroadcastAttachEntity       (const cEntity & a_Entity, const cEntity * a_Vehicle);
	void BroadcastBlockAction        (int a_BlockX, int a_BlockY, int a_BlockZ, char a_Byte1, char a_Byte2, BLOCKTYPE a_BlockType, const cClientHandle * a_Exclude = NULL);  // tolua_export
	void BroadcastBlockBreakAnimation(int a_EntityID, int a_BlockX, int a_BlockY, int a_BlockZ, char a_Stage, const cClientHandle * a_Exclude = NULL);
	void BroadcastBlockEntity        (int a_BlockX, int a_BlockY, int a_BlockZ, const cClientHandle * a_Exclude = NULL);  ///< If there is a block entity at the specified coods, sends it to all clients except a_Exclude

	// tolua_begin
	void BroadcastChat       (const AString & a_Message, const cClientHandle * a_Exclude = NULL, eMessageType a_ChatPrefix = mtCustom);
	void BroadcastChatInfo   (const AString & a_Message, const cClientHandle * a_Exclude = NULL) { BroadcastChat(a_Message, a_Exclude, mtInformation); }
	void BroadcastChatFailure(const AString & a_Message, const cClientHandle * a_Exclude = NULL) { BroadcastChat(a_Message, a_Exclude, mtFailure); }
	void BroadcastChatSuccess(const AString & a_Message, const cClientHandle * a_Exclude = NULL) { BroadcastChat(a_Message, a_Exclude, mtSuccess); }
	void BroadcastChatWarning(const AString & a_Message, const cClientHandle * a_Exclude = NULL) { BroadcastChat(a_Message, a_Exclude, mtWarning); }
	void BroadcastChatFatal  (const AString & a_Message, const cClientHandle * a_Exclude = NULL) { BroadcastChat(a_Message, a_Exclude, mtFailure); }
	void BroadcastChatDeath  (const AString & a_Message, const cClientHandle * a_Exclude = NULL) { BroadcastChat(a_Message, a_Exclude, mtDeath); }
	void BroadcastChat       (const cCompositeChat & a_Message, const cClientHandle * a_Exclude = NULL);
	// tolua_end

	void BroadcastChunkData              (int a_ChunkX, int a_ChunkZ, cChunkDataSerializer & a_Serializer, const cClientHandle * a_Exclude = NULL);
	void BroadcastCollectEntity          (const cEntity & a_Pickup, const cPlayer & a_Player, const cClientHandle * a_Exclude = NULL);
	void BroadcastDestroyEntity          (const cEntity & a_Entity, const cClientHandle * a_Exclude = NULL);
	void BroadcastEntityEffect           (const cEntity & a_Entity, int a_EffectID, int a_Amplifier, short a_Duration, const cClientHandle * a_Exclude = NULL);
	void BroadcastEntityEquipment        (const cEntity & a_Entity, short a_SlotNum, const cItem & a_Item, const cClientHandle * a_Exclude = NULL);
	void BroadcastEntityHeadLook         (const cEntity & a_Entity, const cClientHandle * a_Exclude = NULL);
	void BroadcastEntityLook             (const cEntity & a_Entity, const cClientHandle * a_Exclude = NULL);
	void BroadcastEntityMetadata         (const cEntity & a_Entity, const cClientHandle * a_Exclude = NULL);
	void BroadcastEntityRelMove          (const cEntity & a_Entity, char a_RelX, char a_RelY, char a_RelZ, const cClientHandle * a_Exclude = NULL);
	void BroadcastEntityRelMoveLook      (const cEntity & a_Entity, char a_RelX, char a_RelY, char a_RelZ, const cClientHandle * a_Exclude = NULL);
	void BroadcastEntityStatus           (const cEntity & a_Entity, char a_Status, const cClientHandle * a_Exclude = NULL);
	void BroadcastEntityVelocity         (const cEntity & a_Entity, const cClientHandle * a_Exclude = NULL);
	virtual void BroadcastEntityAnimation(const cEntity & a_Entity, char a_Animation, const cClientHandle * a_Exclude = NULL) override; // tolua_export
	void BroadcastParticleEffect         (const AString & a_ParticleName, float a_SrcX, float a_SrcY, float a_SrcZ, float a_OffsetX, float a_OffsetY, float a_OffsetZ, float a_ParticleData, int a_ParticleAmmount, cClientHandle * a_Exclude = NULL);  // tolua_export
	void BroadcastPlayerListItem         (const cPlayer & a_Player, bool a_IsOnline, const cClientHandle * a_Exclude = NULL);
	void BroadcastRemoveEntityEffect     (const cEntity & a_Entity, int a_EffectID, const cClientHandle * a_Exclude = NULL);
	void BroadcastScoreboardObjective    (const AString & a_Name, const AString & a_DisplayName, Byte a_Mode);
	void BroadcastScoreUpdate            (const AString & a_Objective, const AString & a_Player, cObjective::Score a_Score, Byte a_Mode);
	void BroadcastDisplayObjective       (const AString & a_Objective, cScoreboard::eDisplaySlot a_Display);
	void BroadcastSoundEffect            (const AString & a_SoundName, double a_X, double a_Y, double a_Z, float a_Volume, float a_Pitch, const cClientHandle * a_Exclude = NULL);   // tolua_export
	void BroadcastSoundParticleEffect    (int a_EffectID, int a_SrcX, int a_SrcY, int a_SrcZ, int a_Data, const cClientHandle * a_Exclude = NULL);  // tolua_export
	void BroadcastSpawnEntity            (cEntity & a_Entity, const cClientHandle * a_Exclude = NULL);
	void BroadcastTeleportEntity         (const cEntity & a_Entity, const cClientHandle * a_Exclude = NULL);
	void BroadcastThunderbolt            (int a_BlockX, int a_BlockY, int a_BlockZ, const cClientHandle * a_Exclude = NULL);
	void BroadcastTimeUpdate             (const cClientHandle * a_Exclude = NULL);
	virtual void BroadcastUseBed         (const cEntity & a_Entity, int a_BlockX, int a_BlockY, int a_BlockZ) override;
	void BroadcastWeather                (eWeather a_Weather, const cClientHandle * a_Exclude = NULL);
	
	virtual cBroadcastInterface & GetBroadcastManager(void) override
	{
		return *this;
	}
	
	/** If there is a block entity at the specified coords, sends it to the client specified */
	void SendBlockEntity(int a_BlockX, int a_BlockY, int a_BlockZ, cClientHandle & a_Client);
	
	void MarkRedstoneDirty(int a_ChunkX, int a_ChunkZ);
	void MarkChunkDirty (int a_ChunkX, int a_ChunkZ, bool a_MarkRedstoneDirty = false);
	void MarkChunkSaving(int a_ChunkX, int a_ChunkZ);
	void MarkChunkSaved (int a_ChunkX, int a_ChunkZ);
	
	/** Puts the chunk data into a queue to be set into the chunkmap in the tick thread.
	If the chunk data doesn't contain valid biomes, the biomes are calculated before adding the data into the queue. */
	void QueueSetChunkData(const cSetChunkDataPtr & a_SetChunkData);
	
	void ChunkLighted(
		int a_ChunkX, int a_ChunkZ,
		const cChunkDef::BlockNibbles & a_BlockLight,
		const cChunkDef::BlockNibbles & a_SkyLight
	);
	
	bool GetChunkData      (int a_ChunkX, int a_ChunkZ, cChunkDataCallback & a_Callback);
	
	/** Gets the chunk's blocks, only the block types */
	bool GetChunkBlockTypes(int a_ChunkX, int a_ChunkZ, BLOCKTYPE * a_BlockTypes);
	
	bool IsChunkValid      (int a_ChunkX, int a_ChunkZ) const;
	bool HasChunkAnyClients(int a_ChunkX, int a_ChunkZ) const;
	
	/** Queues a task to unload unused chunks onto the tick thread. The prefferred way of unloading*/
	void QueueUnloadUnusedChunks(void);  // tolua_export
	
	void CollectPickupsByPlayer(cPlayer * a_Player);

	/** Adds the player to the world.
	Uses a queue to store the player object until the Tick thread processes the addition event.
	Also adds the player as an entity in the chunkmap, and the player's ClientHandle, if any, for ticking. */
	void AddPlayer(cPlayer * a_Player);

	/** Removes the player from the world.
	Removes the player from the addition queue, too, if appropriate.
	If the player has a ClientHandle, the ClientHandle is removed from all chunks in the world and will not be ticked by this world anymore. */
	void RemovePlayer(cPlayer * a_Player);

	/** Calls the callback for each player in the list; returns true if all players processed, false if the callback aborted by returning true */
	virtual bool ForEachPlayer(cPlayerListCallback & a_Callback) override;  // >> EXPORTED IN MANUALBINDINGS <<

	/** Calls the callback for the player of the given name; returns true if the player was found and the callback called, false if player not found. Callback return ignored */
	bool DoWithPlayer(const AString & a_PlayerName, cPlayerListCallback & a_Callback);  // >> EXPORTED IN MANUALBINDINGS <<

	/** Finds a player from a partial or complete player name and calls the callback - case-insensitive */
	bool FindAndDoWithPlayer(const AString & a_PlayerNameHint, cPlayerListCallback & a_Callback);  // >> EXPORTED IN MANUALBINDINGS <<
	
	// TODO: This interface is dangerous - rewrite to DoWithClosestPlayer(pos, sight, action)
	cPlayer * FindClosestPlayer(const Vector3d & a_Pos, float a_SightLimit, bool a_CheckLineOfSight = true);
	
	void SendPlayerList(cPlayer * a_DestPlayer);  // Sends playerlist to the player

	/** Adds the entity into its appropriate chunk; takes ownership of the entity ptr.
	The entity is added lazily - this function only puts it in a queue that is then processed by the Tick thread. */
	void AddEntity(cEntity * a_Entity);
	
	bool HasEntity(int a_UniqueID);
	
	/** Calls the callback for each entity in the entire world; returns true if all entities processed, false if the callback aborted by returning true */
	bool ForEachEntity(cEntityCallback & a_Callback);  // Exported in ManualBindings.cpp
	
	/** Calls the callback for each entity in the specified chunk; returns true if all entities processed, false if the callback aborted by returning true */
	bool ForEachEntityInChunk(int a_ChunkX, int a_ChunkZ, cEntityCallback & a_Callback);  // Exported in ManualBindings.cpp

	/** Calls the callback if the entity with the specified ID is found, with the entity object as the callback param. Returns true if entity found and callback returned false. */
	bool DoWithEntityByID(int a_UniqueID, cEntityCallback & a_Callback);  // Exported in ManualBindings.cpp

	/** Compares clients of two chunks, calls the callback accordingly */
	void CompareChunkClients(int a_ChunkX1, int a_ChunkZ1, int a_ChunkX2, int a_ChunkZ2, cClientDiffCallback & a_Callback);
	
	/** Adds client to a chunk, if not already present; returns true if added, false if present */
	bool AddChunkClient(int a_ChunkX, int a_ChunkZ, cClientHandle * a_Client);
	
	/** Removes client from the chunk specified */
	void RemoveChunkClient(int a_ChunkX, int a_ChunkZ, cClientHandle * a_Client);
	
	/** Removes the client from all chunks it is present in */
	void RemoveClientFromChunks(cClientHandle * a_Client);
	
	/** Sends the chunk to the client specified, if the client doesn't have the chunk yet.
	If chunk not valid, the request is postponed (ChunkSender will send that chunk when it becomes valid + lighted). */
	void SendChunkTo(int a_ChunkX, int a_ChunkZ, cClientHandle * a_Client);
	
	/** Sends the chunk to the client specified, even if the client already has the chunk.
	If the chunk's not valid, the request is postponed (ChunkSender will send that chunk when it becomes valid + lighted). */
	void ForceSendChunkTo(int a_ChunkX, int a_ChunkZ, cClientHandle * a_Client);
	
	/** Removes client from ChunkSender's queue of chunks to be sent */
	void RemoveClientFromChunkSender(cClientHandle * a_Client);
	
	/** Touches the chunk, causing it to be loaded or generated */
	void TouchChunk(int a_ChunkX, int a_ChunkY, int a_ChunkZ);
	
	/** Loads the chunk, if not already loaded. Doesn't generate. Returns true if chunk valid (even if already loaded before) */
	bool LoadChunk(int a_ChunkX, int a_ChunkY, int a_ChunkZ);
	
	/** Loads the chunks specified. Doesn't report failure, other than chunks being !IsValid() */
	void LoadChunks(const cChunkCoordsList & a_Chunks);
	
	/** Marks the chunk as failed-to-load: */
	void ChunkLoadFailed(int a_ChunkX, int a_ChunkY, int a_ChunkZ);
	
	/** Sets the sign text, asking plugins for permission first. a_Player is the player who this change belongs to, may be NULL. Returns true if sign text changed. Same as UpdateSign() */
	bool SetSignLines(int a_BlockX, int a_BlockY, int a_BlockZ, const AString & a_Line1, const AString & a_Line2, const AString & a_Line3, const AString & a_Line4, cPlayer * a_Player = NULL);  // Exported in ManualBindings.cpp
	
	/** Sets the sign text, asking plugins for permission first. a_Player is the player who this change belongs to, may be NULL. Returns true if sign text changed. Same as SetSignLines() */
	bool UpdateSign(int a_X, int a_Y, int a_Z, const AString & a_Line1, const AString & a_Line2, const AString & a_Line3, const AString & a_Line4, cPlayer * a_Player = NULL);  // Exported in ManualBindings.cpp

	/** Sets the command block command. Returns true if command changed. */
	bool SetCommandBlockCommand(int a_BlockX, int a_BlockY, int a_BlockZ, const AString & a_Command);  // tolua_export

	/** Is the trapdoor open? Returns false if there is no trapdoor at the specified coords. */
	bool IsTrapdoorOpen(int a_BlockX, int a_BlockY, int a_BlockZ);                                      // tolua_export

	/** Set the state of a trapdoor. Returns true if the trapdoor was updated, false if there was no trapdoor at those coords. */
	bool SetTrapdoorOpen(int a_BlockX, int a_BlockY, int a_BlockZ, bool a_Open);                        // tolua_export

	/** Regenerate the given chunk: */
	void RegenerateChunk(int a_ChunkX, int a_ChunkZ);  // tolua_export
	
	/** Generates the given chunk, if not already generated */
	void GenerateChunk(int a_ChunkX, int a_ChunkZ);  // tolua_export
	
	/** Queues a chunk for lighting; a_Callback is called after the chunk is lighted */
	void QueueLightChunk(int a_ChunkX, int a_ChunkZ, cChunkCoordCallback * a_Callback = NULL);
	
	bool IsChunkLighted(int a_ChunkX, int a_ChunkZ);
	
	/** Calls the callback for each chunk in the coords specified (all cords are inclusive). Returns true if all chunks have been processed successfully */
	virtual bool ForEachChunkInRect(int a_MinChunkX, int a_MaxChunkX, int a_MinChunkZ, int a_MaxChunkZ, cChunkDataCallback & a_Callback) override;

	// tolua_begin
	
	/** Sets the block at the specified coords to the specified value.
	Full processing, incl. updating neighbors, is performed.
	*/
	void SetBlock(int a_BlockX, int a_BlockY, int a_BlockZ, BLOCKTYPE a_BlockType, NIBBLETYPE a_BlockMeta, bool a_SendToClients = true);
	
	/** Sets the block at the specified coords to the specified value.
	The replacement doesn't trigger block updates.
	The replaced blocks aren't checked for block entities (block entity is leaked if it exists at this block)
	*/
	void FastSetBlock(int a_BlockX, int a_BlockY, int a_BlockZ, BLOCKTYPE a_BlockType, NIBBLETYPE a_BlockMeta)
	{
		m_ChunkMap->FastSetBlock(a_BlockX, a_BlockY, a_BlockZ, a_BlockType, a_BlockMeta);
	}
	
	/** Queues a SetBlock() with the specified parameters after the specified number of ticks.
	Calls SetBlock(), so performs full processing of the replaced block.
	*/
	void QueueSetBlock(int a_BlockX, int a_BlockY, int a_BlockZ, BLOCKTYPE a_BlockType, NIBBLETYPE a_BlockMeta, int a_TickDelay, BLOCKTYPE a_PreviousBlockType = E_BLOCK_AIR)
	{
		m_ChunkMap->QueueSetBlock(a_BlockX, a_BlockY, a_BlockZ, a_BlockType, a_BlockMeta, GetWorldAge() + a_TickDelay, a_PreviousBlockType);
	}
	
	BLOCKTYPE  GetBlock          (int a_BlockX, int a_BlockY, int a_BlockZ)
	{
		return m_ChunkMap->GetBlock(a_BlockX, a_BlockY, a_BlockZ);
	}
	
	NIBBLETYPE GetBlockMeta      (int a_BlockX, int a_BlockY, int a_BlockZ)
	{
		return m_ChunkMap->GetBlockMeta(a_BlockX, a_BlockY, a_BlockZ);
	}
	void       SetBlockMeta      (int a_BlockX, int a_BlockY, int a_BlockZ, NIBBLETYPE a_MetaData);
	NIBBLETYPE GetBlockSkyLight  (int a_BlockX, int a_BlockY, int a_BlockZ);
	NIBBLETYPE GetBlockBlockLight(int a_BlockX, int a_BlockY, int a_BlockZ);
	
	// tolua_end
	
	bool GetBlockTypeMeta  (int a_BlockX, int a_BlockY, int a_BlockZ, BLOCKTYPE & a_BlockType, NIBBLETYPE & a_BlockMeta);  // TODO: Exported in ManualBindings.cpp
	bool GetBlockInfo      (int a_BlockX, int a_BlockY, int a_BlockZ, BLOCKTYPE & a_BlockType, NIBBLETYPE & a_Meta, NIBBLETYPE & a_SkyLight, NIBBLETYPE & a_BlockLight);  // TODO: Exported in ManualBindings.cpp
	// TODO: NIBBLETYPE GetBlockActualLight(int a_BlockX, int a_BlockY, int a_BlockZ);

	// tolua_begin
	
	// Vector3i variants:
	void       FastSetBlock(const Vector3i & a_Pos, BLOCKTYPE a_BlockType, NIBBLETYPE a_BlockMeta) { FastSetBlock( a_Pos.x, a_Pos.y, a_Pos.z, a_BlockType, a_BlockMeta); }
	BLOCKTYPE  GetBlock    (const Vector3i & a_Pos) { return GetBlock( a_Pos.x, a_Pos.y, a_Pos.z); }
	NIBBLETYPE GetBlockMeta(const Vector3i & a_Pos) { return GetBlockMeta( a_Pos.x, a_Pos.y, a_Pos.z); }
	void       SetBlockMeta(const Vector3i & a_Pos, NIBBLETYPE a_MetaData) { SetBlockMeta( a_Pos.x, a_Pos.y, a_Pos.z, a_MetaData); }
	// tolua_end
	
	/** Writes the block area into the specified coords.
	Returns true if all chunks have been processed.
	Prefer cBlockArea::Write() instead, this is the internal implementation; cBlockArea does error checking, too.
	a_DataTypes is a bitmask of cBlockArea::baXXX constants ORed together.
	*/
	virtual bool WriteBlockArea(cBlockArea & a_Area, int a_MinBlockX, int a_MinBlockY, int a_MinBlockZ, int a_DataTypes) override;
	
	// tolua_begin

	/** Spawns item pickups for each item in the list. May compress pickups if too many entities: */
	virtual void SpawnItemPickups(const cItems & a_Pickups, double a_BlockX, double a_BlockY, double a_BlockZ, double a_FlyAwaySpeed = 1.0, bool IsPlayerCreated = false) override;
	
	/** Spawns item pickups for each item in the list. May compress pickups if too many entities. All pickups get the speed specified: */
	virtual void SpawnItemPickups(const cItems & a_Pickups, double a_BlockX, double a_BlockY, double a_BlockZ, double a_SpeedX, double a_SpeedY, double a_SpeedZ, bool IsPlayerCreated = false) override;
	
	/** Spawns an falling block entity at the given position. It returns the UniqueID of the spawned falling block. */
	int SpawnFallingBlock(int a_X, int a_Y, int a_Z, BLOCKTYPE BlockType, NIBBLETYPE BlockMeta);

	/** Spawns an minecart at the given coordinates. */
	int SpawnMinecart(double a_X, double a_Y, double a_Z, int a_MinecartType, const cItem & a_Content = cItem(), int a_BlockHeight = 1);

	/** Spawns an experience orb at the given location with the given reward. It returns the UniqueID of the spawned experience orb. */
	int SpawnExperienceOrb(double a_X, double a_Y, double a_Z, int a_Reward);

	/** Spawns a new primed TNT entity at the specified block coords and specified fuse duration. Initial velocity is given based on the relative coefficient provided */
	void SpawnPrimedTNT(double a_X, double a_Y, double a_Z, int a_FuseTimeInSec = 80, double a_InitialVelocityCoeff = 1);

	// tolua_end

	/** Replaces world blocks with a_Blocks, if they are of type a_FilterBlockType */
	void ReplaceBlocks(const sSetBlockVector & a_Blocks, BLOCKTYPE a_FilterBlockType);
	
	/** Retrieves block types of the specified blocks. If a chunk is not loaded, doesn't modify the block. Returns true if all blocks were read. */
	bool GetBlocks(sSetBlockVector & a_Blocks, bool a_ContinueOnFailure);
	
	// tolua_begin
	bool DigBlock   (int a_X, int a_Y, int a_Z);
	virtual void SendBlockTo(int a_X, int a_Y, int a_Z, cPlayer * a_Player) override;

	double GetSpawnX(void) const { return m_SpawnX; }
	double GetSpawnY(void) const { return m_SpawnY; }
	double GetSpawnZ(void) const { return m_SpawnZ; }

	/** Wakes up the simulators for the specified block */
	virtual void WakeUpSimulators(int a_BlockX, int a_BlockY, int a_BlockZ) override;
	
	/** Wakes up the simulators for the specified area of blocks */
	void WakeUpSimulatorsInArea(int a_MinBlockX, int a_MaxBlockX, int a_MinBlockY, int a_MaxBlockY, int a_MinBlockZ, int a_MaxBlockZ);

	// tolua_end

	inline cSimulatorManager * GetSimulatorManager(void) { return m_SimulatorManager; }
	
	inline cFluidSimulator * GetWaterSimulator(void) { return m_WaterSimulator; }
	inline cFluidSimulator * GetLavaSimulator (void) { return m_LavaSimulator; }
	inline cRedstoneSimulator * GetRedstoneSimulator(void) { return m_RedstoneSimulator; }
	
	/** Calls the callback for each block entity in the specified chunk; returns true if all block entities processed, false if the callback aborted by returning true */
	bool ForEachBlockEntityInChunk(int a_ChunkX, int a_ChunkZ, cBlockEntityCallback & a_Callback);  // Exported in ManualBindings.cpp
	
	/** Calls the callback for each chest in the specified chunk; returns true if all chests processed, false if the callback aborted by returning true */
	bool ForEachChestInChunk(int a_ChunkX, int a_ChunkZ, cChestCallback & a_Callback);  // Exported in ManualBindings.cpp

	/** Calls the callback for each dispenser in the specified chunk; returns true if all dispensers processed, false if the callback aborted by returning true */
	bool ForEachDispenserInChunk(int a_ChunkX, int a_ChunkZ, cDispenserCallback & a_Callback);

	/** Calls the callback for each dropper in the specified chunk; returns true if all droppers processed, false if the callback aborted by returning true */
	bool ForEachDropperInChunk(int a_ChunkX, int a_ChunkZ, cDropperCallback & a_Callback);

	/** Calls the callback for each dropspenser in the specified chunk; returns true if all dropspensers processed, false if the callback aborted by returning true */
	bool ForEachDropSpenserInChunk(int a_ChunkX, int a_ChunkZ, cDropSpenserCallback & a_Callback);

	/** Calls the callback for each furnace in the specified chunk; returns true if all furnaces processed, false if the callback aborted by returning true */
	bool ForEachFurnaceInChunk(int a_ChunkX, int a_ChunkZ, cFurnaceCallback & a_Callback);  // Exported in ManualBindings.cpp
	
	/** Does an explosion with the specified strength at the specified coordinate
	a_SourceData exact type depends on the a_Source:
	| esOther            | void *           |
	| esPrimedTNT        | cTNTEntity *     |
	| esMonster          | cMonster *       |
	| esBed              | cVector3i *      |
	| esEnderCrystal     | Vector3i *       |
	| esGhastFireball    | cGhastFireball * |
	| esWitherSkullBlack | TBD              |
	| esWitherSkullBlue  | TBD              |
	| esWitherBirth      | cMonster *       |
	| esPlugin           | void *           |
	*/
	virtual void DoExplosionAt(double a_ExplosionSize, double a_BlockX, double a_BlockY, double a_BlockZ, bool a_CanCauseFire, eExplosionSource a_Source, void * a_SourceData) override;  // tolua_export

	/** Calls the callback for the block entity at the specified coords; returns false if there's no block entity at those coords, true if found */
	virtual bool DoWithBlockEntityAt(int a_BlockX, int a_BlockY, int a_BlockZ, cBlockEntityCallback & a_Callback) override;  // Exported in ManualBindings.cpp

	/** Calls the callback for the chest at the specified coords; returns false if there's no chest at those coords, true if found */
	bool DoWithChestAt(int a_BlockX, int a_BlockY, int a_BlockZ, cChestCallback & a_Callback);  // Exported in ManualBindings.cpp

	/** Calls the callback for the dispenser at the specified coords; returns false if there's no dispenser at those coords or callback returns true, returns true if found */
	bool DoWithDispenserAt(int a_BlockX, int a_BlockY, int a_BlockZ, cDispenserCallback & a_Callback);  // Exported in ManualBindings.cpp

	/** Calls the callback for the dropper at the specified coords; returns false if there's no dropper at those coords or callback returns true, returns true if found */
	bool DoWithDropperAt(int a_BlockX, int a_BlockY, int a_BlockZ, cDropperCallback & a_Callback);  // Exported in ManualBindings.cpp

	/** Calls the callback for the dropspenser at the specified coords; returns false if there's no dropspenser at those coords or callback returns true, returns true if found */
	bool DoWithDropSpenserAt(int a_BlockX, int a_BlockY, int a_BlockZ, cDropSpenserCallback & a_Callback);  // Exported in ManualBindings.cpp

	/** Calls the callback for the furnace at the specified coords; returns false if there's no furnace at those coords or callback returns true, returns true if found */
	bool DoWithFurnaceAt(int a_BlockX, int a_BlockY, int a_BlockZ, cFurnaceCallback & a_Callback);  // Exported in ManualBindings.cpp

	/** Calls the callback for the noteblock at the specified coords; returns false if there's no noteblock at those coords or callback returns true, returns true if found */
	bool DoWithNoteBlockAt(int a_BlockX, int a_BlockY, int a_BlockZ, cNoteBlockCallback & a_Callback);  // Exported in ManualBindings.cpp

	/** Calls the callback for the command block at the specified coords; returns false if there's no command block at those coords or callback returns true, returns true if found */
	bool DoWithCommandBlockAt(int a_BlockX, int a_BlockY, int a_BlockZ, cCommandBlockCallback & a_Callback);  // Exported in ManualBindings.cpp

	/** Calls the callback for the mob head block at the specified coords; returns false if there's no mob head block at those coords or callback returns true, returns true if found */
	bool DoWithMobHeadAt(int a_BlockX, int a_BlockY, int a_BlockZ, cMobHeadCallback & a_Callback);  // Exported in ManualBindings.cpp

	/** Calls the callback for the flower pot at the specified coords; returns false if there's no flower pot at those coords or callback returns true, returns true if found */
	bool DoWithFlowerPotAt(int a_BlockX, int a_BlockY, int a_BlockZ, cFlowerPotCallback & a_Callback);  // Exported in ManualBindings.cpp

	/** Retrieves the test on the sign at the specified coords; returns false if there's no sign at those coords, true if found */
	bool GetSignLines (int a_BlockX, int a_BlockY, int a_BlockZ, AString & a_Line1, AString & a_Line2, AString & a_Line3, AString & a_Line4);  // Exported in ManualBindings.cpp
	
	/** a_Player is using block entity at [x, y, z], handle that: */
	void UseBlockEntity(cPlayer * a_Player, int a_BlockX, int a_BlockY, int a_BlockZ) {m_ChunkMap->UseBlockEntity(a_Player, a_BlockX, a_BlockY, a_BlockZ); }  // tolua_export
	
	/** Calls the callback for the chunk specified, with ChunkMapCS locked; returns false if the chunk doesn't exist, otherwise returns the same value as the callback */
	bool DoWithChunk(int a_ChunkX, int a_ChunkZ, cChunkCallback & a_Callback);

	void GrowTreeImage(const sSetBlockVector & a_Blocks);
	
	// tolua_begin

	/** Grows a tree at the specified coords, either from a sapling there, or based on the biome */
	void GrowTree           (int a_BlockX, int a_BlockY, int a_BlockZ);
	
	/** Grows a tree at the specified coords, based on the sapling meta provided */
	void GrowTreeFromSapling(int a_BlockX, int a_BlockY, int a_BlockZ, NIBBLETYPE a_SaplingMeta);
	
	/** Grows a tree at the specified coords, based on the biome in the place */
	void GrowTreeByBiome    (int a_BlockX, int a_BlockY, int a_BlockZ);
	
	/** Grows the plant at the specified block to its ripe stage (bonemeal used); returns false if the block is not growable. If a_IsBonemeal is true, block is not grown if not allowed in world.ini */
	bool GrowRipePlant(int a_BlockX, int a_BlockY, int a_BlockZ, bool a_IsByBonemeal = false);
	
	/** Grows a cactus present at the block specified by the amount of blocks specified, up to the max height specified in the config */
	void GrowCactus(int a_BlockX, int a_BlockY, int a_BlockZ, int a_NumBlocksToGrow);

	/** Grows a melon or a pumpkin next to the block specified (assumed to be the stem) */
	void GrowMelonPumpkin(int a_BlockX, int a_BlockY, int a_BlockZ, BLOCKTYPE a_BlockType);

	/** Grows a sugarcane present at the block specified by the amount of blocks specified, up to the max height specified in the config */
	void GrowSugarcane(int a_BlockX, int a_BlockY, int a_BlockZ, int a_NumBlocksToGrow);
	
	/** Returns the biome at the specified coords. Reads the biome from the chunk, if loaded, otherwise uses the world generator to provide the biome value */
	EMCSBiome GetBiomeAt(int a_BlockX, int a_BlockZ);
	
	/** Sets the biome at the specified coords. Returns true if successful, false if not (chunk not loaded).
	Doesn't resend the chunk to clients, use ForceSendChunkTo() for that. */
	bool SetBiomeAt(int a_BlockX, int a_BlockZ, EMCSBiome a_Biome);
	
	/** Sets the biome at the area. Returns true if successful, false if any subarea failed (chunk not loaded).
	(Re)sends the chunks to their relevant clients if successful. */
	bool SetAreaBiome(int a_MinX, int a_MaxX, int a_MinZ, int a_MaxZ, EMCSBiome a_Biome);
	
	/** Sets the biome at the area. Returns true if successful, false if any subarea failed (chunk not loaded).
	(Re)sends the chunks to their relevant clients if successful.
	The cuboid needn't be sorted. */
	bool SetAreaBiome(const cCuboid & a_Area, EMCSBiome a_Biome);

	/** Returns the name of the world */
	const AString & GetName(void) const { return m_WorldName; }
	
	/** Returns the name of the world.ini file used by this world */
	const AString & GetIniFileName(void) const {return m_IniFileName; }

	/** Returns the associated scoreboard instance. */
	cScoreboard & GetScoreBoard(void) { return m_Scoreboard; }

	/** Returns the associated map manager instance. */
	cMapManager & GetMapManager(void) { return m_MapManager; }

	bool AreCommandBlocksEnabled(void) const { return m_bCommandBlocksEnabled; }
	void SetCommandBlocksEnabled(bool a_Flag) { m_bCommandBlocksEnabled = a_Flag; }

	eShrapnelLevel GetTNTShrapnelLevel(void) const { return m_TNTShrapnelLevel; }
	void SetTNTShrapnelLevel(eShrapnelLevel a_Flag) { m_TNTShrapnelLevel = a_Flag; }

	bool ShouldUseChatPrefixes(void) const { return m_bUseChatPrefixes; }
	void SetShouldUseChatPrefixes(bool a_Flag) { m_bUseChatPrefixes = a_Flag; }

	AString GetNetherWorldName(void) const { return m_NetherWorldName; }
	void SetNetherWorldName(const AString & a_Name) { m_NetherWorldName = a_Name; }

	AString GetEndWorldName(void) const { return m_EndWorldName; }
	void SetEndWorldName(const AString & a_Name) { m_EndWorldName = a_Name; }

	AString GetLinkedOverworldName(void) const { return m_OverworldName; }
	void SetLinkedOverworldName(const AString & a_Name) { m_OverworldName = a_Name; }
	
	// tolua_end
	
	/** Saves all chunks immediately. Dangerous interface, may deadlock, use QueueSaveAllChunks() instead */
	void SaveAllChunks(void);
	
	/** Queues a task to save all chunks onto the tick thread. The prefferred way of saving chunks from external sources */
	void QueueSaveAllChunks(void);  // tolua_export
	
	/** Queues a task onto the tick thread. The task object will be deleted once the task is finished */
	void QueueTask(cTask * a_Task);  // Exported in ManualBindings.cpp
	
	/** Queues a task onto the tick thread, with the specified delay.
	The task object will be deleted once the task is finished */
	void ScheduleTask(int a_DelayTicks, cTask * a_Task);

	/** Returns the number of chunks loaded	 */
	int GetNumChunks() const;  // tolua_export

	/** Returns the number of chunks loaded and dirty, and in the lighting queue */
	void GetChunkStats(int & a_NumValid, int & a_NumDirty, int & a_NumInLightingQueue);

	// Various queues length queries (cannot be const, they lock their CS):
	inline int GetGeneratorQueueLength     (void) { return m_Generator.GetQueueLength();   }    // tolua_export
	inline size_t GetLightingQueueLength   (void) { return m_Lighting.GetQueueLength();    }    // tolua_export
	inline size_t GetStorageLoadQueueLength(void) { return m_Storage.GetLoadQueueLength(); }    // tolua_export
	inline size_t GetStorageSaveQueueLength(void) { return m_Storage.GetSaveQueueLength(); }    // tolua_export

	void InitializeSpawn(void);
	
	/** Starts threads that belong to this world */
	void Start(void);
	
	/** Stops threads that belong to this world (part of deinit) */
	void Stop(void);
	
	/** Processes the blocks queued for ticking with a delay (m_BlockTickQueue[]) */
	void TickQueuedBlocks(void);

	struct BlockTickQueueItem
	{
		int X;
		int Y;
		int Z;
		int TicksToWait;
	};

	/** Queues the block to be ticked after the specified number of game ticks */
	void QueueBlockForTick(int a_BlockX, int a_BlockY, int a_BlockZ, int a_TicksToWait);  // tolua_export

	// tolua_begin
	/** Casts a thunderbolt at the specified coords */
	void CastThunderbolt(int a_BlockX, int a_BlockY, int a_BlockZ);
	
	/** Sets the specified weather; resets weather interval; asks and notifies plugins of the change */
	void SetWeather(eWeather a_NewWeather);
	
	/** Forces a weather change in the next game tick */
	void ChangeWeather(void);
	
	/** Returns the current weather. Instead of comparing values directly to the weather constants, use IsWeatherXXX() functions, if possible */
	eWeather GetWeather(void) const { return m_Weather; }
	
	/** Returns true if the current weather is sun */
	bool IsWeatherSunny(void) const { return (m_Weather == wSunny); }
	
	/** Returns true if it is sunny at the specified location. This takes into account biomes. */
	bool IsWeatherSunnyAt(int a_BlockX, int a_BlockZ)
	{
		return (IsWeatherSunny() || IsBiomeNoDownfall(GetBiomeAt(a_BlockX, a_BlockZ)));
	}
	
	/** Returns true if the current weather is rain */
	bool IsWeatherRain(void) const { return (m_Weather == wRain); }
	
	/** Returns true if it is raining at the specified location. This takes into account biomes. */
	bool IsWeatherRainAt(int a_BlockX, int a_BlockZ)
	{
		return (IsWeatherRain() && !IsBiomeNoDownfall(GetBiomeAt(a_BlockX, a_BlockZ)));
	}
	
	/** Returns true if the current weather is stormy */
	bool IsWeatherStorm(void) const { return (m_Weather == wStorm); }

	/** Returns true if the weather is stormy at the specified location. This takes into account biomes. */
	bool IsWeatherStormAt(int a_BlockX, int a_BlockZ)
	{
		return (IsWeatherStorm() && !IsBiomeNoDownfall(GetBiomeAt(a_BlockX, a_BlockZ)));
	}
	
	/** Returns true if the current weather has any precipitation - rain, storm or snow */
	bool IsWeatherWet(void) const { return !IsWeatherSunny(); }
	
	/** Returns true if it is raining, stormy or snowing at the specified location. This takes into account biomes. */
	virtual bool IsWeatherWetAt(int a_BlockX, int a_BlockZ)
	{
		return (IsWeatherWet() && !IsBiomeNoDownfall(GetBiomeAt(a_BlockX, a_BlockZ)));
	}

	// tolua_end

	cChunkGenerator & GetGenerator(void) { return m_Generator; }
	cWorldStorage &   GetStorage  (void) { return m_Storage; }
	cChunkMap *       GetChunkMap (void) { return m_ChunkMap; }
		
	/** Sets the blockticking to start at the specified block. Only one blocktick per chunk may be set, second call overwrites the first call */
	void SetNextBlockTick(int a_BlockX, int a_BlockY, int a_BlockZ);  // tolua_export
	
	int GetMaxSugarcaneHeight(void) const { return m_MaxSugarcaneHeight; }  // tolua_export
	int GetMaxCactusHeight   (void) const { return m_MaxCactusHeight; }     // tolua_export

	bool IsBlockDirectlyWatered(int a_BlockX, int a_BlockY, int a_BlockZ);  // tolua_export
	
	/** Spawns a mob of the specified type. Returns the mob's EntityID if recognized and spawned, <0 otherwise */
	virtual int SpawnMob(double a_PosX, double a_PosY, double a_PosZ, cMonster::eType a_MonsterType) override;  // tolua_export
	int SpawnMobFinalize(cMonster* a_Monster);
	
	/** Creates a projectile of the specified type. Returns the projectile's EntityID if successful, <0 otherwise
	Item parameter used currently for Fireworks to correctly set entity metadata based on item metadata
	*/
	int CreateProjectile(double a_PosX, double a_PosY, double a_PosZ, cProjectileEntity::eKind a_Kind, cEntity * a_Creator, const cItem * a_Item, const Vector3d * a_Speed = NULL);  // tolua_export
	
	/** Returns a random number from the m_TickRand in range [0 .. a_Range]. To be used only in the tick thread! */
	int GetTickRandomNumber(unsigned a_Range) { return (int)(m_TickRand.randInt(a_Range)); }
	
	/** Appends all usernames starting with a_Text (case-insensitive) into Results */
	void TabCompleteUserName(const AString & a_Text, AStringVector & a_Results);

	/** Get the current darkness level based on the time */
	NIBBLETYPE GetSkyDarkness() { return m_SkyDarkness; }
	
	/** Increments (a_AlwaysTicked == true) or decrements (false) the m_AlwaysTicked counter for the specified chunk.
	If the m_AlwaysTicked counter is greater than zero, the chunk is ticked in the tick-thread regardless of
	whether it has any clients or not.
	This function allows nesting and task-concurrency (multiple separate tasks can request ticking and as long
	as at least one requests is active the chunk will be ticked). */
	void SetChunkAlwaysTicked(int a_ChunkX, int a_ChunkZ, bool a_AlwaysTicked = true);  // tolua_export

private:

	friend class cRoot;
	
	class cTickThread :
		public cIsThread
	{
		typedef cIsThread super;
	public:
		cTickThread(cWorld & a_World);
		
	protected:
		cWorld & m_World;
		
		// cIsThread overrides:
		virtual void Execute(void) override;
	} ;
	
	
	/** Implementation of the callbacks that the ChunkGenerator uses to store new chunks and interface to plugins */
	class cChunkGeneratorCallbacks :
		public cChunkGenerator::cChunkSink,
		public cChunkGenerator::cPluginInterface
	{
		cWorld * m_World;
		
		// cChunkSink overrides:
		virtual void OnChunkGenerated  (cChunkDesc & a_ChunkDesc) override;
		virtual bool IsChunkValid      (int a_ChunkX, int a_ChunkZ) override;
		virtual bool HasChunkAnyClients(int a_ChunkX, int a_ChunkZ) override;
		
		// cPluginInterface overrides:
		virtual void CallHookChunkGenerating(cChunkDesc & a_ChunkDesc) override;
		virtual void CallHookChunkGenerated (cChunkDesc & a_ChunkDesc) override;
		
	public:
		cChunkGeneratorCallbacks(cWorld & a_World);
	} ;
	

	/** A container for tasks that have been scheduled for a specific game tick */
	class cScheduledTask
	{
	public:
		Int64 m_TargetTick;
		cTask * m_Task;
		
		/** Creates a new scheduled task; takes ownership of the task object passed to it. */
		cScheduledTask(Int64 a_TargetTick, cTask * a_Task) :
			m_TargetTick(a_TargetTick),
			m_Task(a_Task)
		{
		}
		
		virtual ~cScheduledTask()
		{
			delete m_Task;
			m_Task = NULL;
		}
	};

	typedef std::list<cScheduledTask *> cScheduledTasks;


	AString m_WorldName;

	/** The name of the world that a portal in this world should link to
	Only has effect if this world is a nether or end world, as it is used by entities to see which world to teleport to when in a portal
	*/
	AString m_OverworldName;

	AString m_IniFileName;
	
	/** Name of the storage schema used to load and save chunks */
	AString m_StorageSchema;
	
	int m_StorageCompressionFactor;
	
	/** The dimension of the world, used by the client to provide correct lighting scheme */
	eDimension m_Dimension;
	
	/** This random generator is to be used only in the Tick() method, and thus only in the World-Tick-thread (MTRand is not exactly thread-safe) */
	MTRand m_TickRand;

	bool m_IsSpawnExplicitlySet;
	double m_SpawnX;
	double m_SpawnY;
	double m_SpawnZ;

	double m_WorldAgeSecs;      // World age, in seconds. Is only incremented, cannot be set by plugins.
	double m_TimeOfDaySecs;     // Time of day in seconds. Can be adjusted. Is wrapped to zero each day.
	Int64  m_WorldAge;          // World age in ticks, calculated off of m_WorldAgeSecs
	Int64  m_TimeOfDay;         // Time in ticks, calculated off of m_TimeOfDaySecs
	Int64  m_LastTimeUpdate;    // The tick in which the last time update has been sent.
	Int64  m_LastUnload;        // The last WorldAge (in ticks) in which unloading was triggerred
	Int64  m_LastSave;          // The last WorldAge (in ticks) in which save-all was triggerred
	std::map<cMonster::eFamily, Int64> m_LastSpawnMonster;  // The last WorldAge (in ticks) in which a monster was spawned (for each megatype of monster)  // MG TODO : find a way to optimize without creating unmaintenability (if mob IDs are becoming unrowed)

	NIBBLETYPE m_SkyDarkness;

	eGameMode m_GameMode;
	bool m_bEnabledPVP;
	bool m_IsDeepSnowEnabled;
	bool m_ShouldLavaSpawnFire;
	bool m_VillagersShouldHarvestCrops;
	
	std::vector<BlockTickQueueItem *> m_BlockTickQueue;
	std::vector<BlockTickQueueItem *> m_BlockTickQueueCopy;  // Second is for safely removing the objects from the queue

	cSimulatorManager *  m_SimulatorManager;
	cSandSimulator *     m_SandSimulator;
	cFluidSimulator *    m_WaterSimulator;
	cFluidSimulator *    m_LavaSimulator;
	cFireSimulator *     m_FireSimulator;
	cRedstoneSimulator * m_RedstoneSimulator;
	
	cCriticalSection m_CSPlayers;
	cPlayerList      m_Players;

	cWorldStorage     m_Storage;
	
	unsigned int m_MaxPlayers;

	cChunkMap * m_ChunkMap;

	bool m_bAnimals;
	std::set<cMonster::eType> m_AllowedMobs;

	eWeather m_Weather;
	int m_WeatherInterval;
	
	int  m_MaxCactusHeight;
	int  m_MaxSugarcaneHeight;
	bool m_IsCactusBonemealable;
	bool m_IsCarrotsBonemealable;
	bool m_IsCropsBonemealable;
	bool m_IsGrassBonemealable;
	bool m_IsMelonStemBonemealable;
	bool m_IsMelonBonemealable;
	bool m_IsPotatoesBonemealable;
	bool m_IsPumpkinStemBonemealable;
	bool m_IsPumpkinBonemealable;
	bool m_IsSaplingBonemealable;
	bool m_IsSugarcaneBonemealable;

	/** Whether command blocks are enabled or not */
	bool m_bCommandBlocksEnabled;
	
	/** Whether prefixes such as [INFO] are prepended to SendMessageXXX() / BroadcastChatXXX() functions */
	bool m_bUseChatPrefixes;

	/** The level of DoExplosionAt() projecting random affected blocks as FallingBlock entities
	See the eShrapnelLevel enumeration for details
	*/
	eShrapnelLevel m_TNTShrapnelLevel;

	/** Name of the nether world */
	AString m_NetherWorldName;

	/** Name of the end world */
	AString m_EndWorldName;
	

	cChunkGenerator  m_Generator;

	cScoreboard      m_Scoreboard;
	cMapManager      m_MapManager;
	
	/** The callbacks that the ChunkGenerator uses to store new chunks and interface to plugins */
	cChunkGeneratorCallbacks m_GeneratorCallbacks;
	
	cChunkSender     m_ChunkSender;
	cLightingThread  m_Lighting;
	cTickThread      m_TickThread;
	
	/** Guards the m_Tasks */
	cCriticalSection m_CSTasks;
	
	/** Tasks that have been queued onto the tick thread; guarded by m_CSTasks */
	cTasks m_Tasks;
	
	/** Guards the m_ScheduledTasks */
	cCriticalSection m_CSScheduledTasks;
	
	/** Tasks that have been queued to be executed on the tick thread at target tick in the future.
	Ordered by increasing m_TargetTick.
	Guarded by m_CSScheduledTasks */
	cScheduledTasks m_ScheduledTasks;
	
	/** Guards m_Clients */
	cCriticalSection  m_CSClients;
	
	/** List of clients in this world, these will be ticked by this world */
	cClientHandleList m_Clients;
	
	/** Clients that are scheduled for removal (ticked in another world), waiting for TickClients() to remove them */
	cClientHandleList m_ClientsToRemove;
	
	/** Clients that are scheduled for adding, waiting for TickClients to add them */
	cClientHandleList m_ClientsToAdd;

	/** Guards m_EntitiesToAdd */
	cCriticalSection m_CSEntitiesToAdd;

	/** List of entities that are scheduled for adding, waiting for the Tick thread to add them. */
	cEntityList m_EntitiesToAdd;

	/** Guards m_PlayersToAdd */
	cCriticalSection m_CSPlayersToAdd;

	/** List of players that are scheduled for adding, waiting for the Tick thread to add them. */
	cPlayerList m_PlayersToAdd;
	
	/** CS protecting m_SetChunkDataQueue. */
	cCriticalSection m_CSSetChunkDataQueue;
	
	/** Queue for the chunk data to be set into m_ChunkMap by the tick thread. Protected by m_CSSetChunkDataQueue */
	cSetChunkDataPtrs m_SetChunkDataQueue;


	cWorld(const AString & a_WorldName, eDimension a_Dimension = dimOverworld, const AString & a_OverworldName = "");
	virtual ~cWorld();

	void Tick(float a_Dt, int a_LastTickDurationMSec);

	/** Handles the weather in each tick */
	void TickWeather(float a_Dt);
	
	/** Handles the mob spawning/moving/destroying each tick */
	void TickMobs(float a_Dt);
	
	/** Executes all tasks queued onto the tick thread */
	void TickQueuedTasks(void);
	
	/** Executes all tasks queued onto the tick thread */
	void TickScheduledTasks(void);
	
	/** Ticks all clients that are in this world */
	void TickClients(float a_Dt);

	/** Unloads all chunks immediately.*/
	void UnloadUnusedChunks(void);

	void UpdateSkyDarkness(void);

	/** <summary>Generates a random spawnpoint on solid land by walking chunks and finding their biomes</summary> */
	void GenerateRandomSpawn(void);

	/** Chooses a reasonable transition from the current weather to a new weather **/
	eWeather ChooseNewWeather(void);

	/** Creates a new fluid simulator, loads its settings from the inifile (a_FluidName section) */
	cFluidSimulator * InitializeFluidSimulator(cIniFile & a_IniFile, const char * a_FluidName, BLOCKTYPE a_SimulateBlock, BLOCKTYPE a_StationaryBlock);

	/** Creates a new redstone simulator.*/
	cRedstoneSimulator * InitializeRedstoneSimulator(cIniFile & a_IniFile);

	/** Adds the players queued in the m_PlayersToAdd queue into the m_Players list.
	Assumes it is called from the Tick thread. */
	void AddQueuedPlayers(void);

<<<<<<< HEAD
	/** Sets generator values to dimension specific defaults, if those values do not exist */
	void InitialiseGeneratorDefaults(cIniFile & a_IniFile);

	/** Sets mob spawning values if nonexistant to their dimension specific defaults */
	void InitialiseAndLoadMobSpawningValues(cIniFile & a_IniFile);

=======
	/** Sets the specified chunk data into the chunkmap. Called in the tick thread.
	Modifies the a_SetChunkData - moves the entities contained in it into the chunk. */
	void SetChunkData(cSetChunkData & a_SetChunkData);
>>>>>>> 5b69b2ce
};  // tolua_export



<|MERGE_RESOLUTION|>--- conflicted
+++ resolved
@@ -1027,18 +1027,16 @@
 	Assumes it is called from the Tick thread. */
 	void AddQueuedPlayers(void);
 
-<<<<<<< HEAD
 	/** Sets generator values to dimension specific defaults, if those values do not exist */
 	void InitialiseGeneratorDefaults(cIniFile & a_IniFile);
 
 	/** Sets mob spawning values if nonexistant to their dimension specific defaults */
 	void InitialiseAndLoadMobSpawningValues(cIniFile & a_IniFile);
 
-=======
 	/** Sets the specified chunk data into the chunkmap. Called in the tick thread.
 	Modifies the a_SetChunkData - moves the entities contained in it into the chunk. */
 	void SetChunkData(cSetChunkData & a_SetChunkData);
->>>>>>> 5b69b2ce
+
 };  // tolua_export
 
 
