
#pragma once

#ifndef _WIN32
	#include "BlockID.h"
#else
	enum ENUM_ITEM_ID;
#endif

#define MAX_PLAYERS 65535

#include "Simulator/SimulatorManager.h"
#include "MersenneTwister.h"
#include "ChunkMap.h"
#include "WorldStorage/WorldStorage.h"
#include "Generating/ChunkGenerator.h"
#include "Vector3.h"
#include "ChunkSender.h"
#include "Defines.h"
#include "LightingThread.h"
#include "Item.h"
#include "Mobs/Monster.h"
#include "Entities/ProjectileEntity.h"
#include "ForEachChunkProvider.h"
#include "Scoreboard.h"
#include "MapManager.h"
#include "Blocks/WorldInterface.h"
#include "Blocks/BroadcastInterface.h"




class cFireSimulator;
class cFluidSimulator;
class cSandSimulator;
template <class ChunkType, class WorldType>
class cRedstoneSimulator;
class cItem;
class cPlayer;
class cClientHandle;
class cEntity;
class cBlockEntity;
class cWorldGenerator;  // The generator that actually generates the chunks for a single world
class cChunkGenerator;  // The thread responsible for generating chunks
class cBeaconEntity;
class cChestEntity;
class cDispenserEntity;
class cFlowerPotEntity;
class cFurnaceEntity;
class cNoteEntity;
class cMobHeadEntity;
class cCompositeChat;
class cCuboid;
class cSetChunkData;


typedef std::list< cPlayer * > cPlayerList;

typedef SharedPtr<cSetChunkData> cSetChunkDataPtr;  // TODO: Change to unique_ptr once we go C++11
typedef std::vector<cSetChunkDataPtr> cSetChunkDataPtrs;

typedef cItemCallback<cPlayer>             cPlayerListCallback;
typedef cItemCallback<cEntity>             cEntityCallback;
typedef cItemCallback<cBeaconEntity>       cBeaconCallback;
typedef cItemCallback<cChestEntity>        cChestCallback;
typedef cItemCallback<cDispenserEntity>    cDispenserCallback;
typedef cItemCallback<cFurnaceEntity>      cFurnaceCallback;
typedef cItemCallback<cNoteEntity>         cNoteBlockCallback;
typedef cItemCallback<cCommandBlockEntity> cCommandBlockCallback;
typedef cItemCallback<cMobHeadEntity>      cMobHeadCallback;
typedef cItemCallback<cFlowerPotEntity>    cFlowerPotCallback;






// tolua_begin
class cWorld :
	public cForEachChunkProvider,
	public cWorldInterface,
	public cBroadcastInterface
{
public:

	// tolua_end

	/** A simple RAII locker for the chunkmap - locks the chunkmap in its constructor, unlocks it in the destructor */
	class cLock :
		public cCSLock
	{
		typedef cCSLock super;
	public:
		cLock(cWorld & a_World);
	} ;


	/** A common ancestor for all tasks queued onto the tick thread */
	class cTask
	{
	public:
		virtual ~cTask() {}
		virtual void Run(cWorld & a_World) = 0;
	} ;

	typedef std::vector<std::unique_ptr<cTask>> cTasks;


	class cTaskSaveAllChunks :
		public cTask
	{
	protected:
		// cTask overrides:
		virtual void Run(cWorld & a_World) override;
	} ;


	class cTaskUnloadUnusedChunks :
		public cTask
	{
	protected:
		// cTask overrides:
		virtual void Run(cWorld & a_World) override;
	};


	class cTaskSendBlockToAllPlayers :
		public cTask
	{
	public:
		cTaskSendBlockToAllPlayers(std::vector<Vector3i> & a_SendQueue);

	protected:
		// cTask overrides:
		virtual void Run(cWorld & a_World) override;

		std::vector<Vector3i> m_SendQueue;
	};


	static const char * GetClassStatic(void)  // Needed for ManualBindings's ForEach templates
	{
		return "cWorld";
	}

	// tolua_begin

	int GetTicksUntilWeatherChange(void) const { return m_WeatherInterval; }

	/** Is the daylight cyclus enabled? */
	virtual bool IsDaylightCycleEnabled(void) const { return m_IsDaylightCycleEnabled; }

	/** Sets the daylight cyclus to true/false. */
	virtual void SetDaylightCycleEnabled(bool a_IsDaylightCycleEnabled)
	{
		m_IsDaylightCycleEnabled = a_IsDaylightCycleEnabled;
		BroadcastTimeUpdate();
	}

	virtual Int64 GetWorldAge (void) const override { return m_WorldAge; }
	virtual int GetTimeOfDay(void) const override { return m_TimeOfDay; }

	void SetTicksUntilWeatherChange(int a_WeatherInterval)
	{
		m_WeatherInterval = a_WeatherInterval;
	}

	virtual void SetTimeOfDay(int a_TimeOfDay) override
	{
		m_TimeOfDay = a_TimeOfDay;
		m_TimeOfDaySecs = static_cast<double>(a_TimeOfDay) / 20.0;
		UpdateSkyDarkness();
		BroadcastTimeUpdate();
	}

	/** Returns the default weather interval for the specific weather type.
	Returns -1 for any unknown weather. */
	int GetDefaultWeatherInterval(eWeather a_Weather);

	/** Returns the current game mode. Partly OBSOLETE, you should use IsGameModeXXX() functions wherever applicable */
	eGameMode GetGameMode(void) const { return m_GameMode; }

	/** Returns true if the world is in Creative mode */
	bool IsGameModeCreative(void) const { return (m_GameMode == gmCreative); }

	/** Returns true if the world is in Survival mode */
	bool IsGameModeSurvival(void) const { return (m_GameMode == gmSurvival); }

	/** Returns true if the world is in Adventure mode */
	bool IsGameModeAdventure(void) const { return (m_GameMode == gmAdventure); }

	/** Returns true if the world is in Spectator mode */
	bool IsGameModeSpectator(void) const { return (m_GameMode == gmSpectator); }

	bool IsPVPEnabled(void) const { return m_bEnabledPVP; }
	bool IsDeepSnowEnabled(void) const { return m_IsDeepSnowEnabled; }

	bool ShouldLavaSpawnFire(void) const { return m_ShouldLavaSpawnFire; }

	bool VillagersShouldHarvestCrops(void) const { return m_VillagersShouldHarvestCrops; }

	virtual eDimension GetDimension(void) const { return m_Dimension; }

	/** Returns the world height at the specified coords; waits for the chunk to get loaded / generated */
	virtual int GetHeight(int a_BlockX, int a_BlockZ);

	// tolua_end

	/** Retrieves the world height at the specified coords; returns false if chunk not loaded / generated */
	bool TryGetHeight(int a_BlockX, int a_BlockZ, int & a_Height);  // Exported in ManualBindings.cpp

	// Broadcast respective packets to all clients of the chunk where the event is taking place
	// (Please keep these alpha-sorted)
	void BroadcastAttachEntity       (const cEntity & a_Entity, const cEntity * a_Vehicle);
	void BroadcastBlockAction        (int a_BlockX, int a_BlockY, int a_BlockZ, char a_Byte1, char a_Byte2, BLOCKTYPE a_BlockType, const cClientHandle * a_Exclude = NULL);  // tolua_export
	void BroadcastBlockBreakAnimation(int a_EntityID, int a_BlockX, int a_BlockY, int a_BlockZ, char a_Stage, const cClientHandle * a_Exclude = NULL);
	void BroadcastBlockEntity        (int a_BlockX, int a_BlockY, int a_BlockZ, const cClientHandle * a_Exclude = NULL);  ///< If there is a block entity at the specified coods, sends it to all clients except a_Exclude

	// tolua_begin
	void BroadcastChat       (const AString & a_Message, const cClientHandle * a_Exclude = NULL, eMessageType a_ChatPrefix = mtCustom);
	void BroadcastChatInfo   (const AString & a_Message, const cClientHandle * a_Exclude = NULL) { BroadcastChat(a_Message, a_Exclude, mtInformation); }
	void BroadcastChatFailure(const AString & a_Message, const cClientHandle * a_Exclude = NULL) { BroadcastChat(a_Message, a_Exclude, mtFailure); }
	void BroadcastChatSuccess(const AString & a_Message, const cClientHandle * a_Exclude = NULL) { BroadcastChat(a_Message, a_Exclude, mtSuccess); }
	void BroadcastChatWarning(const AString & a_Message, const cClientHandle * a_Exclude = NULL) { BroadcastChat(a_Message, a_Exclude, mtWarning); }
	void BroadcastChatFatal  (const AString & a_Message, const cClientHandle * a_Exclude = NULL) { BroadcastChat(a_Message, a_Exclude, mtFailure); }
	void BroadcastChatDeath  (const AString & a_Message, const cClientHandle * a_Exclude = NULL) { BroadcastChat(a_Message, a_Exclude, mtDeath); }
	void BroadcastChat       (const cCompositeChat & a_Message, const cClientHandle * a_Exclude = NULL);
	// tolua_end

	void BroadcastChunkData                  (int a_ChunkX, int a_ChunkZ, cChunkDataSerializer & a_Serializer, const cClientHandle * a_Exclude = NULL);
	void BroadcastCollectEntity              (const cEntity & a_Pickup, const cPlayer & a_Player, const cClientHandle * a_Exclude = NULL);
	void BroadcastDestroyEntity              (const cEntity & a_Entity, const cClientHandle * a_Exclude = NULL);
	void BroadcastEntityEffect               (const cEntity & a_Entity, int a_EffectID, int a_Amplifier, short a_Duration, const cClientHandle * a_Exclude = NULL);
	void BroadcastEntityEquipment            (const cEntity & a_Entity, short a_SlotNum, const cItem & a_Item, const cClientHandle * a_Exclude = NULL);
	void BroadcastEntityHeadLook             (const cEntity & a_Entity, const cClientHandle * a_Exclude = NULL);
	void BroadcastEntityLook                 (const cEntity & a_Entity, const cClientHandle * a_Exclude = NULL);
	void BroadcastEntityMetadata             (const cEntity & a_Entity, const cClientHandle * a_Exclude = NULL);
	void BroadcastEntityRelMove              (const cEntity & a_Entity, char a_RelX, char a_RelY, char a_RelZ, const cClientHandle * a_Exclude = NULL);
	void BroadcastEntityRelMoveLook          (const cEntity & a_Entity, char a_RelX, char a_RelY, char a_RelZ, const cClientHandle * a_Exclude = NULL);
	void BroadcastEntityStatus               (const cEntity & a_Entity, char a_Status, const cClientHandle * a_Exclude = NULL);
	void BroadcastEntityVelocity             (const cEntity & a_Entity, const cClientHandle * a_Exclude = NULL);
	virtual void BroadcastEntityAnimation    (const cEntity & a_Entity, char a_Animation, const cClientHandle * a_Exclude = NULL) override;  // tolua_export
	void BroadcastParticleEffect             (const AString & a_ParticleName, float a_SrcX, float a_SrcY, float a_SrcZ, float a_OffsetX, float a_OffsetY, float a_OffsetZ, float a_ParticleData, int a_ParticleAmount, cClientHandle * a_Exclude = NULL);  // tolua_export
	void BroadcastPlayerListAddPlayer        (const cPlayer & a_Player, const cClientHandle * a_Exclude = NULL);
	void BroadcastPlayerListRemovePlayer     (const cPlayer & a_Player, const cClientHandle * a_Exclude = NULL);
	void BroadcastPlayerListUpdateGameMode   (const cPlayer & a_Player, const cClientHandle * a_Exclude = NULL);
	void BroadcastPlayerListUpdatePing       (const cPlayer & a_Player, const cClientHandle * a_Exclude = NULL);
	void BroadcastPlayerListUpdateDisplayName(const cPlayer & a_Player, const AString & a_CustomName, const cClientHandle * a_Exclude = NULL);
	void BroadcastRemoveEntityEffect         (const cEntity & a_Entity, int a_EffectID, const cClientHandle * a_Exclude = NULL);
	void BroadcastScoreboardObjective        (const AString & a_Name, const AString & a_DisplayName, Byte a_Mode);
	void BroadcastScoreUpdate                (const AString & a_Objective, const AString & a_Player, cObjective::Score a_Score, Byte a_Mode);
	void BroadcastDisplayObjective           (const AString & a_Objective, cScoreboard::eDisplaySlot a_Display);
	void BroadcastSoundEffect                (const AString & a_SoundName, double a_X, double a_Y, double a_Z, float a_Volume, float a_Pitch, const cClientHandle * a_Exclude = NULL);   // tolua_export
	void BroadcastSoundParticleEffect        (int a_EffectID, int a_SrcX, int a_SrcY, int a_SrcZ, int a_Data, const cClientHandle * a_Exclude = NULL);  // tolua_export
	void BroadcastSpawnEntity                (cEntity & a_Entity, const cClientHandle * a_Exclude = NULL);
	void BroadcastTeleportEntity             (const cEntity & a_Entity, const cClientHandle * a_Exclude = NULL);
	void BroadcastThunderbolt                (int a_BlockX, int a_BlockY, int a_BlockZ, const cClientHandle * a_Exclude = NULL);
	void BroadcastTimeUpdate                 (const cClientHandle * a_Exclude = NULL);
	virtual void BroadcastUseBed             (const cEntity & a_Entity, int a_BlockX, int a_BlockY, int a_BlockZ) override;
	void BroadcastWeather                    (eWeather a_Weather, const cClientHandle * a_Exclude = NULL);

	virtual cBroadcastInterface & GetBroadcastManager(void) override
	{
		return *this;
	}

	/** If there is a block entity at the specified coords, sends it to the client specified */
	void SendBlockEntity(int a_BlockX, int a_BlockY, int a_BlockZ, cClientHandle & a_Client);

	void MarkRedstoneDirty(int a_ChunkX, int a_ChunkZ);
	void MarkChunkDirty (int a_ChunkX, int a_ChunkZ, bool a_MarkRedstoneDirty = false);
	void MarkChunkSaving(int a_ChunkX, int a_ChunkZ);
	void MarkChunkSaved (int a_ChunkX, int a_ChunkZ);

	/** Puts the chunk data into a queue to be set into the chunkmap in the tick thread.
	If the chunk data doesn't contain valid biomes, the biomes are calculated before adding the data into the queue. */
	void QueueSetChunkData(const cSetChunkDataPtr & a_SetChunkData);

	void ChunkLighted(
		int a_ChunkX, int a_ChunkZ,
		const cChunkDef::BlockNibbles & a_BlockLight,
		const cChunkDef::BlockNibbles & a_SkyLight
	);

	bool GetChunkData      (int a_ChunkX, int a_ChunkZ, cChunkDataCallback & a_Callback);

	/** Gets the chunk's blocks, only the block types */
	bool GetChunkBlockTypes(int a_ChunkX, int a_ChunkZ, BLOCKTYPE * a_BlockTypes);

	/** Returns true iff the chunk is in the loader / generator queue. */
	bool IsChunkQueued(int a_ChunkX, int a_ChunkZ) const;

	/** Returns true iff the chunk is present and valid. */
	bool IsChunkValid(int a_ChunkX, int a_ChunkZ) const;

	bool HasChunkAnyClients(int a_ChunkX, int a_ChunkZ) const;

	/** Queues a task to unload unused chunks onto the tick thread. The prefferred way of unloading*/
	void QueueUnloadUnusedChunks(void);  // tolua_export

	void CollectPickupsByPlayer(cPlayer & a_Player);

	/** Adds the player to the world.
	Uses a queue to store the player object until the Tick thread processes the addition event.
	Also adds the player as an entity in the chunkmap, and the player's ClientHandle, if any, for ticking. */
	void AddPlayer(cPlayer * a_Player);

	/** Removes the player from the world.
	Removes the player from the addition queue, too, if appropriate.
	If the player has a ClientHandle, the ClientHandle is removed from all chunks in the world and will not be ticked by this world anymore.
	@param a_RemoveFromChunk determines if the entity should be removed from its chunk as well. Should be false when ticking from cChunk. */
	void RemovePlayer(cPlayer * a_Player, bool a_RemoveFromChunk);

	/** Calls the callback for each player in the list; returns true if all players processed, false if the callback aborted by returning true */
	virtual bool ForEachPlayer(cPlayerListCallback & a_Callback) override;  // >> EXPORTED IN MANUALBINDINGS <<

	/** Calls the callback for the player of the given name; returns true if the player was found and the callback called, false if player not found. Callback return ignored */
	bool DoWithPlayer(const AString & a_PlayerName, cPlayerListCallback & a_Callback);  // >> EXPORTED IN MANUALBINDINGS <<

	/** Finds a player from a partial or complete player name and calls the callback - case-insensitive */
	bool FindAndDoWithPlayer(const AString & a_PlayerNameHint, cPlayerListCallback & a_Callback);  // >> EXPORTED IN MANUALBINDINGS <<

	// TODO: This interface is dangerous - rewrite to DoWithClosestPlayer(pos, sight, action)
	cPlayer * FindClosestPlayer(const Vector3d & a_Pos, float a_SightLimit, bool a_CheckLineOfSight = true);

	void SendPlayerList(cPlayer * a_DestPlayer);  // Sends playerlist to the player

	/** Adds the entity into its appropriate chunk; takes ownership of the entity ptr.
	The entity is added lazily - this function only puts it in a queue that is then processed by the Tick thread. */
	void AddEntity(cEntity * a_Entity);

	bool HasEntity(int a_UniqueID);

	/** Calls the callback for each entity in the entire world; returns true if all entities processed, false if the callback aborted by returning true */
	bool ForEachEntity(cEntityCallback & a_Callback);  // Exported in ManualBindings.cpp

	/** Calls the callback for each entity in the specified chunk; returns true if all entities processed, false if the callback aborted by returning true */
	bool ForEachEntityInChunk(int a_ChunkX, int a_ChunkZ, cEntityCallback & a_Callback);  // Exported in ManualBindings.cpp

	/** Calls the callback for each entity that has a nonempty intersection with the specified boundingbox.
	Returns true if all entities processed, false if the callback aborted by returning true.
	If any chunk in the box is missing, ignores the entities in that chunk silently. */
	bool ForEachEntityInBox(const cBoundingBox & a_Box, cEntityCallback & a_Callback);  // Exported in ManualBindings.cpp

	/** Calls the callback if the entity with the specified ID is found, with the entity object as the callback param. Returns true if entity found and callback returned false. */
	bool DoWithEntityByID(int a_UniqueID, cEntityCallback & a_Callback);  // Exported in ManualBindings.cpp

	/** Compares clients of two chunks, calls the callback accordingly */
	void CompareChunkClients(int a_ChunkX1, int a_ChunkZ1, int a_ChunkX2, int a_ChunkZ2, cClientDiffCallback & a_Callback);

	/** Adds client to a chunk, if not already present; returns true if added, false if present */
	bool AddChunkClient(int a_ChunkX, int a_ChunkZ, cClientHandle * a_Client);

	/** Removes client from the chunk specified */
	void RemoveChunkClient(int a_ChunkX, int a_ChunkZ, cClientHandle * a_Client);

	/** Removes the client from all chunks it is present in */
	void RemoveClientFromChunks(cClientHandle * a_Client);

	/** Sends the chunk to the client specified, if the client doesn't have the chunk yet.
	If chunk not valid, the request is postponed (ChunkSender will send that chunk when it becomes valid + lighted). */
<<<<<<< HEAD
	void SendChunkTo(int a_ChunkX, int a_ChunkZ, cChunkSender::eChunkPriority a_Priority, cClientHandle * a_Client);
	
	/** Sends the chunk to the client specified, even if the client already has the chunk.
	If the chunk's not valid, the request is postponed (ChunkSender will send that chunk when it becomes valid + lighted). */
	void ForceSendChunkTo(int a_ChunkX, int a_ChunkZ, cChunkSender::eChunkPriority a_Priority, cClientHandle * a_Client);
	
=======
	void SendChunkTo(int a_ChunkX, int a_ChunkZ, cClientHandle * a_Client);

	/** Sends the chunk to the client specified, even if the client already has the chunk.
	If the chunk's not valid, the request is postponed (ChunkSender will send that chunk when it becomes valid + lighted). */
	void ForceSendChunkTo(int a_ChunkX, int a_ChunkZ, cClientHandle * a_Client);

>>>>>>> bcb839d0
	/** Removes client from ChunkSender's queue of chunks to be sent */
	void RemoveClientFromChunkSender(cClientHandle * a_Client);

	/** Touches the chunk, causing it to be loaded or generated */
	void TouchChunk(int a_ChunkX, int a_ChunkZ);

	/** Marks the chunk as failed-to-load: */
	void ChunkLoadFailed(int a_ChunkX, int a_ChunkZ);

	/** Sets the sign text, asking plugins for permission first. a_Player is the player who this change belongs to, may be NULL. Returns true if sign text changed. Same as UpdateSign() */
	bool SetSignLines(int a_BlockX, int a_BlockY, int a_BlockZ, const AString & a_Line1, const AString & a_Line2, const AString & a_Line3, const AString & a_Line4, cPlayer * a_Player = NULL);  // Exported in ManualBindings.cpp

	/** Sets the sign text, asking plugins for permission first. a_Player is the player who this change belongs to, may be NULL. Returns true if sign text changed. Same as SetSignLines() */
	bool UpdateSign(int a_X, int a_Y, int a_Z, const AString & a_Line1, const AString & a_Line2, const AString & a_Line3, const AString & a_Line4, cPlayer * a_Player = NULL);  // Exported in ManualBindings.cpp

	/** Sets the command block command. Returns true if command changed. */
	bool SetCommandBlockCommand(int a_BlockX, int a_BlockY, int a_BlockZ, const AString & a_Command);  // tolua_export

	/** Is the trapdoor open? Returns false if there is no trapdoor at the specified coords. */
	bool IsTrapdoorOpen(int a_BlockX, int a_BlockY, int a_BlockZ);                                      // tolua_export

	/** Set the state of a trapdoor. Returns true if the trapdoor was updated, false if there was no trapdoor at those coords. */
	bool SetTrapdoorOpen(int a_BlockX, int a_BlockY, int a_BlockZ, bool a_Open);                        // tolua_export

	/** Regenerate the given chunk: */
	void RegenerateChunk(int a_ChunkX, int a_ChunkZ);  // tolua_export

	/** Generates the given chunk */
	void GenerateChunk(int a_ChunkX, int a_ChunkZ);  // tolua_export

	/** Queues a chunk for lighting; a_Callback is called after the chunk is lighted */
	void QueueLightChunk(int a_ChunkX, int a_ChunkZ, cChunkCoordCallback * a_Callback = NULL);

	bool IsChunkLighted(int a_ChunkX, int a_ChunkZ);

	/** Calls the callback for each chunk in the coords specified (all cords are inclusive). Returns true if all chunks have been processed successfully */
	virtual bool ForEachChunkInRect(int a_MinChunkX, int a_MaxChunkX, int a_MinChunkZ, int a_MaxChunkZ, cChunkDataCallback & a_Callback) override;

	// tolua_begin

	/** Sets the block at the specified coords to the specified value.
	Full processing, incl. updating neighbors, is performed.
	*/
	void SetBlock(int a_BlockX, int a_BlockY, int a_BlockZ, BLOCKTYPE a_BlockType, NIBBLETYPE a_BlockMeta, bool a_SendToClients = true);

	/** Sets the block at the specified coords to the specified value.
	The replacement doesn't trigger block updates.
	The replaced blocks aren't checked for block entities (block entity is leaked if it exists at this block)
	*/
	void FastSetBlock(int a_BlockX, int a_BlockY, int a_BlockZ, BLOCKTYPE a_BlockType, NIBBLETYPE a_BlockMeta)
	{
		m_ChunkMap->FastSetBlock(a_BlockX, a_BlockY, a_BlockZ, a_BlockType, a_BlockMeta);
	}

	/** Queues a SetBlock() with the specified parameters after the specified number of ticks.
	Calls SetBlock(), so performs full processing of the replaced block.
	*/
	void QueueSetBlock(int a_BlockX, int a_BlockY, int a_BlockZ, BLOCKTYPE a_BlockType, NIBBLETYPE a_BlockMeta, int a_TickDelay, BLOCKTYPE a_PreviousBlockType = E_BLOCK_AIR)
	{
		m_ChunkMap->QueueSetBlock(a_BlockX, a_BlockY, a_BlockZ, a_BlockType, a_BlockMeta, GetWorldAge() + a_TickDelay, a_PreviousBlockType);
	}

	BLOCKTYPE  GetBlock          (int a_BlockX, int a_BlockY, int a_BlockZ)
	{
		return m_ChunkMap->GetBlock(a_BlockX, a_BlockY, a_BlockZ);
	}

	NIBBLETYPE GetBlockMeta      (int a_BlockX, int a_BlockY, int a_BlockZ)
	{
		return m_ChunkMap->GetBlockMeta(a_BlockX, a_BlockY, a_BlockZ);
	}
	void       SetBlockMeta      (int a_BlockX, int a_BlockY, int a_BlockZ, NIBBLETYPE a_MetaData);
	NIBBLETYPE GetBlockSkyLight  (int a_BlockX, int a_BlockY, int a_BlockZ);
	NIBBLETYPE GetBlockBlockLight(int a_BlockX, int a_BlockY, int a_BlockZ);

	// tolua_end

	bool GetBlockTypeMeta  (int a_BlockX, int a_BlockY, int a_BlockZ, BLOCKTYPE & a_BlockType, NIBBLETYPE & a_BlockMeta);  // TODO: Exported in ManualBindings.cpp
	bool GetBlockInfo      (int a_BlockX, int a_BlockY, int a_BlockZ, BLOCKTYPE & a_BlockType, NIBBLETYPE & a_Meta, NIBBLETYPE & a_SkyLight, NIBBLETYPE & a_BlockLight);  // TODO: Exported in ManualBindings.cpp
	// TODO: NIBBLETYPE GetBlockActualLight(int a_BlockX, int a_BlockY, int a_BlockZ);

	// tolua_begin

	// Vector3i variants:
	void       FastSetBlock(const Vector3i & a_Pos, BLOCKTYPE a_BlockType, NIBBLETYPE a_BlockMeta) { FastSetBlock( a_Pos.x, a_Pos.y, a_Pos.z, a_BlockType, a_BlockMeta); }
	BLOCKTYPE  GetBlock    (const Vector3i & a_Pos) { return GetBlock( a_Pos.x, a_Pos.y, a_Pos.z); }
	NIBBLETYPE GetBlockMeta(const Vector3i & a_Pos) { return GetBlockMeta( a_Pos.x, a_Pos.y, a_Pos.z); }
	void       SetBlockMeta(const Vector3i & a_Pos, NIBBLETYPE a_MetaData) { SetBlockMeta( a_Pos.x, a_Pos.y, a_Pos.z, a_MetaData); }
	// tolua_end

	/** Writes the block area into the specified coords.
	Returns true if all chunks have been processed.
	Prefer cBlockArea::Write() instead, this is the internal implementation; cBlockArea does error checking, too.
	a_DataTypes is a bitmask of cBlockArea::baXXX constants ORed together.
	*/
	virtual bool WriteBlockArea(cBlockArea & a_Area, int a_MinBlockX, int a_MinBlockY, int a_MinBlockZ, int a_DataTypes) override;

	// tolua_begin

	/** Spawns item pickups for each item in the list. May compress pickups if too many entities: */
	virtual void SpawnItemPickups(const cItems & a_Pickups, double a_BlockX, double a_BlockY, double a_BlockZ, double a_FlyAwaySpeed = 1.0, bool IsPlayerCreated = false) override;

	/** Spawns item pickups for each item in the list. May compress pickups if too many entities. All pickups get the speed specified: */
	virtual void SpawnItemPickups(const cItems & a_Pickups, double a_BlockX, double a_BlockY, double a_BlockZ, double a_SpeedX, double a_SpeedY, double a_SpeedZ, bool IsPlayerCreated = false) override;

	/** Spawns an falling block entity at the given position. It returns the UniqueID of the spawned falling block. */
	int SpawnFallingBlock(int a_X, int a_Y, int a_Z, BLOCKTYPE BlockType, NIBBLETYPE BlockMeta);

	/** Spawns an minecart at the given coordinates. */
	int SpawnMinecart(double a_X, double a_Y, double a_Z, int a_MinecartType, const cItem & a_Content = cItem(), int a_BlockHeight = 1);

	/** Spawns an experience orb at the given location with the given reward. It returns the UniqueID of the spawned experience orb. */
	virtual int SpawnExperienceOrb(double a_X, double a_Y, double a_Z, int a_Reward) override;

	/** Spawns a new primed TNT entity at the specified block coords and specified fuse duration. Initial velocity is given based on the relative coefficient provided */
	void SpawnPrimedTNT(double a_X, double a_Y, double a_Z, int a_FuseTimeInSec = 80, double a_InitialVelocityCoeff = 1);

	// tolua_end

	/** Replaces world blocks with a_Blocks, if they are of type a_FilterBlockType */
	void ReplaceBlocks(const sSetBlockVector & a_Blocks, BLOCKTYPE a_FilterBlockType);

	/** Retrieves block types of the specified blocks. If a chunk is not loaded, doesn't modify the block. Returns true if all blocks were read. */
	bool GetBlocks(sSetBlockVector & a_Blocks, bool a_ContinueOnFailure);

	// tolua_begin
	bool DigBlock   (int a_X, int a_Y, int a_Z);
	virtual void SendBlockTo(int a_X, int a_Y, int a_Z, cPlayer * a_Player) override;

	double GetSpawnX(void) const { return m_SpawnX; }
	double GetSpawnY(void) const { return m_SpawnY; }
	double GetSpawnZ(void) const { return m_SpawnZ; }

	/** Wakes up the simulators for the specified block */
	virtual void WakeUpSimulators(int a_BlockX, int a_BlockY, int a_BlockZ) override;

	/** Wakes up the simulators for the specified area of blocks */
	void WakeUpSimulatorsInArea(int a_MinBlockX, int a_MaxBlockX, int a_MinBlockY, int a_MaxBlockY, int a_MinBlockZ, int a_MaxBlockZ);

	// tolua_end

	inline cSimulatorManager * GetSimulatorManager(void) { return m_SimulatorManager.get(); }

	inline cFluidSimulator * GetWaterSimulator(void) { return m_WaterSimulator; }
	inline cFluidSimulator * GetLavaSimulator (void) { return m_LavaSimulator; }
	inline cRedstoneSimulator<cChunk, cWorld> * GetRedstoneSimulator(void) { return m_RedstoneSimulator; }

	/** Calls the callback for each block entity in the specified chunk; returns true if all block entities processed, false if the callback aborted by returning true */
	bool ForEachBlockEntityInChunk(int a_ChunkX, int a_ChunkZ, cBlockEntityCallback & a_Callback);  // Exported in ManualBindings.cpp

	/** Calls the callback for each chest in the specified chunk; returns true if all chests processed, false if the callback aborted by returning true */
	bool ForEachChestInChunk(int a_ChunkX, int a_ChunkZ, cChestCallback & a_Callback);  // Exported in ManualBindings.cpp

	/** Calls the callback for each dispenser in the specified chunk; returns true if all dispensers processed, false if the callback aborted by returning true */
	bool ForEachDispenserInChunk(int a_ChunkX, int a_ChunkZ, cDispenserCallback & a_Callback);

	/** Calls the callback for each dropper in the specified chunk; returns true if all droppers processed, false if the callback aborted by returning true */
	bool ForEachDropperInChunk(int a_ChunkX, int a_ChunkZ, cDropperCallback & a_Callback);

	/** Calls the callback for each dropspenser in the specified chunk; returns true if all dropspensers processed, false if the callback aborted by returning true */
	bool ForEachDropSpenserInChunk(int a_ChunkX, int a_ChunkZ, cDropSpenserCallback & a_Callback);

	/** Calls the callback for each furnace in the specified chunk; returns true if all furnaces processed, false if the callback aborted by returning true */
	bool ForEachFurnaceInChunk(int a_ChunkX, int a_ChunkZ, cFurnaceCallback & a_Callback);  // Exported in ManualBindings.cpp

	/** Does an explosion with the specified strength at the specified coordinate
	a_SourceData exact type depends on the a_Source:
	| esOther            | void *           |
	| esPrimedTNT        | cTNTEntity *     |
	| esMonster          | cMonster *       |
	| esBed              | cVector3i *      |
	| esEnderCrystal     | Vector3i *       |
	| esGhastFireball    | cGhastFireball * |
	| esWitherSkullBlack | TBD              |
	| esWitherSkullBlue  | TBD              |
	| esWitherBirth      | cMonster *       |
	| esPlugin           | void *           |
	*/
	virtual void DoExplosionAt(double a_ExplosionSize, double a_BlockX, double a_BlockY, double a_BlockZ, bool a_CanCauseFire, eExplosionSource a_Source, void * a_SourceData) override;  // tolua_export

	/** Calls the callback for the block entity at the specified coords; returns false if there's no block entity at those coords, true if found */
	virtual bool DoWithBlockEntityAt(int a_BlockX, int a_BlockY, int a_BlockZ, cBlockEntityCallback & a_Callback) override;  // Exported in ManualBindings.cpp

	/** Calls the callback for the beacon at the specified coords; returns false if there's no beacon at those coords, true if found */
	bool DoWithBeaconAt(int a_BlockX, int a_BlockY, int a_BlockZ, cBeaconCallback & a_Callback);  // Exported in ManualBindings.cpp

	/** Calls the callback for the chest at the specified coords; returns false if there's no chest at those coords, true if found */
	bool DoWithChestAt(int a_BlockX, int a_BlockY, int a_BlockZ, cChestCallback & a_Callback);  // Exported in ManualBindings.cpp

	/** Calls the callback for the dispenser at the specified coords; returns false if there's no dispenser at those coords or callback returns true, returns true if found */
	bool DoWithDispenserAt(int a_BlockX, int a_BlockY, int a_BlockZ, cDispenserCallback & a_Callback);  // Exported in ManualBindings.cpp

	/** Calls the callback for the dropper at the specified coords; returns false if there's no dropper at those coords or callback returns true, returns true if found */
	bool DoWithDropperAt(int a_BlockX, int a_BlockY, int a_BlockZ, cDropperCallback & a_Callback);  // Exported in ManualBindings.cpp

	/** Calls the callback for the dropspenser at the specified coords; returns false if there's no dropspenser at those coords or callback returns true, returns true if found */
	bool DoWithDropSpenserAt(int a_BlockX, int a_BlockY, int a_BlockZ, cDropSpenserCallback & a_Callback);  // Exported in ManualBindings.cpp

	/** Calls the callback for the furnace at the specified coords; returns false if there's no furnace at those coords or callback returns true, returns true if found */
	bool DoWithFurnaceAt(int a_BlockX, int a_BlockY, int a_BlockZ, cFurnaceCallback & a_Callback);  // Exported in ManualBindings.cpp

	/** Calls the callback for the noteblock at the specified coords; returns false if there's no noteblock at those coords or callback returns true, returns true if found */
	bool DoWithNoteBlockAt(int a_BlockX, int a_BlockY, int a_BlockZ, cNoteBlockCallback & a_Callback);  // Exported in ManualBindings.cpp

	/** Calls the callback for the command block at the specified coords; returns false if there's no command block at those coords or callback returns true, returns true if found */
	bool DoWithCommandBlockAt(int a_BlockX, int a_BlockY, int a_BlockZ, cCommandBlockCallback & a_Callback);  // Exported in ManualBindings.cpp

	/** Calls the callback for the mob head block at the specified coords; returns false if there's no mob head block at those coords or callback returns true, returns true if found */
	bool DoWithMobHeadAt(int a_BlockX, int a_BlockY, int a_BlockZ, cMobHeadCallback & a_Callback);  // Exported in ManualBindings.cpp

	/** Calls the callback for the flower pot at the specified coords; returns false if there's no flower pot at those coords or callback returns true, returns true if found */
	bool DoWithFlowerPotAt(int a_BlockX, int a_BlockY, int a_BlockZ, cFlowerPotCallback & a_Callback);  // Exported in ManualBindings.cpp

	/** Retrieves the test on the sign at the specified coords; returns false if there's no sign at those coords, true if found */
	bool GetSignLines (int a_BlockX, int a_BlockY, int a_BlockZ, AString & a_Line1, AString & a_Line2, AString & a_Line3, AString & a_Line4);  // Exported in ManualBindings.cpp

	/** a_Player is using block entity at [x, y, z], handle that: */
	void UseBlockEntity(cPlayer * a_Player, int a_BlockX, int a_BlockY, int a_BlockZ) {m_ChunkMap->UseBlockEntity(a_Player, a_BlockX, a_BlockY, a_BlockZ); }  // tolua_export

	/** Calls the callback for the chunk specified, with ChunkMapCS locked; returns false if the chunk doesn't exist, otherwise returns the same value as the callback */
	bool DoWithChunk(int a_ChunkX, int a_ChunkZ, cChunkCallback & a_Callback);

	void GrowTreeImage(const sSetBlockVector & a_Blocks);

	// tolua_begin

	/** Grows a tree at the specified coords, either from a sapling there, or based on the biome */
	void GrowTree           (int a_BlockX, int a_BlockY, int a_BlockZ);

	/** Grows a tree at the specified coords, based on the sapling meta provided */
	void GrowTreeFromSapling(int a_BlockX, int a_BlockY, int a_BlockZ, NIBBLETYPE a_SaplingMeta);

	/** Grows a tree at the specified coords, based on the biome in the place */
	void GrowTreeByBiome    (int a_BlockX, int a_BlockY, int a_BlockZ);

	/** Grows the plant at the specified block to its ripe stage (bonemeal used); returns false if the block is not growable. If a_IsBonemeal is true, block is not grown if not allowed in world.ini */
	bool GrowRipePlant(int a_BlockX, int a_BlockY, int a_BlockZ, bool a_IsByBonemeal = false);

	/** Grows a cactus present at the block specified by the amount of blocks specified, up to the max height specified in the config */
	void GrowCactus(int a_BlockX, int a_BlockY, int a_BlockZ, int a_NumBlocksToGrow);

	/** Grows a melon or a pumpkin next to the block specified (assumed to be the stem) */
	void GrowMelonPumpkin(int a_BlockX, int a_BlockY, int a_BlockZ, BLOCKTYPE a_BlockType);

	/** Grows a sugarcane present at the block specified by the amount of blocks specified, up to the max height specified in the config */
	void GrowSugarcane(int a_BlockX, int a_BlockY, int a_BlockZ, int a_NumBlocksToGrow);

	/** Returns the biome at the specified coords. Reads the biome from the chunk, if loaded, otherwise uses the world generator to provide the biome value */
	EMCSBiome GetBiomeAt(int a_BlockX, int a_BlockZ);

	/** Sets the biome at the specified coords. Returns true if successful, false if not (chunk not loaded).
	Doesn't resend the chunk to clients, use ForceSendChunkTo() for that. */
	bool SetBiomeAt(int a_BlockX, int a_BlockZ, EMCSBiome a_Biome);

	/** Sets the biome at the area. Returns true if successful, false if any subarea failed (chunk not loaded).
	(Re)sends the chunks to their relevant clients if successful. */
	bool SetAreaBiome(int a_MinX, int a_MaxX, int a_MinZ, int a_MaxZ, EMCSBiome a_Biome);

	/** Sets the biome at the area. Returns true if successful, false if any subarea failed (chunk not loaded).
	(Re)sends the chunks to their relevant clients if successful.
	The cuboid needn't be sorted. */
	bool SetAreaBiome(const cCuboid & a_Area, EMCSBiome a_Biome);

	/** Returns the name of the world */
	const AString & GetName(void) const { return m_WorldName; }

	/** Returns the name of the world.ini file used by this world */
	const AString & GetIniFileName(void) const {return m_IniFileName; }

	/** Returns the associated scoreboard instance. */
	cScoreboard & GetScoreBoard(void) { return m_Scoreboard; }

	/** Returns the associated map manager instance. */
	cMapManager & GetMapManager(void) { return m_MapManager; }

	bool AreCommandBlocksEnabled(void) const { return m_bCommandBlocksEnabled; }
	void SetCommandBlocksEnabled(bool a_Flag) { m_bCommandBlocksEnabled = a_Flag; }

	eShrapnelLevel GetTNTShrapnelLevel(void) const { return m_TNTShrapnelLevel; }
	void SetTNTShrapnelLevel(eShrapnelLevel a_Flag) { m_TNTShrapnelLevel = a_Flag; }

	bool ShouldUseChatPrefixes(void) const { return m_bUseChatPrefixes; }
	void SetShouldUseChatPrefixes(bool a_Flag) { m_bUseChatPrefixes = a_Flag; }

	bool ShouldBroadcastDeathMessages(void) const { return m_BroadcastDeathMessages; }
	bool ShouldBroadcastAchievementMessages(void) const { return m_BroadcastAchievementMessages; }


	AString GetNetherWorldName(void) const { return m_NetherWorldName; }
	void SetNetherWorldName(const AString & a_Name) { m_NetherWorldName = a_Name; }

	AString GetEndWorldName(void) const { return m_EndWorldName; }
	void SetEndWorldName(const AString & a_Name) { m_EndWorldName = a_Name; }

	AString GetLinkedOverworldName(void) const { return m_OverworldName; }
	void SetLinkedOverworldName(const AString & a_Name) { m_OverworldName = a_Name; }

	// tolua_end

	/** Saves all chunks immediately. Dangerous interface, may deadlock, use QueueSaveAllChunks() instead */
	void SaveAllChunks(void);

	/** Queues a task to save all chunks onto the tick thread. The prefferred way of saving chunks from external sources */
	void QueueSaveAllChunks(void);  // tolua_export

	/** Queues a task onto the tick thread. The task object will be deleted once the task is finished */
	void QueueTask(std::unique_ptr<cTask> a_Task);  // Exported in ManualBindings.cpp

	/** Queues a task onto the tick thread, with the specified delay.
	The task object will be deleted once the task is finished */
	void ScheduleTask(int a_DelayTicks, cTask * a_Task);

	/** Returns the number of chunks loaded	 */
	int GetNumChunks() const;  // tolua_export

	/** Returns the number of chunks loaded and dirty, and in the lighting queue */
	void GetChunkStats(int & a_NumValid, int & a_NumDirty, int & a_NumInLightingQueue);

	// Various queues length queries (cannot be const, they lock their CS):
	inline int GetGeneratorQueueLength     (void) { return m_Generator.GetQueueLength();   }    // tolua_export
	inline size_t GetLightingQueueLength   (void) { return m_Lighting.GetQueueLength();    }    // tolua_export
	inline size_t GetStorageLoadQueueLength(void) { return m_Storage.GetLoadQueueLength(); }    // tolua_export
	inline size_t GetStorageSaveQueueLength(void) { return m_Storage.GetSaveQueueLength(); }    // tolua_export

	void InitializeSpawn(void);

	/** Starts threads that belong to this world */
	void Start(void);

	/** Stops threads that belong to this world (part of deinit) */
	void Stop(void);

	/** Processes the blocks queued for ticking with a delay (m_BlockTickQueue[]) */
	void TickQueuedBlocks(void);

	struct BlockTickQueueItem
	{
		int X;
		int Y;
		int Z;
		int TicksToWait;
	};

	/** Queues the block to be ticked after the specified number of game ticks */
	void QueueBlockForTick(int a_BlockX, int a_BlockY, int a_BlockZ, int a_TicksToWait);  // tolua_export

	// tolua_begin
	/** Casts a thunderbolt at the specified coords */
	void CastThunderbolt(int a_BlockX, int a_BlockY, int a_BlockZ);

	/** Sets the specified weather; resets weather interval; asks and notifies plugins of the change */
	void SetWeather(eWeather a_NewWeather);

	/** Forces a weather change in the next game tick */
	void ChangeWeather(void);

	/** Returns the current weather. Instead of comparing values directly to the weather constants, use IsWeatherXXX() functions, if possible */
	eWeather GetWeather(void) const { return m_Weather; }

	/** Returns true if the current weather is sun */
	bool IsWeatherSunny(void) const { return (m_Weather == wSunny); }

	/** Returns true if it is sunny at the specified location. This takes into account biomes. */
	bool IsWeatherSunnyAt(int a_BlockX, int a_BlockZ)
	{
		return (IsWeatherSunny() || IsBiomeNoDownfall(GetBiomeAt(a_BlockX, a_BlockZ)));
	}

	/** Returns true if the current weather is rain */
	bool IsWeatherRain(void) const { return (m_Weather == wRain); }

	/** Returns true if it is raining at the specified location. This takes into account biomes. */
	bool IsWeatherRainAt(int a_BlockX, int a_BlockZ)
	{
		return (IsWeatherRain() && !IsBiomeNoDownfall(GetBiomeAt(a_BlockX, a_BlockZ)));
	}

	/** Returns true if the current weather is stormy */
	bool IsWeatherStorm(void) const { return (m_Weather == wStorm); }

	/** Returns true if the weather is stormy at the specified location. This takes into account biomes. */
	bool IsWeatherStormAt(int a_BlockX, int a_BlockZ)
	{
		return (IsWeatherStorm() && !IsBiomeNoDownfall(GetBiomeAt(a_BlockX, a_BlockZ)));
	}

	/** Returns true if the current weather has any precipitation - rain, storm or snow */
	bool IsWeatherWet(void) const { return !IsWeatherSunny(); }

	/** Returns true if it is raining, stormy or snowing at the specified location. This takes into account biomes. */
	virtual bool IsWeatherWetAt(int a_BlockX, int a_BlockZ)
	{
		return (IsWeatherWet() && !IsBiomeNoDownfall(GetBiomeAt(a_BlockX, a_BlockZ)));
	}

	// tolua_end

	cChunkGenerator & GetGenerator(void) { return m_Generator; }
	cWorldStorage &   GetStorage  (void) { return m_Storage; }
	cChunkMap *       GetChunkMap (void) { return m_ChunkMap.get(); }

	/** Sets the blockticking to start at the specified block. Only one blocktick per chunk may be set, second call overwrites the first call */
	void SetNextBlockTick(int a_BlockX, int a_BlockY, int a_BlockZ);  // tolua_export

	int GetMaxSugarcaneHeight(void) const { return m_MaxSugarcaneHeight; }  // tolua_export
	int GetMaxCactusHeight   (void) const { return m_MaxCactusHeight; }     // tolua_export

	bool IsBlockDirectlyWatered(int a_BlockX, int a_BlockY, int a_BlockZ);  // tolua_export

	/** Spawns a mob of the specified type. Returns the mob's EntityID if recognized and spawned, <0 otherwise */
	virtual int SpawnMob(double a_PosX, double a_PosY, double a_PosZ, eMonsterType a_MonsterType) override;  // tolua_export
	int SpawnMobFinalize(cMonster* a_Monster);

	/** Creates a projectile of the specified type. Returns the projectile's EntityID if successful, <0 otherwise
	Item parameter used currently for Fireworks to correctly set entity metadata based on item metadata
	*/
	int CreateProjectile(double a_PosX, double a_PosY, double a_PosZ, cProjectileEntity::eKind a_Kind, cEntity * a_Creator, const cItem * a_Item, const Vector3d * a_Speed = NULL);  // tolua_export

	/** Returns a random number from the m_TickRand in range [0 .. a_Range]. To be used only in the tick thread! */
	int GetTickRandomNumber(unsigned a_Range) { return static_cast<int>(m_TickRand.randInt(a_Range)); }

	/** Appends all usernames starting with a_Text (case-insensitive) into Results */
	void TabCompleteUserName(const AString & a_Text, AStringVector & a_Results);

	/** Get the current darkness level based on the time */
	NIBBLETYPE GetSkyDarkness() { return m_SkyDarkness; }

	/** Increments (a_AlwaysTicked == true) or decrements (false) the m_AlwaysTicked counter for the specified chunk.
	If the m_AlwaysTicked counter is greater than zero, the chunk is ticked in the tick-thread regardless of
	whether it has any clients or not.
	This function allows nesting and task-concurrency (multiple separate tasks can request ticking and as long
	as at least one requests is active the chunk will be ticked). */
	void SetChunkAlwaysTicked(int a_ChunkX, int a_ChunkZ, bool a_AlwaysTicked = true);  // tolua_export

private:

	friend class cRoot;

	class cTickThread :
		public cIsThread
	{
		typedef cIsThread super;
	public:
		cTickThread(cWorld & a_World);

	protected:
		cWorld & m_World;

		// cIsThread overrides:
		virtual void Execute(void) override;
	} ;


	/** Implementation of the callbacks that the ChunkGenerator uses to store new chunks and interface to plugins */
	class cChunkGeneratorCallbacks :
		public cChunkGenerator::cChunkSink,
		public cChunkGenerator::cPluginInterface
	{
		cWorld * m_World;

		// cChunkSink overrides:
		virtual void OnChunkGenerated  (cChunkDesc & a_ChunkDesc) override;
		virtual bool IsChunkValid      (int a_ChunkX, int a_ChunkZ) override;
		virtual bool HasChunkAnyClients(int a_ChunkX, int a_ChunkZ) override;
		virtual bool IsChunkQueued     (int a_ChunkX, int a_ChunkZ) override;

		// cPluginInterface overrides:
		virtual void CallHookChunkGenerating(cChunkDesc & a_ChunkDesc) override;
		virtual void CallHookChunkGenerated (cChunkDesc & a_ChunkDesc) override;

	public:
		cChunkGeneratorCallbacks(cWorld & a_World);
	} ;


	/** A container for tasks that have been scheduled for a specific game tick */
	class cScheduledTask
	{
	public:
		Int64 m_TargetTick;
		cTask * m_Task;

		/** Creates a new scheduled task; takes ownership of the task object passed to it. */
		cScheduledTask(Int64 a_TargetTick, cTask * a_Task) :
			m_TargetTick(a_TargetTick),
			m_Task(a_Task)
		{
		}

		virtual ~cScheduledTask()
		{
			delete m_Task;
			m_Task = NULL;
		}
	};

	typedef std::unique_ptr<cScheduledTask> cScheduledTaskPtr;
	typedef std::list<cScheduledTaskPtr> cScheduledTasks;


	AString m_WorldName;

	/** The name of the world that a portal in this world should link to
	Only has effect if this world is a nether or end world, as it is used by entities to see which world to teleport to when in a portal
	*/
	AString m_OverworldName;

	AString m_IniFileName;

	/** Name of the storage schema used to load and save chunks */
	AString m_StorageSchema;

	int m_StorageCompressionFactor;

	/** The dimension of the world, used by the client to provide correct lighting scheme */
	eDimension m_Dimension;

	/** This random generator is to be used only in the Tick() method, and thus only in the World-Tick-thread (MTRand is not exactly thread-safe) */
	MTRand m_TickRand;

	bool m_IsSpawnExplicitlySet;
	double m_SpawnX;
	double m_SpawnY;
	double m_SpawnZ;

	bool m_BroadcastDeathMessages;
	bool m_BroadcastAchievementMessages;

	bool   m_IsDaylightCycleEnabled;
	double m_WorldAgeSecs;      // World age, in seconds. Is only incremented, cannot be set by plugins.
	double m_TimeOfDaySecs;     // Time of day in seconds. Can be adjusted. Is wrapped to zero each day.
	Int64  m_WorldAge;          // World age in ticks, calculated off of m_WorldAgeSecs
	int    m_TimeOfDay;         // Time in ticks, calculated off of m_TimeOfDaySecs
	Int64  m_LastTimeUpdate;    // The tick in which the last time update has been sent.
	Int64  m_LastUnload;        // The last WorldAge (in ticks) in which unloading was triggerred
	Int64  m_LastSave;          // The last WorldAge (in ticks) in which save-all was triggerred
	std::map<cMonster::eFamily, Int64> m_LastSpawnMonster;  // The last WorldAge (in ticks) in which a monster was spawned (for each megatype of monster)  // MG TODO : find a way to optimize without creating unmaintenability (if mob IDs are becoming unrowed)

	NIBBLETYPE m_SkyDarkness;

	eGameMode m_GameMode;
	bool m_bEnabledPVP;
	bool m_IsDeepSnowEnabled;
	bool m_ShouldLavaSpawnFire;
	bool m_VillagersShouldHarvestCrops;

	std::vector<BlockTickQueueItem *> m_BlockTickQueue;
	std::vector<BlockTickQueueItem *> m_BlockTickQueueCopy;  // Second is for safely removing the objects from the queue

	std::unique_ptr<cSimulatorManager>   m_SimulatorManager;
	std::unique_ptr<cSandSimulator>      m_SandSimulator;
	cFluidSimulator *                    m_WaterSimulator;
	cFluidSimulator *                    m_LavaSimulator;
	std::unique_ptr<cFireSimulator>      m_FireSimulator;
	cRedstoneSimulator<cChunk, cWorld> * m_RedstoneSimulator;

	cCriticalSection m_CSPlayers;
	cPlayerList      m_Players;

	cWorldStorage     m_Storage;

	unsigned int m_MaxPlayers;

	std::unique_ptr<cChunkMap> m_ChunkMap;

	bool m_bAnimals;
	std::set<eMonsterType> m_AllowedMobs;

	eWeather m_Weather;
	int m_WeatherInterval;

	int  m_MaxCactusHeight;
	int  m_MaxSugarcaneHeight;
	bool m_IsCactusBonemealable;
	bool m_IsCarrotsBonemealable;
	bool m_IsCropsBonemealable;
	bool m_IsGrassBonemealable;
	bool m_IsMelonStemBonemealable;
	bool m_IsMelonBonemealable;
	bool m_IsPotatoesBonemealable;
	bool m_IsPumpkinStemBonemealable;
	bool m_IsPumpkinBonemealable;
	bool m_IsSaplingBonemealable;
	bool m_IsSugarcaneBonemealable;

	/** Whether command blocks are enabled or not */
	bool m_bCommandBlocksEnabled;

	/** Whether prefixes such as [INFO] are prepended to SendMessageXXX() / BroadcastChatXXX() functions */
	bool m_bUseChatPrefixes;

	/** The level of DoExplosionAt() projecting random affected blocks as FallingBlock entities
	See the eShrapnelLevel enumeration for details
	*/
	eShrapnelLevel m_TNTShrapnelLevel;

	/** Name of the nether world */
	AString m_NetherWorldName;

	/** Name of the end world */
	AString m_EndWorldName;


	cChunkGenerator  m_Generator;

	cScoreboard      m_Scoreboard;
	cMapManager      m_MapManager;

	/** The callbacks that the ChunkGenerator uses to store new chunks and interface to plugins */
	cChunkGeneratorCallbacks m_GeneratorCallbacks;

	cChunkSender     m_ChunkSender;
	cLightingThread  m_Lighting;
	cTickThread      m_TickThread;

	/** Guards the m_Tasks */
	cCriticalSection m_CSTasks;

	/** Tasks that have been queued onto the tick thread; guarded by m_CSTasks */
	cTasks m_Tasks;

	/** Guards the m_ScheduledTasks */
	cCriticalSection m_CSScheduledTasks;

	/** Tasks that have been queued to be executed on the tick thread at target tick in the future.
	Ordered by increasing m_TargetTick.
	Guarded by m_CSScheduledTasks */
	cScheduledTasks m_ScheduledTasks;

	/** Guards m_Clients */
	cCriticalSection  m_CSClients;

	/** List of clients in this world, these will be ticked by this world */
	cClientHandleList m_Clients;

	/** Clients that are scheduled for removal (ticked in another world), waiting for TickClients() to remove them */
	cClientHandleList m_ClientsToRemove;

	/** Clients that are scheduled for adding, waiting for TickClients to add them */
	cClientHandleList m_ClientsToAdd;

	/** Guards m_EntitiesToAdd */
	cCriticalSection m_CSEntitiesToAdd;

	/** List of entities that are scheduled for adding, waiting for the Tick thread to add them. */
	cEntityList m_EntitiesToAdd;

	/** Guards m_PlayersToAdd */
	cCriticalSection m_CSPlayersToAdd;

	/** List of players that are scheduled for adding, waiting for the Tick thread to add them. */
	cPlayerList m_PlayersToAdd;

	/** CS protecting m_SetChunkDataQueue. */
	cCriticalSection m_CSSetChunkDataQueue;

	/** Queue for the chunk data to be set into m_ChunkMap by the tick thread. Protected by m_CSSetChunkDataQueue */
	cSetChunkDataPtrs m_SetChunkDataQueue;


	cWorld(const AString & a_WorldName, eDimension a_Dimension = dimOverworld, const AString & a_OverworldName = "");
	virtual ~cWorld();

	void Tick(float a_Dt, int a_LastTickDurationMSec);

	/** Handles the weather in each tick */
	void TickWeather(float a_Dt);

	/** Handles the mob spawning/moving/destroying each tick */
	void TickMobs(float a_Dt);

	/** Executes all tasks queued onto the tick thread */
	void TickQueuedTasks(void);

	/** Executes all tasks queued onto the tick thread */
	void TickScheduledTasks(void);

	/** Ticks all clients that are in this world */
	void TickClients(float a_Dt);

	/** Unloads all chunks immediately.*/
	void UnloadUnusedChunks(void);

	void UpdateSkyDarkness(void);

	/** <summary>Generates a random spawnpoint on solid land by walking chunks and finding their biomes</summary> */
	void GenerateRandomSpawn(void);

	/** Chooses a reasonable transition from the current weather to a new weather **/
	eWeather ChooseNewWeather(void);

	/** Creates a new fluid simulator, loads its settings from the inifile (a_FluidName section) */
	cFluidSimulator * InitializeFluidSimulator(cIniFile & a_IniFile, const char * a_FluidName, BLOCKTYPE a_SimulateBlock, BLOCKTYPE a_StationaryBlock);

	/** Creates a new redstone simulator.*/
	cRedstoneSimulator<cChunk, cWorld> * InitializeRedstoneSimulator(cIniFile & a_IniFile);

	/** Adds the players queued in the m_PlayersToAdd queue into the m_Players list.
	Assumes it is called from the Tick thread. */
	void AddQueuedPlayers(void);

	/** Sets generator values to dimension specific defaults, if those values do not exist */
	void InitialiseGeneratorDefaults(cIniFile & a_IniFile);

	/** Sets mob spawning values if nonexistant to their dimension specific defaults */
	void InitialiseAndLoadMobSpawningValues(cIniFile & a_IniFile);

	/** Sets the specified chunk data into the chunkmap. Called in the tick thread.
	Modifies the a_SetChunkData - moves the entities contained in it into the chunk. */
	void SetChunkData(cSetChunkData & a_SetChunkData);

};  // tolua_export<|MERGE_RESOLUTION|>--- conflicted
+++ resolved
@@ -359,21 +359,12 @@
 
 	/** Sends the chunk to the client specified, if the client doesn't have the chunk yet.
 	If chunk not valid, the request is postponed (ChunkSender will send that chunk when it becomes valid + lighted). */
-<<<<<<< HEAD
 	void SendChunkTo(int a_ChunkX, int a_ChunkZ, cChunkSender::eChunkPriority a_Priority, cClientHandle * a_Client);
 	
 	/** Sends the chunk to the client specified, even if the client already has the chunk.
 	If the chunk's not valid, the request is postponed (ChunkSender will send that chunk when it becomes valid + lighted). */
 	void ForceSendChunkTo(int a_ChunkX, int a_ChunkZ, cChunkSender::eChunkPriority a_Priority, cClientHandle * a_Client);
-	
-=======
-	void SendChunkTo(int a_ChunkX, int a_ChunkZ, cClientHandle * a_Client);
-
-	/** Sends the chunk to the client specified, even if the client already has the chunk.
-	If the chunk's not valid, the request is postponed (ChunkSender will send that chunk when it becomes valid + lighted). */
-	void ForceSendChunkTo(int a_ChunkX, int a_ChunkZ, cClientHandle * a_Client);
-
->>>>>>> bcb839d0
+
 	/** Removes client from ChunkSender's queue of chunks to be sent */
 	void RemoveClientFromChunkSender(cClientHandle * a_Client);
 
