
// MultipartParser.h

// Declares the cMultipartParser class that parses messages in "multipart/*" encoding into the separate parts





#pragma once

#include "EnvelopeParser.h"





class cMultipartParser :
	protected cEnvelopeParser::cCallbacks
{
public:
	class cCallbacks
	{
	public:
<<<<<<< HEAD
		virtual ~cCallbacks() {}
		
		/** Called when a new part starts */
=======
		// Force a virtual destructor in descendants:
		virtual ~cCallbacks() {}
		
		/// Called when a new part starts
>>>>>>> 5c6d4745
		virtual void OnPartStart(void) = 0;
		
		/** Called when a complete header line is received for a part */
		virtual void OnPartHeader(const AString & a_Key, const AString & a_Value) = 0;
		
		/** Called when body for a part is received */
		virtual void OnPartData(const char * a_Data, size_t a_Size) = 0;
		
		/** Called when the current part ends */
		virtual void OnPartEnd(void) = 0;
	} ;
	
	/** Creates the parser, expects to find the boundary in a_ContentType */
	cMultipartParser(const AString & a_ContentType, cCallbacks & a_Callbacks);
	
	/** Parses more incoming data */
	void Parse(const char * a_Data, size_t a_Size);
	
protected:
	/** The callbacks to call for various parsing events */
	cCallbacks & m_Callbacks;
	
	/** True if the data parsed so far is valid; if false, further parsing is skipped */
	bool m_IsValid;
	
	/** Parser for each part's envelope */
	cEnvelopeParser m_EnvelopeParser;
	
	/** Buffer for the incoming data until it is parsed */
	AString m_IncomingData;
	
	/** The boundary, excluding both the initial "--" and the terminating CRLF */
	AString m_Boundary;
	
	/** Set to true if some data for the current part has already been signalized to m_Callbacks. Used for proper CRLF inserting. */
	bool m_HasHadData;
	
	
	/** Parse one line of incoming data. The CRLF has already been stripped from a_Data / a_Size */
	void ParseLine(const char * a_Data, size_t a_Size);
	
	/** Parse one line of incoming data in the headers section of a part. The CRLF has already been stripped from a_Data / a_Size */
	void ParseHeaderLine(const char * a_Data, size_t a_Size);
	
	// cEnvelopeParser overrides:
	virtual void OnHeaderLine(const AString & a_Key, const AString & a_Value) override;
} ;



<|MERGE_RESOLUTION|>--- conflicted
+++ resolved
@@ -22,16 +22,10 @@
 	class cCallbacks
 	{
 	public:
-<<<<<<< HEAD
+		// Force a virtual destructor in descendants:
 		virtual ~cCallbacks() {}
 		
 		/** Called when a new part starts */
-=======
-		// Force a virtual destructor in descendants:
-		virtual ~cCallbacks() {}
-		
-		/// Called when a new part starts
->>>>>>> 5c6d4745
 		virtual void OnPartStart(void) = 0;
 		
 		/** Called when a complete header line is received for a part */
