
#include "Globals.h"
#include "ItemHandler.h"
#include "../Item.h"
#include "../World.h"
#include "../Entities/Player.h"
#include "../FastRandom.h"
#include "../BlockInServerPluginInterface.h"

// Handlers:
#include "ItemArmor.h"
#include "ItemBed.h"
#include "ItemBoat.h"
#include "ItemBow.h"
#include "ItemBrewingStand.h"
#include "ItemBucket.h"
#include "ItemCake.h"
#include "ItemCauldron.h"
#include "ItemCloth.h"
#include "ItemComparator.h"
#include "ItemDoor.h"
#include "ItemMilk.h"
#include "ItemDye.h"
#include "ItemEmptyMap.h"
#include "ItemFishingRod.h"
#include "ItemFlowerPot.h"
#include "ItemFood.h"
#include "ItemGoldenApple.h"
#include "ItemItemFrame.h"
#include "ItemHoe.h"
#include "ItemLeaves.h"
#include "ItemLighter.h"
#include "ItemLilypad.h"
#include "ItemMap.h"
#include "ItemMinecart.h"
#include "ItemMushroomSoup.h"
#include "ItemNetherWart.h"
#include "ItemPainting.h"
#include "ItemPickaxe.h"
#include "ItemPotion.h"
#include "ItemThrowable.h"
#include "ItemRedstoneDust.h"
#include "ItemRedstoneRepeater.h"
#include "ItemSapling.h"
#include "ItemSeeds.h"
#include "ItemShears.h"
#include "ItemShovel.h"
#include "ItemSign.h"
#include "ItemMobHead.h"
#include "ItemSpawnEgg.h"
#include "ItemString.h"
#include "ItemSugarcane.h"
#include "ItemSword.h"

#include "../Blocks/BlockHandler.h"





bool cItemHandler::m_HandlerInitialized = false;
cItemHandler * cItemHandler::m_ItemHandler[2268];





cItemHandler * cItemHandler::GetItemHandler(int a_ItemType)
{
	if ((a_ItemType < 0) || ((size_t)a_ItemType >= ARRAYCOUNT(m_ItemHandler)))
	{
		// Either nothing (-1), or bad value, both cases should return the air handler
		if (a_ItemType < -1)
		{
			ASSERT(!"Bad item type");
		}
		a_ItemType = 0;
	}

	if (!m_HandlerInitialized)
	{
		// We need to initialize
		memset(m_ItemHandler, 0, sizeof(m_ItemHandler));
		m_HandlerInitialized = true;
	}
	if (m_ItemHandler[a_ItemType] == NULL)
	{
		m_ItemHandler[a_ItemType] = CreateItemHandler(a_ItemType);
	}
	return m_ItemHandler[a_ItemType];
}





cItemHandler *cItemHandler::CreateItemHandler(int a_ItemType)
{
	switch (a_ItemType)
	{
		default:                       return new cItemHandler(a_ItemType);
		
		// Single item per handler, alphabetically sorted:
		case E_BLOCK_LEAVES:           return new cItemLeavesHandler(a_ItemType);
		case E_BLOCK_NEW_LEAVES:       return new cItemLeavesHandler(a_ItemType);
		case E_BLOCK_SAPLING:          return new cItemSaplingHandler(a_ItemType);
		case E_BLOCK_WOOL:             return new cItemClothHandler(a_ItemType);
		case E_ITEM_BED:               return new cItemBedHandler(a_ItemType);
		case E_ITEM_BOAT:              return new cItemBoatHandler(a_ItemType);
		case E_ITEM_BOTTLE_O_ENCHANTING: return new cItemBottleOEnchantingHandler();
		case E_ITEM_BOW:               return new cItemBowHandler();
		case E_ITEM_BREWING_STAND:     return new cItemBrewingStandHandler(a_ItemType);
		case E_ITEM_CAKE:              return new cItemCakeHandler(a_ItemType);
		case E_ITEM_CAULDRON:          return new cItemCauldronHandler(a_ItemType);
		case E_ITEM_COMPARATOR:        return new cItemComparatorHandler(a_ItemType);
		case E_ITEM_DYE:               return new cItemDyeHandler(a_ItemType);
		case E_ITEM_EGG:               return new cItemEggHandler();
		case E_ITEM_EMPTY_MAP:         return new cItemEmptyMapHandler();
		case E_ITEM_ENDER_PEARL:       return new cItemEnderPearlHandler();
		case E_ITEM_FIRE_CHARGE:       return new cItemLighterHandler(a_ItemType);
		case E_ITEM_FIREWORK_ROCKET:   return new cItemFireworkHandler();
		case E_ITEM_FISHING_ROD:       return new cItemFishingRodHandler(a_ItemType);
		case E_ITEM_FLINT_AND_STEEL:   return new cItemLighterHandler(a_ItemType);
		case E_ITEM_FLOWER_POT:        return new cItemFlowerPotHandler(a_ItemType);
		case E_ITEM_GOLDEN_APPLE:      return new cItemGoldenAppleHandler();
		case E_BLOCK_LILY_PAD:         return new cItemLilypadHandler(a_ItemType);
		case E_ITEM_MAP:               return new cItemMapHandler();
		case E_ITEM_MILK:              return new cItemMilkHandler();
		case E_ITEM_MUSHROOM_SOUP:     return new cItemMushroomSoupHandler(a_ItemType);
		case E_ITEM_ITEM_FRAME:        return new cItemItemFrameHandler(a_ItemType);
		case E_ITEM_NETHER_WART:       return new cItemNetherWartHandler(a_ItemType);
		case E_ITEM_PAINTING:          return new cItemPaintingHandler(a_ItemType);
		case E_ITEM_POTIONS:           return new cItemPotionHandler();
		case E_ITEM_REDSTONE_DUST:     return new cItemRedstoneDustHandler(a_ItemType);
		case E_ITEM_REDSTONE_REPEATER: return new cItemRedstoneRepeaterHandler(a_ItemType);
		case E_ITEM_SHEARS:            return new cItemShearsHandler(a_ItemType);
		case E_ITEM_SIGN:              return new cItemSignHandler(a_ItemType);
		case E_ITEM_HEAD:              return new cItemMobHeadHandler(a_ItemType);
		case E_ITEM_SNOWBALL:          return new cItemSnowballHandler();
		case E_ITEM_SPAWN_EGG:         return new cItemSpawnEggHandler(a_ItemType);
		case E_ITEM_STRING:            return new cItemStringHandler(a_ItemType);
		case E_ITEM_SUGARCANE:         return new cItemSugarcaneHandler(a_ItemType);
		
		case E_ITEM_WOODEN_HOE:
		case E_ITEM_STONE_HOE:
		case E_ITEM_IRON_HOE:
		case E_ITEM_GOLD_HOE:
		case E_ITEM_DIAMOND_HOE:
		{
			return new cItemHoeHandler(a_ItemType);
		}
		
		case E_ITEM_WOODEN_PICKAXE:
		case E_ITEM_STONE_PICKAXE:
		case E_ITEM_IRON_PICKAXE:
		case E_ITEM_GOLD_PICKAXE:
		case E_ITEM_DIAMOND_PICKAXE:
		{
			return new cItemPickaxeHandler(a_ItemType);
		}
		
		case E_ITEM_WOODEN_SHOVEL:
		case E_ITEM_STONE_SHOVEL:
		case E_ITEM_IRON_SHOVEL:
		case E_ITEM_GOLD_SHOVEL:
		case E_ITEM_DIAMOND_SHOVEL:
		{
			return new cItemShovelHandler(a_ItemType);
		}
		
		case E_ITEM_WOODEN_SWORD:
		case E_ITEM_STONE_SWORD:
		case E_ITEM_IRON_SWORD:
		case E_ITEM_GOLD_SWORD:
		case E_ITEM_DIAMOND_SWORD:
		{
			return new cItemSwordHandler(a_ItemType);
		}
		
		case E_ITEM_BUCKET:
		case E_ITEM_WATER_BUCKET:
		case E_ITEM_LAVA_BUCKET:
		{
			return new cItemBucketHandler(a_ItemType);
		}
		
		case E_ITEM_CARROT:
		case E_ITEM_MELON_SEEDS:
		case E_ITEM_POTATO:
		case E_ITEM_PUMPKIN_SEEDS:
		case E_ITEM_SEEDS:
		{
			return new cItemSeedsHandler(a_ItemType);
		}
		
		case E_ITEM_ACACIA_DOOR:
		case E_ITEM_BIRCH_DOOR:
		case E_ITEM_DARK_OAK_DOOR:
		case E_ITEM_JUNGLE_DOOR:
		case E_ITEM_SPRUCE_DOOR:
		case E_ITEM_IRON_DOOR:
		case E_ITEM_WOODEN_DOOR:
		{
			return new cItemDoorHandler(a_ItemType);
		}
		
		case E_ITEM_MINECART:
		case E_ITEM_CHEST_MINECART:
		case E_ITEM_FURNACE_MINECART:
		case E_ITEM_MINECART_WITH_TNT:
		case E_ITEM_MINECART_WITH_HOPPER:
		{
			return new cItemMinecartHandler(a_ItemType);
		}
		
		// Food (please keep alpha-sorted):
		// (carrots and potatoes handled separately in SeedHandler as they're both seed and food)
		case E_ITEM_BAKED_POTATO:
		case E_ITEM_BREAD:
		case E_ITEM_COOKED_CHICKEN:
		case E_ITEM_COOKED_FISH:
		case E_ITEM_COOKED_MUTTON:
		case E_ITEM_COOKED_PORKCHOP:
		case E_ITEM_COOKED_RABBIT:
		case E_ITEM_COOKIE:
		case E_ITEM_GOLDEN_CARROT:
		case E_ITEM_MELON_SLICE:
<<<<<<< HEAD
		case E_ITEM_MUSHROOM_SOUP:
=======
		case E_ITEM_MUTTON:
>>>>>>> ad5d0eda
		case E_ITEM_POISONOUS_POTATO:
		case E_ITEM_PUMPKIN_PIE:
		case E_ITEM_RABBIT_STEW:
		case E_ITEM_RAW_BEEF:
		case E_ITEM_RAW_CHICKEN:
		case E_ITEM_RAW_FISH:
		case E_ITEM_RAW_MUTTON:
		case E_ITEM_RAW_PORKCHOP:
		case E_ITEM_RAW_RABBIT:
		case E_ITEM_RED_APPLE:
		case E_ITEM_ROTTEN_FLESH:
		case E_ITEM_SPIDER_EYE:
		case E_ITEM_STEAK:
		{
			return new cItemFoodHandler(a_ItemType);
		}

		// Armor:
		case E_ITEM_LEATHER_CAP:
		case E_ITEM_GOLD_HELMET:
		case E_ITEM_CHAIN_HELMET:
		case E_ITEM_IRON_HELMET:
		case E_ITEM_DIAMOND_HELMET:
		case E_ITEM_LEATHER_TUNIC:
		case E_ITEM_GOLD_CHESTPLATE:
		case E_ITEM_CHAIN_CHESTPLATE:
		case E_ITEM_IRON_CHESTPLATE:
		case E_ITEM_DIAMOND_CHESTPLATE:
		case E_ITEM_LEATHER_PANTS:
		case E_ITEM_GOLD_LEGGINGS:
		case E_ITEM_CHAIN_LEGGINGS:
		case E_ITEM_IRON_LEGGINGS:
		case E_ITEM_DIAMOND_LEGGINGS:
		case E_ITEM_LEATHER_BOOTS:
		case E_ITEM_GOLD_BOOTS:
		case E_ITEM_CHAIN_BOOTS:
		case E_ITEM_IRON_BOOTS:
		case E_ITEM_DIAMOND_BOOTS:
		{
			return new cItemArmorHandler(a_ItemType);
		}
	}
}





void cItemHandler::Deinit()
{
	for (int i = 0; i < 2267; i++)
	{
		delete m_ItemHandler[i];
		m_ItemHandler[i] = NULL;
	}
	memset(m_ItemHandler, 0, sizeof(m_ItemHandler));  // Don't leave any dangling pointers around, just in case
	m_HandlerInitialized = false;
}





cItemHandler::cItemHandler(int a_ItemType)
{
	m_ItemType = a_ItemType;
}





bool cItemHandler::OnItemUse(cWorld * a_World, cPlayer * a_Player, const cItem & a_Item, int a_BlockX, int a_BlockY, int a_BlockZ, eBlockFace a_Dir)
{
	UNUSED(a_World);
	UNUSED(a_Player);
	UNUSED(a_Item);
	UNUSED(a_BlockX);
	UNUSED(a_BlockY);
	UNUSED(a_BlockZ);
	UNUSED(a_Dir);

	return false;
}





bool cItemHandler::OnDiggingBlock(cWorld * a_World, cPlayer * a_Player, const cItem & a_Item, int a_BlockX, int a_BlockY, int a_BlockZ, eBlockFace a_Dir)
{
	UNUSED(a_World);
	UNUSED(a_Player);
	UNUSED(a_Item);
	UNUSED(a_BlockX);
	UNUSED(a_BlockY);
	UNUSED(a_BlockZ);
	UNUSED(a_Dir);
	
	return false;
}





void cItemHandler::OnBlockDestroyed(cWorld * a_World, cPlayer * a_Player, const cItem & a_Item, int a_BlockX, int a_BlockY, int a_BlockZ)
{
	UNUSED(a_Item);
	
	BLOCKTYPE Block = a_World->GetBlock(a_BlockX, a_BlockY, a_BlockZ);
	cBlockHandler * Handler = cBlockInfo::GetHandler(Block);

	if (a_Player->IsGameModeSurvival())
	{
		cChunkInterface ChunkInterface(a_World->GetChunkMap());
		cBlockInServerPluginInterface PluginInterface(*a_World);
		Handler->DropBlock(ChunkInterface, *a_World, PluginInterface, a_Player, a_BlockX, a_BlockY, a_BlockZ, CanHarvestBlock(Block));
	}

	if (!cBlockInfo::IsOneHitDig(Block))
	{
		a_Player->UseEquippedItem(GetDurabilityLossByAction(dlaBreakBlock));
	}
}





void cItemHandler::OnEntityAttack(cPlayer * a_Attacker, cEntity * a_AttackedEntity)
{
	UNUSED(a_AttackedEntity);
	a_Attacker->UseEquippedItem(GetDurabilityLossByAction(dlaAttackEntity));
}





void cItemHandler::OnFoodEaten(cWorld * a_World, cPlayer * a_Player, cItem * a_Item)
{
	UNUSED(a_World);
	UNUSED(a_Player);
	UNUSED(a_Item);
}





short cItemHandler::GetDurabilityLossByAction(eDurabilityLostAction a_Action)
{
	switch ((int)a_Action)
	{
		case dlaAttackEntity: return 2;
		case dlaBreakBlock:   return 1;
	}
	return 0;
}





char cItemHandler::GetMaxStackSize(void)
{
	if (m_ItemType < 256)
	{
		// All blocks can stack up to 64
		return 64;
	}
	
	switch (m_ItemType)
	{
		case E_ITEM_ACACIA_DOOR:          return 64;
		case E_ITEM_ARMOR_STAND:          return 16;
		case E_ITEM_ARROW:                return 64;
		case E_ITEM_BAKED_POTATO:         return 64;
		case E_ITEM_BANNER:               return 16;
		case E_ITEM_BIRCH_DOOR:           return 64;
		case E_ITEM_BLAZE_POWDER:         return 64;
		case E_ITEM_BLAZE_ROD:            return 64;
		case E_ITEM_BONE:                 return 64;
		case E_ITEM_BOOK:                 return 64;
		case E_ITEM_BOTTLE_O_ENCHANTING:  return 64;
		case E_ITEM_BOWL:                 return 64;
		case E_ITEM_BREAD:                return 64;
		case E_ITEM_BREWING_STAND:        return 64;
		case E_ITEM_BUCKET:               return 16;
		case E_ITEM_CARROT:               return 64;
		case E_ITEM_CAULDRON:             return 64;
		case E_ITEM_CLAY:                 return 64;
		case E_ITEM_CLAY_BRICK:           return 64;
		case E_ITEM_CLOCK:                return 64;
		case E_ITEM_COAL:                 return 64;
		case E_ITEM_COMPARATOR:           return 64;
		case E_ITEM_COMPASS:              return 64;
		case E_ITEM_COOKED_CHICKEN:       return 64;
		case E_ITEM_COOKED_FISH:          return 64;
		case E_ITEM_COOKED_PORKCHOP:      return 64;
		case E_ITEM_COOKED_MUTTON:        return 64;
		case E_ITEM_COOKIE:               return 64;
		case E_ITEM_DARK_OAK_DOOR:        return 64;
		case E_ITEM_DIAMOND:              return 64;
		case E_ITEM_DYE:                  return 64;
		case E_ITEM_EGG:                  return 16;
		case E_ITEM_EMERALD:              return 64;
		case E_ITEM_ENDER_PEARL:          return 16;
		case E_ITEM_EYE_OF_ENDER:         return 64;
		case E_ITEM_FEATHER:              return 64;
		case E_ITEM_FERMENTED_SPIDER_EYE: return 64;
		case E_ITEM_FIRE_CHARGE:          return 64;
		case E_ITEM_FIREWORK_ROCKET:      return 64;
		case E_ITEM_FIREWORK_STAR:        return 64;
		case E_ITEM_FLINT:                return 64;
		case E_ITEM_FLOWER_POT:           return 64;
		case E_ITEM_GHAST_TEAR:           return 64;
		case E_ITEM_GLASS_BOTTLE:         return 64;
		case E_ITEM_GLISTERING_MELON:     return 64;
		case E_ITEM_GLOWSTONE_DUST:       return 64;
		case E_ITEM_GOLD:                 return 64;
		case E_ITEM_GOLDEN_APPLE:         return 64;
		case E_ITEM_GOLDEN_CARROT:        return 64;
		case E_ITEM_GOLD_NUGGET:          return 64;
		case E_ITEM_GUNPOWDER:            return 64;
		case E_ITEM_HEAD:                 return 64;
		case E_ITEM_JUNGLE_DOOR:          return 64;
		case E_ITEM_IRON:                 return 64;
		case E_ITEM_ITEM_FRAME:           return 64;
		case E_ITEM_LEATHER:              return 64;
		case E_ITEM_MAGMA_CREAM:          return 64;
		case E_ITEM_MAP:                  return 64;
		case E_ITEM_MELON_SEEDS:          return 64;
		case E_ITEM_MELON_SLICE:          return 64;
		case E_ITEM_NETHER_BRICK:         return 64;
		case E_ITEM_NETHER_WART:          return 64;
		case E_ITEM_PAINTING:             return 64;
		case E_ITEM_PAPER:                return 64;
		case E_ITEM_POISONOUS_POTATO:     return 64;
		case E_ITEM_POTATO:               return 64;
		case E_ITEM_PRISMARINE_CRYSTALS:  return 64;
		case E_ITEM_PRISMARINE_SHARD:     return 64;
		case E_ITEM_PUMPKIN_PIE:          return 64;
		case E_ITEM_PUMPKIN_SEEDS:        return 64;
		case E_ITEM_RABBITS_FOOT:         return 64;
		case E_ITEM_RABBIT_HIDE:          return 64;
		case E_ITEM_RAW_BEEF:             return 64;
		case E_ITEM_RAW_CHICKEN:          return 64;
		case E_ITEM_RAW_FISH:             return 64;
		case E_ITEM_RAW_MUTTON:           return 64;
		case E_ITEM_RAW_PORKCHOP:         return 64;
		case E_ITEM_RED_APPLE:            return 64;
		case E_ITEM_REDSTONE_DUST:        return 64;
		case E_ITEM_REDSTONE_REPEATER:    return 64;
		case E_ITEM_ROTTEN_FLESH:         return 64;
		case E_ITEM_SEEDS:                return 64;
		case E_ITEM_SIGN:                 return 16;
		case E_ITEM_SLIMEBALL:            return 64;
		case E_ITEM_SNOWBALL:             return 16;
		case E_ITEM_SPAWN_EGG:            return 64;
		case E_ITEM_SPIDER_EYE:           return 64;
		case E_ITEM_SPRUCE_DOOR:          return 64;
		case E_ITEM_STEAK:                return 64;
		case E_ITEM_STICK:                return 64;
		case E_ITEM_STRING:               return 64;
		case E_ITEM_SUGAR:                return 64;
		case E_ITEM_SUGAR_CANE:           return 64;
		case E_ITEM_WHEAT:                return 64;
	}
	// By default items don't stack:
	return 1;
}





bool cItemHandler::IsTool()
{
	// TODO: Rewrite this to list all tools specifically
	return
		((m_ItemType >= 256) && (m_ItemType <= 259)) ||
		(m_ItemType == 261) ||
		((m_ItemType >= 267) && (m_ItemType <= 279)) ||
		((m_ItemType >= 283) && (m_ItemType <= 286)) ||
		((m_ItemType >= 290) && (m_ItemType <= 294)) ||
		(m_ItemType == 325) ||
		(m_ItemType == 346);
}





bool cItemHandler::IsFood(void)
{
	return false;
}





bool cItemHandler::IsDrinkable(short a_ItemDamage)
{
	UNUSED(a_ItemDamage);
	
	return false;
}





bool cItemHandler::IsPlaceable(void)
{
	// We can place any block that has a corresponding E_BLOCK_TYPE:
	return (m_ItemType >= 1) && (m_ItemType <= E_BLOCK_MAX_TYPE_ID);
}






bool cItemHandler::CanRepairWithRawMaterial(short a_ItemType)
{
	UNUSED(a_ItemType);
	return false;
}





bool cItemHandler::CanHarvestBlock(BLOCKTYPE a_BlockType)
{
	switch (a_BlockType)
	{
		case E_BLOCK_ANVIL:
		case E_BLOCK_BRICK:
		case E_BLOCK_CAULDRON:
		case E_BLOCK_COAL_ORE:
		case E_BLOCK_COBBLESTONE:
		case E_BLOCK_COBBLESTONE_STAIRS:
		case E_BLOCK_COBBLESTONE_WALL:
		case E_BLOCK_DIAMOND_BLOCK:
		case E_BLOCK_DIAMOND_ORE:
		case E_BLOCK_DOUBLE_STONE_SLAB:
		case E_BLOCK_EMERALD_ORE:
		case E_BLOCK_ENCHANTMENT_TABLE:
		case E_BLOCK_END_STONE:
		case E_BLOCK_FURNACE:
		case E_BLOCK_GOLD_BLOCK:
		case E_BLOCK_GOLD_ORE:
		case E_BLOCK_IRON_BLOCK:
		case E_BLOCK_IRON_ORE:
		case E_BLOCK_IRON_TRAPDOOR:
		case E_BLOCK_LAPIS_BLOCK:
		case E_BLOCK_LAPIS_ORE:
		case E_BLOCK_LIT_FURNACE:
		case E_BLOCK_MOSSY_COBBLESTONE:
		case E_BLOCK_NETHER_BRICK:
		case E_BLOCK_NETHER_BRICK_STAIRS:
		case E_BLOCK_NETHER_BRICK_FENCE:
		case E_BLOCK_NETHERRACK:
		case E_BLOCK_NEW_STONE_SLAB:
		case E_BLOCK_OBSIDIAN:
		case E_BLOCK_PACKED_ICE:
		case E_BLOCK_PRISMARINE_BLOCK:
		case E_BLOCK_RED_SANDSTONE:
		case E_BLOCK_RED_SANDSTONE_STAIRS:
		case E_BLOCK_REDSTONE_ORE:
		case E_BLOCK_REDSTONE_ORE_GLOWING:
		case E_BLOCK_SANDSTONE_STAIRS:
		case E_BLOCK_SANDSTONE:
		case E_BLOCK_SNOW:
		case E_BLOCK_STONE:
		case E_BLOCK_STONE_BRICKS:
		case E_BLOCK_STONE_BRICK_STAIRS:
		case E_BLOCK_STONE_PRESSURE_PLATE:
		case E_BLOCK_STONE_SLAB:
		case E_BLOCK_VINES:
<<<<<<< HEAD
=======
		case E_BLOCK_PACKED_ICE:
		case E_BLOCK_MOB_SPAWNER:
>>>>>>> ad5d0eda
		{
			return false;
		}
		default: return true;
	}
}





bool cItemHandler::GetPlacementBlockTypeMeta(
	cWorld * a_World, cPlayer * a_Player,
	int a_BlockX, int a_BlockY, int a_BlockZ, eBlockFace a_BlockFace,
	int a_CursorX, int a_CursorY, int a_CursorZ,
	BLOCKTYPE & a_BlockType, NIBBLETYPE & a_BlockMeta
)
{
	ASSERT(m_ItemType < 256);  // Items with IDs above 255 should all be handled by specific handlers
	
	if (m_ItemType >= 256)
	{
		LOGERROR("%s: Item %d is not eligible for direct block placement!", __FUNCTION__, m_ItemType);
		return false;
	}
	
	cBlockHandler * BlockH = BlockHandler((BLOCKTYPE)m_ItemType);
	cChunkInterface ChunkInterface(a_World->GetChunkMap());
	return BlockH->GetPlacementBlockTypeMeta(
		ChunkInterface, a_Player,
		a_BlockX, a_BlockY, a_BlockZ, a_BlockFace,
		a_CursorX, a_CursorY, a_CursorZ,
		a_BlockType, a_BlockMeta
	);
}





bool cItemHandler::GetEatEffect(cEntityEffect::eType & a_EffectType, int & a_EffectDurationTicks, short & a_EffectIntensity, float & a_Chance)
{
	return false;
}





bool cItemHandler::EatItem(cPlayer * a_Player, cItem * a_Item)
{
	UNUSED(a_Item);
	if (!a_Player->IsGameModeCreative())
	{
		a_Player->GetInventory().RemoveOneEquippedItem();
	}

	FoodInfo Info = GetFoodInfo();
	if ((Info.FoodLevel > 0) || (Info.Saturation > 0.f))
	{
		bool Success = a_Player->Feed(Info.FoodLevel, Info.Saturation);

		// Give effects
		cEntityEffect::eType EffectType;
		int EffectDurationTicks;
		short EffectIntensity;
		float Chance;
		if (Success && GetEatEffect(EffectType, EffectDurationTicks, EffectIntensity, Chance))
		{
			cFastRandom r1;
			if (r1.NextFloat() < Chance)
			{
				a_Player->AddEntityEffect(EffectType, EffectDurationTicks, EffectIntensity, Chance);
			}
		}
		return Success;
	}
	return false;
}





cItemHandler::FoodInfo cItemHandler::GetFoodInfo()
{
	return FoodInfo(0, 0);
}



<|MERGE_RESOLUTION|>--- conflicted
+++ resolved
@@ -225,11 +225,6 @@
 		case E_ITEM_COOKIE:
 		case E_ITEM_GOLDEN_CARROT:
 		case E_ITEM_MELON_SLICE:
-<<<<<<< HEAD
-		case E_ITEM_MUSHROOM_SOUP:
-=======
-		case E_ITEM_MUTTON:
->>>>>>> ad5d0eda
 		case E_ITEM_POISONOUS_POTATO:
 		case E_ITEM_PUMPKIN_PIE:
 		case E_ITEM_RABBIT_STEW:
@@ -599,7 +594,6 @@
 		case E_BLOCK_NETHERRACK:
 		case E_BLOCK_NEW_STONE_SLAB:
 		case E_BLOCK_OBSIDIAN:
-		case E_BLOCK_PACKED_ICE:
 		case E_BLOCK_PRISMARINE_BLOCK:
 		case E_BLOCK_RED_SANDSTONE:
 		case E_BLOCK_RED_SANDSTONE_STAIRS:
@@ -614,11 +608,8 @@
 		case E_BLOCK_STONE_PRESSURE_PLATE:
 		case E_BLOCK_STONE_SLAB:
 		case E_BLOCK_VINES:
-<<<<<<< HEAD
-=======
 		case E_BLOCK_PACKED_ICE:
 		case E_BLOCK_MOB_SPAWNER:
->>>>>>> ad5d0eda
 		{
 			return false;
 		}
