
#pragma once

#include "ItemHandler.h"
#include "../World.h"
#include "../Entities/Player.h"
#include "../Entities/TNTEntity.h"





class cItemLighterHandler :
	public cItemHandler
{
public:
	cItemLighterHandler(int a_ItemType) :
		cItemHandler(a_ItemType)
	{
	}

	virtual bool OnItemUse(cWorld * a_World, cPlayer * a_Player, const cItem & a_Item, int a_BlockX, int a_BlockY, int a_BlockZ, eBlockFace a_BlockFace) override
	{
		if (a_BlockFace < 0)
		{
			return false;
		}
		
		a_Player->UseEquippedItem();

		switch (a_World->GetBlock(a_BlockX, a_BlockY, a_BlockZ))
		{
			case E_BLOCK_TNT:
			{
				// Activate the TNT:
<<<<<<< HEAD
				a_World->BroadcastSoundEffect("game.tnt.primed", a_BlockX * 8, a_BlockY * 8, a_BlockZ * 8, 0.5f, 0.6f);
=======
				a_World->BroadcastSoundEffect("game.tnt.primed", a_BlockX * 8, a_BlockY * 8, a_BlockZ * 8, 1.0f, 1.0f);
				a_World->SpawnPrimedTNT(a_BlockX + 0.5, a_BlockY + 0.5, a_BlockZ + 0.5);  // 80 ticks to boom
>>>>>>> 61b68bd5
				a_World->SetBlock(a_BlockX,a_BlockY,a_BlockZ, E_BLOCK_AIR, 0);
				a_World->SpawnPrimedTNT(a_BlockX + 0.5, a_BlockY + 0.5, a_BlockZ + 0.5, 4);  // 4 seconds to boom
				break;
			}
			default:
			{
				// Light a fire next to/on top of the block if air:
				AddFaceDirection(a_BlockX, a_BlockY, a_BlockZ, a_BlockFace);
				if ((a_BlockY < 0) || (a_BlockY >= cChunkDef::Height))
				{
					break;
				}
				if (a_World->GetBlock(a_BlockX, a_BlockY, a_BlockZ) == E_BLOCK_AIR)
				{
					a_World->SetBlock(a_BlockX, a_BlockY, a_BlockZ, E_BLOCK_FIRE, 0);
					break;
				}
			}
		}

		return false;
	}
} ;



<|MERGE_RESOLUTION|>--- conflicted
+++ resolved
@@ -33,14 +33,9 @@
 			case E_BLOCK_TNT:
 			{
 				// Activate the TNT:
-<<<<<<< HEAD
-				a_World->BroadcastSoundEffect("game.tnt.primed", a_BlockX * 8, a_BlockY * 8, a_BlockZ * 8, 0.5f, 0.6f);
-=======
 				a_World->BroadcastSoundEffect("game.tnt.primed", a_BlockX * 8, a_BlockY * 8, a_BlockZ * 8, 1.0f, 1.0f);
+				a_World->SetBlock(a_BlockX,a_BlockY,a_BlockZ, E_BLOCK_AIR, 0);
 				a_World->SpawnPrimedTNT(a_BlockX + 0.5, a_BlockY + 0.5, a_BlockZ + 0.5);  // 80 ticks to boom
->>>>>>> 61b68bd5
-				a_World->SetBlock(a_BlockX,a_BlockY,a_BlockZ, E_BLOCK_AIR, 0);
-				a_World->SpawnPrimedTNT(a_BlockX + 0.5, a_BlockY + 0.5, a_BlockZ + 0.5, 4);  // 4 seconds to boom
 				break;
 			}
 			default:
