#include "Globals.h"  // NOTE: MSVC stupidness requires this to be the same across all modules

#include "ClientHandle.h"
#include "Server.h"
#include "World.h"
#include "Entities/Pickup.h"
#include "Bindings/PluginManager.h"
#include "Entities/Player.h"
#include "Inventory.h"
#include "BlockEntities/ChestEntity.h"
#include "BlockEntities/CommandBlockEntity.h"
#include "BlockEntities/SignEntity.h"
#include "UI/Window.h"
#include "Item.h"
#include "Piston.h"
#include "Mobs/Monster.h"
#include "ChatColor.h"
#include "OSSupport/Socket.h"
#include "OSSupport/Timer.h"
#include "Items/ItemHandler.h"
#include "Blocks/BlockHandler.h"
#include "Blocks/BlockSlab.h"
#include "Blocks/ChunkInterface.h"

#include "Root.h"

#include "Protocol/Authenticator.h"
#include "MersenneTwister.h"

#include "Protocol/ProtocolRecognizer.h"
#include "CompositeChat.h"
#include "Items/ItemSword.h"

#include "md5/md5.h"



/** Maximum number of explosions to send this tick, server will start dropping if exceeded */
#define MAX_EXPLOSIONS_PER_TICK 20

/** Maximum number of block change interactions a player can perform per tick - exceeding this causes a kick */
#define MAX_BLOCK_CHANGE_INTERACTIONS 20

/** How many ticks before the socket is closed after the client is destroyed (#31) */
static const int TICKS_BEFORE_CLOSE = 20;





#define RECI_RAND_MAX (1.f/RAND_MAX)
inline int fRadRand(MTRand & r1, int a_BlockCoord)
{
	return a_BlockCoord * 32 + (int)(16 * ((float)r1.rand() * RECI_RAND_MAX) * 16 - 8);
}





int cClientHandle::s_ClientCount = 0;





///////////////////////////////////////////////////////////////////////////////////////////////////////////////////////
// cClientHandle:

cClientHandle::cClientHandle(const cSocket * a_Socket, int a_ViewDistance) :
	m_ViewDistance(a_ViewDistance),
	m_IPString(a_Socket->GetIPString()),
	m_OutgoingData(64 KiB),
	m_Player(NULL),
	m_HasSentDC(false),
	m_LastStreamedChunkX(0x7fffffff),  // bogus chunk coords to force streaming upon login
	m_LastStreamedChunkZ(0x7fffffff),
	m_TimeSinceLastPacket(0),
	m_Ping(1000),
	m_PingID(1),
	m_BlockDigAnimStage(-1),
	m_HasStartedDigging(false),
	m_TicksSinceDestruction(0),
	m_State(csConnected),
	m_ShouldCheckDownloaded(false),
	m_NumExplosionsThisTick(0),
	m_UniqueID(0),
	m_HasSentPlayerChunk(false),
	m_Locale("en_GB")
{
	m_Protocol = new cProtocolRecognizer(this);
	
	s_ClientCount++;	// Not protected by CS because clients are always constructed from the same thread
	m_UniqueID = s_ClientCount;

	cTimer t1;
	m_LastPingTime = t1.GetNowTime();

	LOGD("New ClientHandle created at %p", this);
}





cClientHandle::~cClientHandle()
{
	ASSERT(m_State >= csDestroyedWaiting);  // Has Destroy() been called?
	
	LOGD("Deleting client \"%s\" at %p", GetUsername().c_str(), this);

	{
		cCSLock Lock(m_CSChunkLists);
		m_LoadedChunks.clear();
		m_ChunksToSend.clear();
	}

	if (m_Player != NULL)
	{
		cWorld * World = m_Player->GetWorld();
		if (!m_Username.empty() && (World != NULL))
		{
			// Send the Offline PlayerList packet:
			World->BroadcastPlayerListItem(*m_Player, false, this);
		}
		if (World != NULL)
		{
			World->RemovePlayer(m_Player);
			m_Player->Destroy();
		}
		delete m_Player;
		m_Player = NULL;
	}

	if (!m_HasSentDC)
	{
		SendDisconnect("Server shut down? Kthnxbai");
	}
	
	// Close the socket as soon as it sends all outgoing data:
	cRoot::Get()->GetServer()->RemoveClient(this);
	
	delete m_Protocol;
	m_Protocol = NULL;
	
	LOGD("ClientHandle at %p deleted", this);
}





void cClientHandle::Destroy(void)
{
	{
		cCSLock Lock(m_CSDestroyingState);
		if (m_State >= csDestroying)
		{
			// Already called
			return;
		}
		m_State = csDestroying;
	}
	
	// DEBUG:
	LOGD("%s: client %p, \"%s\"", __FUNCTION__, this, m_Username.c_str());
	
	if ((m_Player != NULL) && (m_Player->GetWorld() != NULL))
	{
		RemoveFromAllChunks();
		m_Player->GetWorld()->RemoveClientFromChunkSender(this);
	}
	m_State = csDestroyedWaiting;
}





void cClientHandle::GenerateOfflineUUID(void)
{
	m_UUID = GenerateOfflineUUID(m_Username);
}





AString cClientHandle::FormatChatPrefix(bool ShouldAppendChatPrefixes, AString a_ChatPrefixS, AString m_Color1, AString m_Color2)
{
	if (ShouldAppendChatPrefixes)
		return Printf("%s[%s] %s", m_Color1.c_str(), a_ChatPrefixS.c_str(), m_Color2.c_str());
	else
		return Printf("%s", m_Color1.c_str());
}





AString cClientHandle::FormatMessageType(bool ShouldAppendChatPrefixes, eMessageType a_ChatPrefix, const AString &a_AdditionalData)
{
	switch (a_ChatPrefix)
	{
		case mtCustom:      return "";
		case mtFailure:     return FormatChatPrefix(ShouldAppendChatPrefixes, "INFO",  cChatColor::Rose,   cChatColor::White);
		case mtInformation: return FormatChatPrefix(ShouldAppendChatPrefixes, "INFO",  cChatColor::Yellow, cChatColor::White);
		case mtSuccess:     return FormatChatPrefix(ShouldAppendChatPrefixes, "INFO",  cChatColor::Green,  cChatColor::White);
		case mtWarning:     return FormatChatPrefix(ShouldAppendChatPrefixes, "WARN",  cChatColor::Rose,   cChatColor::White);
		case mtFatal:       return FormatChatPrefix(ShouldAppendChatPrefixes, "FATAL", cChatColor::Red,    cChatColor::White);
		case mtDeath:       return FormatChatPrefix(ShouldAppendChatPrefixes, "DEATH", cChatColor::Gray,   cChatColor::White);
		case mtJoin:        return FormatChatPrefix(ShouldAppendChatPrefixes, "JOIN",  cChatColor::Yellow, cChatColor::White);
		case mtLeave:       return FormatChatPrefix(ShouldAppendChatPrefixes, "LEAVE", cChatColor::Yellow, cChatColor::White);
		case mtPrivateMessage:
		{
			if (ShouldAppendChatPrefixes)
			{
				return Printf("%s[MSG: %s] %s%s", cChatColor::LightBlue.c_str(), a_AdditionalData.c_str(), cChatColor::White.c_str(), cChatColor::Italic.c_str());
			}
			else
			{
				return Printf("%s: %s", a_AdditionalData.c_str(), cChatColor::LightBlue.c_str());
			}
		}
	}
	ASSERT(!"Unhandled chat prefix type!");
<<<<<<< HEAD
	return "";
=======
	return AString();
>>>>>>> bcd8f727
}





AString cClientHandle::GenerateOfflineUUID(const AString & a_Username)
{
	// Proper format for a version 3 UUID is:
	// xxxxxxxx-xxxx-3xxx-yxxx-xxxxxxxxxxxx where x is any hexadecimal digit and y is one of 8, 9, A, or B
	
	// Generate an md5 checksum, and use it as base for the ID:
	MD5 Checksum(a_Username);
	AString UUID = Checksum.hexdigest();
	UUID[12] = '3';  // Version 3 UUID
	UUID[16] = '8';  // Variant 1 UUID
	
	// Now the digest doesn't have the UUID slashes, but the client requires them, so add them into the appropriate positions:
	UUID.insert(8, "-");
	UUID.insert(13, "-");
	UUID.insert(18, "-");
	UUID.insert(23, "-");
	
	return UUID;
}





void cClientHandle::Kick(const AString & a_Reason)
{
	if (m_State >= csAuthenticating)  // Don't log pings
	{
		LOGINFO("Kicking player %s for \"%s\"", m_Username.c_str(), StripColorCodes(a_Reason).c_str());
	}
	SendDisconnect(a_Reason);
}





void cClientHandle::Authenticate(const AString & a_Name, const AString & a_UUID)
{
	if (m_State != csAuthenticating)
	{
		return;
	}
	
	ASSERT( m_Player == NULL );

	m_Username = a_Name;
	m_UUID = a_UUID;
	
	// Send login success (if the protocol supports it):
	m_Protocol->SendLoginSuccess();

	// Spawn player (only serversided, so data is loaded)
	m_Player = new cPlayer(this, GetUsername());

	cWorld * World = cRoot::Get()->GetWorld(m_Player->GetLoadedWorldName());
	if (World == NULL)
	{
		World = cRoot::Get()->GetDefaultWorld();
	}
	
	if (m_Player->GetGameMode() == eGameMode_NotSet)
	{
		m_Player->LoginSetGameMode(World->GetGameMode());
	}

	m_Player->SetIP (m_IPString);

	if (!cRoot::Get()->GetPluginManager()->CallHookPlayerJoined(*m_Player))
	{
		cRoot::Get()->BroadcastChatJoin(Printf("%s has joined the game", GetUsername().c_str()));
		LOGINFO("Player %s has joined the game.", m_Username.c_str());
	}
	
	m_ConfirmPosition = m_Player->GetPosition();

	// Return a server login packet
	m_Protocol->SendLogin(*m_Player, *World);

	// Send Weather if raining:
	if ((World->GetWeather() == 1) || (World->GetWeather() == 2))
	{
		m_Protocol->SendWeather(World->GetWeather());
	}

	// Send time
	m_Protocol->SendTimeUpdate(World->GetWorldAge(), World->GetTimeOfDay());

	// Send contents of the inventory window
	m_Protocol->SendWholeInventory(*m_Player->GetWindow());

	// Send health
	m_Player->SendHealth();

	// Send experience
	m_Player->SendExperience();
	
	m_Player->Initialize(World);
	m_State = csAuthenticated;

	// Query player team
	m_Player->UpdateTeam();

	// Send scoreboard data
	World->GetScoreBoard().SendTo(*this);
	
	// Delay the first ping until the client "settles down"
	// This should fix #889, "BadCast exception, cannot convert bit to fm" error in client
	cTimer t1;
	m_LastPingTime = t1.GetNowTime() + 3000;  // Send the first KeepAlive packet in 3 seconds

	cRoot::Get()->GetPluginManager()->CallHookPlayerSpawned(*m_Player);
}





void cClientHandle::StreamChunks(void)
{
	if ((m_State < csAuthenticated) || (m_State >= csDestroying))
	{
		return;
	}

	ASSERT(m_Player != NULL);
	
	int ChunkPosX = FAST_FLOOR_DIV((int)m_Player->GetPosX(), cChunkDef::Width);
	int ChunkPosZ = FAST_FLOOR_DIV((int)m_Player->GetPosZ(), cChunkDef::Width);
	if ((ChunkPosX == m_LastStreamedChunkX) && (ChunkPosZ == m_LastStreamedChunkZ))
	{
		// Already streamed for this position
		return;
	}
	m_LastStreamedChunkX = ChunkPosX;
	m_LastStreamedChunkZ = ChunkPosZ;
	
	LOGD("Streaming chunks centered on [%d, %d], view distance %d", ChunkPosX, ChunkPosZ, m_ViewDistance);
	
	cWorld * World = m_Player->GetWorld();
	ASSERT(World != NULL);

	// Remove all loaded chunks that are no longer in range; deferred to out-of-CS:
	cChunkCoordsList RemoveChunks;
	{
		cCSLock Lock(m_CSChunkLists);
		for (cChunkCoordsList::iterator itr = m_LoadedChunks.begin(); itr != m_LoadedChunks.end();)
		{
			int RelX = (*itr).m_ChunkX - ChunkPosX;
			int RelZ = (*itr).m_ChunkZ - ChunkPosZ;
			if ((RelX > m_ViewDistance) || (RelX < -m_ViewDistance) || (RelZ > m_ViewDistance) || (RelZ < -m_ViewDistance))
			{
				RemoveChunks.push_back(*itr);
				itr = m_LoadedChunks.erase(itr);
			}
			else
			{
				++itr;
			}
		}  // for itr - m_LoadedChunks[]
		for (cChunkCoordsList::iterator itr = m_ChunksToSend.begin(); itr != m_ChunksToSend.end();)
		{
			int RelX = (*itr).m_ChunkX - ChunkPosX;
			int RelZ = (*itr).m_ChunkZ - ChunkPosZ;
			if ((RelX > m_ViewDistance) || (RelX < -m_ViewDistance) || (RelZ > m_ViewDistance) || (RelZ < -m_ViewDistance))
			{
				itr = m_ChunksToSend.erase(itr);
			}
			else
			{
				++itr;
			}
		}  // for itr - m_ChunksToSend[]
	}
	for (cChunkCoordsList::iterator itr = RemoveChunks.begin(); itr != RemoveChunks.end(); ++itr)
	{
		World->RemoveChunkClient(itr->m_ChunkX, itr->m_ChunkZ, this);
		m_Protocol->SendUnloadChunk(itr->m_ChunkX, itr->m_ChunkZ);
	}  // for itr - RemoveChunks[]
	
	// Add all chunks that are in range and not yet in m_LoadedChunks:
	// Queue these smartly - from the center out to the edge
	for (int d = 0; d <= m_ViewDistance; ++d)  // cycle through (square) distance, from nearest to furthest
	{
		// For each distance add chunks in a hollow square centered around current position:
		for (int i = -d; i <= d; ++i)
		{
			StreamChunk(ChunkPosX + d, ChunkPosZ + i);
			StreamChunk(ChunkPosX - d, ChunkPosZ + i);
		}  // for i
		for (int i = -d + 1; i < d; ++i)
		{
			StreamChunk(ChunkPosX + i, ChunkPosZ + d);
			StreamChunk(ChunkPosX + i, ChunkPosZ - d);
		}  // for i
	}  // for d
	
	// Touch chunks GENERATEDISTANCE ahead to let them generate:
	for (int d = m_ViewDistance + 1; d <= m_ViewDistance + GENERATEDISTANCE; ++d)  // cycle through (square) distance, from nearest to furthest
	{
		// For each distance touch chunks in a hollow square centered around current position:
		for (int i = -d; i <= d; ++i)
		{
			World->TouchChunk(ChunkPosX + d, ZERO_CHUNK_Y, ChunkPosZ + i);
			World->TouchChunk(ChunkPosX - d, ZERO_CHUNK_Y, ChunkPosZ + i);
		}  // for i
		for (int i = -d + 1; i < d; ++i)
		{
			World->TouchChunk(ChunkPosX + i, ZERO_CHUNK_Y, ChunkPosZ + d);
			World->TouchChunk(ChunkPosX + i, ZERO_CHUNK_Y, ChunkPosZ - d);
		}  // for i
	}  // for d
}




void cClientHandle::StreamChunk(int a_ChunkX, int a_ChunkZ)
{
	if (m_State >= csDestroying)
	{
		// Don't stream chunks to clients that are being destroyed
		return;
	}
	
	cWorld * World = m_Player->GetWorld();
	ASSERT(World != NULL);

	if (World->AddChunkClient(a_ChunkX, a_ChunkZ, this))
	{
		{
			cCSLock Lock(m_CSChunkLists);
			m_LoadedChunks.push_back(cChunkCoords(a_ChunkX, ZERO_CHUNK_Y, a_ChunkZ));
			m_ChunksToSend.push_back(cChunkCoords(a_ChunkX, ZERO_CHUNK_Y, a_ChunkZ));
		}
		World->SendChunkTo(a_ChunkX, a_ChunkZ, this);
	}
}





// Removes the client from all chunks. Used when switching worlds or destroying the player
void cClientHandle::RemoveFromAllChunks()
{
	cWorld * World = m_Player->GetWorld();
	if (World != NULL)
	{
		World->RemoveClientFromChunks(this);
	}
	
	{
		cCSLock Lock(m_CSChunkLists);
		m_LoadedChunks.clear();
		m_ChunksToSend.clear();
		
		// Also reset the LastStreamedChunk coords to bogus coords,
		// so that all chunks are streamed in subsequent StreamChunks() call (FS #407)
		m_LastStreamedChunkX = 0x7fffffff;
		m_LastStreamedChunkZ = 0x7fffffff;
	}
}





void cClientHandle::HandlePing(void)
{
	// Somebody tries to retrieve information about the server
	AString Reply;
	const cServer & Server = *cRoot::Get()->GetServer();

	Printf(Reply, "%s%s%i%s%i", 
		Server.GetDescription().c_str(),
		cChatColor::Delimiter.c_str(),
		Server.GetNumPlayers(),
		cChatColor::Delimiter.c_str(),
		Server.GetMaxPlayers()
	);
	Kick(Reply);
}





bool cClientHandle::HandleLogin(int a_ProtocolVersion, const AString & a_Username)
{
	LOGD("LOGIN %s", a_Username.c_str());
	m_Username = a_Username;

	if (cRoot::Get()->GetPluginManager()->CallHookLogin(this, a_ProtocolVersion, a_Username))
	{
		Destroy();
		return false;
	}

	// Schedule for authentication; until then, let them wait (but do not block)
	m_State = csAuthenticating;
	cRoot::Get()->GetAuthenticator().Authenticate(GetUniqueID(), GetUsername(), m_Protocol->GetAuthServerID());
	return true;
}





void cClientHandle::HandleCreativeInventory(short a_SlotNum, const cItem & a_HeldItem)
{
	// This is for creative Inventory changes
	if (!m_Player->IsGameModeCreative())
	{
		LOGWARNING("Got a CreativeInventoryAction packet from user \"%s\" while not in creative mode. Ignoring.", m_Username.c_str());
		return;
	}
	if (m_Player->GetWindow()->GetWindowType() != cWindow::wtInventory)
	{
		LOGWARNING("Got a CreativeInventoryAction packet from user \"%s\" while not in the inventory window. Ignoring.", m_Username.c_str());
		return;
	}
	
	m_Player->GetWindow()->Clicked(*m_Player, 0, a_SlotNum, (a_SlotNum >= 0) ? caLeftClick : caLeftClickOutside, a_HeldItem);
}





void cClientHandle::HandlePlayerAbilities(bool a_CanFly, bool a_IsFlying, float FlyingSpeed, float WalkingSpeed)
{
	UNUSED(FlyingSpeed); // Ignore the client values for these
	UNUSED(WalkingSpeed);

	m_Player->SetCanFly(a_CanFly);
	m_Player->SetFlying(a_IsFlying);
}





void cClientHandle::HandlePlayerPos(double a_PosX, double a_PosY, double a_PosZ, double a_Stance, bool a_IsOnGround)
{
	if ((m_Player == NULL) || (m_State != csPlaying))
	{
		// The client hasn't been spawned yet and sends nonsense, we know better
		return;
	}

	/*
	// TODO: Invalid stance check
	if ((a_PosY >= a_Stance) || (a_Stance > a_PosY + 1.65))
	{
		LOGD("Invalid stance");
		SendPlayerMoveLook();
		return;
	}
	*/
	
	// If the player has moved too far, "repair" them:
	Vector3d Pos(a_PosX, a_PosY, a_PosZ);
	if ((m_Player->GetPosition() - Pos).SqrLength() > 100 * 100)
	{
		LOGD("Too far away (%0.2f), \"repairing\" the client", (m_Player->GetPosition() - Pos).Length());
		SendPlayerMoveLook();
		return;
	}
	
	// If a jump just started, process food exhaustion:
	if ((a_PosY > m_Player->GetPosY()) && !a_IsOnGround && m_Player->IsOnGround())
	{
		// we only add this exhaustion if the player is not swimming - otherwise we end up with both jump + swim exhaustion

		if (!m_Player->IsSwimming())
		{
			m_Player->AddFoodExhaustion(m_Player->IsSprinting() ? 0.8 : 0.2);
		}
	}
	
	m_Player->MoveTo(Pos);
	m_Player->SetStance(a_Stance);
	m_Player->SetTouchGround(a_IsOnGround);
}





void cClientHandle::HandlePluginMessage(const AString & a_Channel, const AString & a_Message)
{
	if (a_Channel == "MC|AdvCdm")
	{
		// Command block, set text, Client -> Server
		HandleCommandBlockMessage(a_Message.c_str(), a_Message.size());
	}
	else if (a_Channel == "MC|Brand")
	{
		// Client <-> Server branding exchange
		SendPluginMessage("MC|Brand", "MCServer");
	}
	else if (a_Channel == "REGISTER")
	{
		if (HasPluginChannel(a_Channel))
		{
			SendPluginMessage("UNREGISTER", a_Channel);
			return; // Can't register again if already taken - kinda defeats the point of plugin messaging!
		}

		RegisterPluginChannels(BreakApartPluginChannels(a_Message));
	}
	else if (a_Channel == "UNREGISTER")
	{
		UnregisterPluginChannels(BreakApartPluginChannels(a_Message));
	}
	else if (!HasPluginChannel(a_Channel))
	{
		// Ignore if client sent something but didn't register the channel first
		LOGD("Player %s sent a plugin message on channel \"%s\", but didn't REGISTER it first", GetUsername().c_str(), a_Channel.c_str());
		SendPluginMessage("UNREGISTER", a_Channel);
		return;
	}

	cPluginManager::Get()->CallHookPluginMessage(*this, a_Channel, a_Message);
}





AStringVector cClientHandle::BreakApartPluginChannels(const AString & a_PluginChannels)
{
	// Break the string on each NUL character.
	// Note that StringSplit() doesn't work on this because NUL is a special char - string terminator
	size_t len = a_PluginChannels.size();
	size_t first = 0;
	AStringVector res;
	for (size_t i = 0; i < len; i++)
	{
		if (a_PluginChannels[i] != 0)
		{
			continue;
		}
		if (i > first)
		{
			res.push_back(a_PluginChannels.substr(first, i - first));
		}
		first = i + 1;
	}  // for i - a_PluginChannels[]
	if (first < len)
	{
		res.push_back(a_PluginChannels.substr(first, len - first));
	}
	return res;
}





void cClientHandle::RegisterPluginChannels(const AStringVector & a_ChannelList)
{
	for (AStringVector::const_iterator itr = a_ChannelList.begin(), end = a_ChannelList.end(); itr != end; ++itr)
	{
		m_PluginChannels.insert(*itr);
	}  // for itr - a_ChannelList[]
}





void cClientHandle::UnregisterPluginChannels(const AStringVector & a_ChannelList)
{
	for (AStringVector::const_iterator itr = a_ChannelList.begin(), end = a_ChannelList.end(); itr != end; ++itr)
	{
		m_PluginChannels.erase(*itr);
	}  // for itr - a_ChannelList[]
}





void cClientHandle::HandleCommandBlockMessage(const char * a_Data, size_t a_Length)
{
	if (a_Length < 14)
	{
		SendChat("Failure setting command block command; bad request", mtFailure);
		LOGD("Malformed MC|AdvCdm packet.");
		return;
	}

	cByteBuffer Buffer(a_Length);
	Buffer.Write(a_Data, a_Length);

	int BlockX, BlockY, BlockZ;

	AString Command;

	char Mode;

	Buffer.ReadChar(Mode);

	switch (Mode)
	{
		case 0x00:
		{
			Buffer.ReadBEInt(BlockX);
			Buffer.ReadBEInt(BlockY);
			Buffer.ReadBEInt(BlockZ);

			Buffer.ReadVarUTF8String(Command);
			break;
		}

		default:
		{
			SendChat("Failure setting command block command; unhandled mode", mtFailure);
			LOGD("Unhandled MC|AdvCdm packet mode.");
			return;
		}
	}

	cWorld * World = m_Player->GetWorld();

	if (World->AreCommandBlocksEnabled())
	{
		World->SetCommandBlockCommand(BlockX, BlockY, BlockZ, Command);
		
		SendChat("Successfully set command block command", mtSuccess);
	}
	else
	{
		SendChat("Command blocks are not enabled on this server", mtFailure);
	}
}





void cClientHandle::HandleLeftClick(int a_BlockX, int a_BlockY, int a_BlockZ, eBlockFace a_BlockFace, char a_Status)
{
	LOGD("HandleLeftClick: {%i, %i, %i}; Face: %i; Stat: %i",
		a_BlockX, a_BlockY, a_BlockZ, a_BlockFace, a_Status
	);

	m_NumBlockChangeInteractionsThisTick++;

	if (!CheckBlockInteractionsRate())
	{
		Kick("Too many blocks were destroyed per unit time - hacked client?");
		return;
	}

	cPluginManager * PlgMgr = cRoot::Get()->GetPluginManager();
	if (PlgMgr->CallHookPlayerLeftClick(*m_Player, a_BlockX, a_BlockY, a_BlockZ, a_BlockFace, a_Status))
	{
		// A plugin doesn't agree with the action, replace the block on the client and quit:
		m_Player->GetWorld()->SendBlockTo(a_BlockX, a_BlockY, a_BlockZ, m_Player);
		return;
	}

	switch (a_Status)
	{
		case DIG_STATUS_DROP_HELD:  // Drop held item
		{
			if (PlgMgr->CallHookPlayerTossingItem(*m_Player))
			{
				// A plugin doesn't agree with the tossing. The plugin itself is responsible for handling the consequences (possible inventory mismatch)
				return;
			}

			m_Player->TossEquippedItem();
			return;
		}

		case DIG_STATUS_SHOOT_EAT:
		{
			cItemHandler * ItemHandler = cItemHandler::GetItemHandler(m_Player->GetEquippedItem());
			if (ItemHandler->IsFood())
			{
				m_Player->AbortEating();
				return;
			}
			else
			{
				if (PlgMgr->CallHookPlayerShooting(*m_Player))
				{
					// A plugin doesn't agree with the action. The plugin itself is responsible for handling the consequences (possible inventory mismatch)
					return;
				}
				ItemHandler->OnItemShoot(m_Player, a_BlockX, a_BlockY, a_BlockZ, a_BlockFace);
			}
			return;
		}
		
		case DIG_STATUS_STARTED:
		{
			BLOCKTYPE  OldBlock;
			NIBBLETYPE OldMeta;
			m_Player->GetWorld()->GetBlockTypeMeta(a_BlockX, a_BlockY, a_BlockZ, OldBlock, OldMeta);
			HandleBlockDigStarted(a_BlockX, a_BlockY, a_BlockZ, a_BlockFace, OldBlock, OldMeta);
			return;
		}
		
		case DIG_STATUS_FINISHED:
		{
			BLOCKTYPE  OldBlock;
			NIBBLETYPE OldMeta;
			m_Player->GetWorld()->GetBlockTypeMeta(a_BlockX, a_BlockY, a_BlockZ, OldBlock, OldMeta);
			HandleBlockDigFinished(a_BlockX, a_BlockY, a_BlockZ, a_BlockFace, OldBlock, OldMeta);
			return;
		}
		
		case DIG_STATUS_CANCELLED:
		{
			// Block breaking cancelled by player
			return;
		}

		case DIG_STATUS_DROP_STACK:
		{
			if (PlgMgr->CallHookPlayerTossingItem(*m_Player))
			{
				// A plugin doesn't agree with the tossing. The plugin itself is responsible for handling the consequences (possible inventory mismatch)
				return;
			}
			m_Player->TossEquippedItem(64); // Toss entire slot - if there aren't enough items, the maximum will be ejected
			return;
		}

		default:
		{
			ASSERT(!"Unhandled DIG_STATUS");
			return;
		}
	}  // switch (a_Status)
}





void cClientHandle::HandleBlockDigStarted(int a_BlockX, int a_BlockY, int a_BlockZ, eBlockFace a_BlockFace, BLOCKTYPE a_OldBlock, NIBBLETYPE a_OldMeta)
{
	if (
		m_HasStartedDigging &&
		(a_BlockX == m_LastDigBlockX) &&
		(a_BlockY == m_LastDigBlockY) &&
		(a_BlockZ == m_LastDigBlockZ)
	)
	{
		// It is a duplicate packet, drop it right away
		return;
	}
	
	if (
		m_Player->IsGameModeCreative() &&
		ItemCategory::IsSword(m_Player->GetInventory().GetEquippedItem().m_ItemType)
	)
	{
		// Players can't destroy blocks with a Sword in the hand.
		return;
	}
	
	if (cRoot::Get()->GetPluginManager()->CallHookPlayerBreakingBlock(*m_Player, a_BlockX, a_BlockY, a_BlockZ, a_BlockFace, a_OldBlock, a_OldMeta))
	{
		// A plugin doesn't agree with the breaking. Bail out. Send the block back to the client, so that it knows:
		m_Player->GetWorld()->SendBlockTo(a_BlockX, a_BlockY, a_BlockZ, m_Player);
		return;
	}
	
	// Set the last digging coords to the block being dug, so that they can be checked in DIG_FINISHED to avoid dig/aim bug in the client:
	m_HasStartedDigging = true;
	m_LastDigBlockX = a_BlockX;
	m_LastDigBlockY = a_BlockY;
	m_LastDigBlockZ = a_BlockZ;

	if (
		(m_Player->IsGameModeCreative()) ||  // In creative mode, digging is done immediately
		cBlockInfo::IsOneHitDig(a_OldBlock)  // One-hit blocks get destroyed immediately, too
	)
	{
		HandleBlockDigFinished(a_BlockX, a_BlockY, a_BlockZ, a_BlockFace, a_OldBlock, a_OldMeta);
		return;
	}

	// Start dig animation
	// TODO: calculate real animation speed
	// TODO: Send animation packets even without receiving any other packets
	m_BlockDigAnimSpeed = 10;
	m_BlockDigAnimX = a_BlockX;
	m_BlockDigAnimY = a_BlockY;
	m_BlockDigAnimZ = a_BlockZ;
	m_BlockDigAnimStage = 0;
	m_Player->GetWorld()->BroadcastBlockBreakAnimation(m_UniqueID, m_BlockDigAnimX, m_BlockDigAnimY, m_BlockDigAnimZ, 0, this);

	cWorld * World = m_Player->GetWorld();
	cChunkInterface ChunkInterface(World->GetChunkMap());
	cBlockHandler * Handler = cBlockInfo::GetHandler(a_OldBlock);
	Handler->OnDigging(ChunkInterface, *World, m_Player, a_BlockX, a_BlockY, a_BlockZ);

	cItemHandler * ItemHandler = cItemHandler::GetItemHandler(m_Player->GetEquippedItem());
	ItemHandler->OnDiggingBlock(World, m_Player, m_Player->GetEquippedItem(), a_BlockX, a_BlockY, a_BlockZ, a_BlockFace);

	// Check for clickthrough-blocks:
	if (a_BlockFace != BLOCK_FACE_NONE)
	{
		int pX = a_BlockX;
		int pY = a_BlockY;
		int pZ = a_BlockZ;

		AddFaceDirection(pX, pY, pZ, a_BlockFace); // Get the block in front of the clicked coordinates (m_bInverse defaulted to false)
		Handler = cBlockInfo::GetHandler(World->GetBlock(pX, pY, pZ));

		if (Handler->IsClickedThrough())
		{
			Handler->OnDigging(ChunkInterface, *World, m_Player, pX, pY, pZ);
		}
	}
}





void cClientHandle::HandleBlockDigFinished(int a_BlockX, int a_BlockY, int a_BlockZ, eBlockFace a_BlockFace, BLOCKTYPE a_OldBlock, NIBBLETYPE a_OldMeta)
{
	if (
		!m_HasStartedDigging ||           // Hasn't received the DIG_STARTED packet
		(m_LastDigBlockX != a_BlockX) ||  // DIG_STARTED has had different pos
		(m_LastDigBlockY != a_BlockY) ||
		(m_LastDigBlockZ != a_BlockZ)
	)
	{
		LOGD("Prevented a dig/aim bug in the client (finish {%d, %d, %d} vs start {%d, %d, %d}, HSD: %s)",
			a_BlockX, a_BlockY, a_BlockZ,
			m_LastDigBlockX, m_LastDigBlockY, m_LastDigBlockZ,
			(m_HasStartedDigging ? "True" : "False")
		);
		return;
	}

	m_HasStartedDigging = false;
	if (m_BlockDigAnimStage != -1)
	{
		// End dig animation
		m_BlockDigAnimStage = -1;
		// It seems that 10 ends block animation
		m_Player->GetWorld()->BroadcastBlockBreakAnimation(m_UniqueID, m_BlockDigAnimX, m_BlockDigAnimY, m_BlockDigAnimZ, 10, this);
	}

	cItemHandler * ItemHandler = cItemHandler::GetItemHandler(m_Player->GetEquippedItem());
	
	if (a_OldBlock == E_BLOCK_AIR)
	{
		LOGD("Dug air - what the function?");
		return;
	}
	
	cWorld * World = m_Player->GetWorld();
	ItemHandler->OnBlockDestroyed(World, m_Player, m_Player->GetEquippedItem(), a_BlockX, a_BlockY, a_BlockZ);
	// The ItemHandler is also responsible for spawning the pickups
	cChunkInterface ChunkInterface(World->GetChunkMap());
	BlockHandler(a_OldBlock)->OnDestroyedByPlayer(ChunkInterface,*World, m_Player, a_BlockX, a_BlockY, a_BlockZ);
	World->BroadcastSoundParticleEffect(2001, a_BlockX, a_BlockY, a_BlockZ, a_OldBlock, this);
	World->DigBlock(a_BlockX, a_BlockY, a_BlockZ);

	cRoot::Get()->GetPluginManager()->CallHookPlayerBrokenBlock(*m_Player, a_BlockX, a_BlockY, a_BlockZ, a_BlockFace, a_OldBlock, a_OldMeta);
}





void cClientHandle::HandleRightClick(int a_BlockX, int a_BlockY, int a_BlockZ, eBlockFace a_BlockFace, int a_CursorX, int a_CursorY, int a_CursorZ, const cItem & a_HeldItem)
{
	LOGD("HandleRightClick: {%d, %d, %d}, face %d, HeldItem: %s",
		a_BlockX, a_BlockY, a_BlockZ, a_BlockFace, ItemToFullString(a_HeldItem).c_str()
	);
	
	cWorld * World = m_Player->GetWorld();
	
	cPluginManager * PlgMgr = cRoot::Get()->GetPluginManager();
	if (PlgMgr->CallHookPlayerRightClick(*m_Player, a_BlockX, a_BlockY, a_BlockZ, a_BlockFace, a_CursorX, a_CursorY, a_CursorZ))
	{
		// A plugin doesn't agree with the action, replace the block on the client and quit:
		cChunkInterface ChunkInterface(World->GetChunkMap());
		BLOCKTYPE BlockType = World->GetBlock(a_BlockX, a_BlockY, a_BlockZ);
		cBlockHandler * BlockHandler = cBlockInfo::GetHandler(BlockType);
		BlockHandler->OnCancelRightClick(ChunkInterface, *World, m_Player, a_BlockX, a_BlockY, a_BlockZ, a_BlockFace);
		
		if (a_BlockFace != BLOCK_FACE_NONE)
		{
			AddFaceDirection(a_BlockX, a_BlockY, a_BlockZ, a_BlockFace);
			World->SendBlockTo(a_BlockX, a_BlockY, a_BlockZ, m_Player);
			World->SendBlockTo(a_BlockX, a_BlockY + 1, a_BlockZ, m_Player); //2 block high things
		}
		return;
	}

	m_NumBlockChangeInteractionsThisTick++;
	
	if (!CheckBlockInteractionsRate())
	{
		Kick("Too many blocks were placed/interacted with per unit time - hacked client?");
		return;
	}
	
	const cItem & Equipped = m_Player->GetInventory().GetEquippedItem();

	if ((Equipped.m_ItemType != a_HeldItem.m_ItemType) && (a_HeldItem.m_ItemType != -1))
	{
		// Only compare ItemType, not meta (torches have different metas)
		// The -1 check is there because sometimes the client sends -1 instead of the held item 
		//  ( http://forum.mc-server.org/showthread.php?tid=549&pid=4502#pid4502 )
		LOGWARN("Player %s tried to place a block that was not equipped (exp %d, got %d)",
			m_Username.c_str(), Equipped.m_ItemType, a_HeldItem.m_ItemType
		);
		
		// Let's send the current world block to the client, so that it can immediately "let the user know" that they haven't placed the block
		if (a_BlockFace != BLOCK_FACE_NONE)
		{
			AddFaceDirection(a_BlockX, a_BlockY, a_BlockZ, a_BlockFace);
			World->SendBlockTo(a_BlockX, a_BlockY, a_BlockZ, m_Player);
		}
		return;
	}

	BLOCKTYPE BlockType;
	NIBBLETYPE BlockMeta;
	World->GetBlockTypeMeta(a_BlockX, a_BlockY, a_BlockZ, BlockType, BlockMeta);
	cBlockHandler * BlockHandler = cBlockInfo::GetHandler(BlockType);
	
	if (BlockHandler->IsUseable() && !m_Player->IsCrouched())
	{
		if (PlgMgr->CallHookPlayerUsingBlock(*m_Player, a_BlockX, a_BlockY, a_BlockZ, a_BlockFace, a_CursorX, a_CursorY, a_CursorZ, BlockType, BlockMeta))
		{
			// A plugin doesn't agree with using the block, abort
			return;
		}
		cChunkInterface ChunkInterface(World->GetChunkMap());
		BlockHandler->OnUse(ChunkInterface, *World, m_Player, a_BlockX, a_BlockY, a_BlockZ, a_BlockFace, a_CursorX, a_CursorY, a_CursorZ);
		PlgMgr->CallHookPlayerUsedBlock(*m_Player, a_BlockX, a_BlockY, a_BlockZ, a_BlockFace, a_CursorX, a_CursorY, a_CursorZ, BlockType, BlockMeta);
		return;
	}
	
	cItemHandler * ItemHandler = cItemHandler::GetItemHandler(Equipped.m_ItemType);
	
	if (ItemHandler->IsPlaceable() && (a_BlockFace != BLOCK_FACE_NONE))
	{
		HandlePlaceBlock(a_BlockX, a_BlockY, a_BlockZ, a_BlockFace, a_CursorX, a_CursorY, a_CursorZ, *ItemHandler);
	}
	else if (ItemHandler->IsFood() && !m_Player->IsGameModeCreative())
	{
		if (m_Player->IsSatiated())
		{
			// The player is satiated, they cannot eat
			return;
		}
		m_Player->StartEating();
		if (PlgMgr->CallHookPlayerEating(*m_Player))
		{
			// A plugin won't let us eat, abort (send the proper packets to the client, too):
			m_Player->AbortEating();
			return;
		}
		return;
	}
	else
	{
		if (PlgMgr->CallHookPlayerUsingItem(*m_Player, a_BlockX, a_BlockY, a_BlockZ, a_BlockFace, a_CursorX, a_CursorY, a_CursorZ))
		{
			// A plugin doesn't agree with using the item, abort
			return;
		}
		ItemHandler->OnItemUse(World, m_Player, Equipped, a_BlockX, a_BlockY, a_BlockZ, a_BlockFace);
		PlgMgr->CallHookPlayerUsedItem(*m_Player, a_BlockX, a_BlockY, a_BlockZ, a_BlockFace, a_CursorX, a_CursorY, a_CursorZ);
	}
}





void cClientHandle::HandlePlaceBlock(int a_BlockX, int a_BlockY, int a_BlockZ, eBlockFace a_BlockFace, int a_CursorX, int a_CursorY, int a_CursorZ, cItemHandler & a_ItemHandler)
{
	BLOCKTYPE EquippedBlock = (BLOCKTYPE)(m_Player->GetEquippedItem().m_ItemType);
	if (a_BlockFace < 0)
	{
		// Clicked in air
		return;
	}
	
	cWorld * World = m_Player->GetWorld();

	BLOCKTYPE ClickedBlock;
	NIBBLETYPE ClickedBlockMeta;
	NIBBLETYPE EquippedBlockDamage = (NIBBLETYPE)(m_Player->GetEquippedItem().m_ItemDamage);

	if ((a_BlockY < 0) || (a_BlockY >= cChunkDef::Height))
	{
		// The block is being placed outside the world, ignore this packet altogether (#128)
		return;
	}
	
	World->GetBlockTypeMeta(a_BlockX, a_BlockY, a_BlockZ, ClickedBlock, ClickedBlockMeta);

	// Special slab handling - placing a slab onto another slab produces a dblslab instead:
	if (
		cBlockSlabHandler::IsAnySlabType(ClickedBlock) &&               // Is there a slab already?
		cBlockSlabHandler::IsAnySlabType(EquippedBlock) &&              // Is the player placing another slab?
		((ClickedBlockMeta & 0x07) == EquippedBlockDamage) &&           // Is it the same slab type?
		(
			(a_BlockFace == BLOCK_FACE_TOP) ||                          // Clicking the top of a bottom slab
			(a_BlockFace == BLOCK_FACE_BOTTOM)                          // Clicking the bottom of a top slab
		)
	)
	{
		// Coordinates at clicked block, which was an eligible slab, and either top or bottom faces were clicked
		// If clicked top face and slab occupies the top voxel, we want a slab to be placed above it (therefore increment Y)
		// Else if clicked bottom face and slab occupies the bottom voxel, decrement Y for the same reason
		// Don't touch coordinates if anything else because a dblslab opportunity is present
		if ((ClickedBlockMeta & 0x08) && (a_BlockFace == BLOCK_FACE_TOP))
		{
			++a_BlockY;
		}
		else if (!(ClickedBlockMeta & 0x08) && (a_BlockFace == BLOCK_FACE_BOTTOM))
		{
			--a_BlockY;
		}
		World->GetBlockTypeMeta(a_BlockX, a_BlockY, a_BlockZ, ClickedBlock, ClickedBlockMeta);
	}
	else
	{
		// Check if the block ignores build collision (water, grass etc.):
		if (
			BlockHandler(ClickedBlock)->DoesIgnoreBuildCollision() ||
			BlockHandler(ClickedBlock)->DoesIgnoreBuildCollision(m_Player, ClickedBlockMeta)
			)
		{
			cChunkInterface ChunkInterface(World->GetChunkMap());
			BlockHandler(ClickedBlock)->OnDestroyedByPlayer(ChunkInterface, *World, m_Player, a_BlockX, a_BlockY, a_BlockZ);
		}
		else
		{
			AddFaceDirection(a_BlockX, a_BlockY, a_BlockZ, a_BlockFace);
			
			if ((a_BlockY < 0) || (a_BlockY >= cChunkDef::Height))
			{
				// The block is being placed outside the world, ignore this packet altogether (#128)
				return;
			}
			
			NIBBLETYPE PlaceMeta;
			BLOCKTYPE PlaceBlock;
			World->GetBlockTypeMeta(a_BlockX, a_BlockY, a_BlockZ, PlaceBlock, PlaceMeta);

			// Clicked on side of block, make sure that placement won't be cancelled if there is a slab able to be double slabbed.
			// No need to do combinability (dblslab) checks, client will do that here.
			if (cBlockSlabHandler::IsAnySlabType(PlaceBlock))
			{
				// It's a slab, don't do checks and proceed to double-slabbing
			}
			else
			{
				if (
					!BlockHandler(PlaceBlock)->DoesIgnoreBuildCollision() &&
					!BlockHandler(PlaceBlock)->DoesIgnoreBuildCollision(m_Player, PlaceMeta)
					)
				{
					// Tried to place a block *into* another?
					// Happens when you place a block aiming at side of block with a torch on it or stem beside it
					return;
				}
			}
		}
	}
	
	BLOCKTYPE BlockType;
	NIBBLETYPE BlockMeta;
	if (!a_ItemHandler.GetPlacementBlockTypeMeta(World, m_Player, a_BlockX, a_BlockY, a_BlockZ, a_BlockFace, a_CursorX, a_CursorY, a_CursorZ, BlockType, BlockMeta))
	{
		// Handler refused the placement, send that information back to the client:
		World->SendBlockTo(a_BlockX, a_BlockY, a_BlockY, m_Player);
		return;
	}
	
	cBlockHandler * NewBlock = BlockHandler(BlockType);

	if (cRoot::Get()->GetPluginManager()->CallHookPlayerPlacingBlock(*m_Player, a_BlockX, a_BlockY, a_BlockZ, a_BlockFace, a_CursorX, a_CursorY, a_CursorZ, BlockType, BlockMeta))
	{
		// A plugin doesn't agree with placing the block, revert the block on the client:
		World->SendBlockTo(a_BlockX, a_BlockY, a_BlockZ, m_Player);
		return;
	}
	
	// The actual block placement:
	World->SetBlock(a_BlockX, a_BlockY, a_BlockZ, BlockType, BlockMeta);
	if (!m_Player->IsGameModeCreative())
	{
		m_Player->GetInventory().RemoveOneEquippedItem();
	}
	cChunkInterface ChunkInterface(World->GetChunkMap());
	NewBlock->OnPlacedByPlayer(ChunkInterface,*World, m_Player, a_BlockX, a_BlockY, a_BlockZ, a_BlockFace, a_CursorX, a_CursorY, a_CursorZ, BlockType, BlockMeta);
	
	// Step sound with 0.8f pitch is used as block placement sound
	World->BroadcastSoundEffect(NewBlock->GetStepSound(), a_BlockX * 8, a_BlockY * 8, a_BlockZ * 8, 1.0f, 0.8f);
	cRoot::Get()->GetPluginManager()->CallHookPlayerPlacedBlock(*m_Player, a_BlockX, a_BlockY, a_BlockZ, a_BlockFace, a_CursorX, a_CursorY, a_CursorZ, BlockType, BlockMeta);
}





void cClientHandle::HandleChat(const AString & a_Message)
{
	// We no longer need to postpone message processing, because the messages already arrive in the Tick thread
	
	// If a command, perform it:
	AString Message(a_Message);
	if (cRoot::Get()->GetServer()->Command(*this, Message))
	{
		return;
	}
	
	// Not a command, broadcast as a message:
	cCompositeChat Msg;
	AString Color = m_Player->GetColor();
	if (Color.length() == 3)
	{
		Color = AString("@") + Color[2];
	}
	else
	{ 
		Color.clear();
	}
	Msg.AddTextPart(AString("<") + m_Player->GetName() + "> ", Color);
	Msg.ParseText(a_Message);
	Msg.UnderlineUrls();
	m_Player->GetWorld()->BroadcastChat(Msg);
}





void cClientHandle::HandlePlayerLook(float a_Rotation, float a_Pitch, bool a_IsOnGround)
{
	if ((m_Player == NULL) || (m_State != csPlaying))
	{
		return;
	}
	
	m_Player->SetYaw        (a_Rotation);
	m_Player->SetHeadYaw    (a_Rotation);
	m_Player->SetPitch      (a_Pitch);
	m_Player->SetTouchGround(a_IsOnGround);
}





void cClientHandle::HandlePlayerMoveLook(double a_PosX, double a_PosY, double a_PosZ, double a_Stance, float a_Rotation, float a_Pitch, bool a_IsOnGround)
{
	if ((m_Player == NULL) || (m_State != csPlaying))
	{
		// The client hasn't been spawned yet and sends nonsense, we know better
		return;
	}

	/*
	// TODO: Invalid stance check
	if ((a_PosY >= a_Stance) || (a_Stance > a_PosY + 1.65))
	{
		LOGD("Invalid stance");
		SendPlayerMoveLook();
		return;
	}
	*/
	
	m_Player->MoveTo(Vector3d(a_PosX, a_PosY, a_PosZ));
	m_Player->SetStance     (a_Stance);
	m_Player->SetTouchGround(a_IsOnGround);
	m_Player->SetHeadYaw    (a_Rotation);
	m_Player->SetYaw        (a_Rotation);
	m_Player->SetPitch      (a_Pitch);
}





void cClientHandle::HandleAnimation(char a_Animation)
{
	if (cPluginManager::Get()->CallHookPlayerAnimation(*m_Player, a_Animation))
	{
		// Plugin disagrees, bail out
		return;
	}

	// Because the animation ID sent to servers by clients are different to those sent back, we need this
	switch (a_Animation)
	{
		case 0: // No animation - wiki.vg doesn't say that client has something specific for it, so I suppose it will just become -1
		case 1:
		case 2:
		case 3:
		{
			a_Animation--; // Offset by -1
			break;
		}
		case 5: 
		case 6:
		case 7:
		{
			a_Animation -= 2; // Offset by -2
			break;
		}
		default: // Anything else is the same
			break;
	}

	m_Player->GetWorld()->BroadcastEntityAnimation(*m_Player, a_Animation, this);
}





void cClientHandle::HandleSlotSelected(short a_SlotNum)
{
	m_Player->GetInventory().SetEquippedSlotNum(a_SlotNum);
	m_Player->GetWorld()->BroadcastEntityEquipment(*m_Player, 0, m_Player->GetInventory().GetEquippedItem(), this);
}





void cClientHandle::HandleSteerVehicle(float a_Forward, float a_Sideways)
{
	m_Player->SteerVehicle(a_Forward, a_Sideways);
}





void cClientHandle::HandleWindowClose(char a_WindowID)
{
	m_Player->CloseWindowIfID(a_WindowID);
}





void cClientHandle::HandleWindowClick(char a_WindowID, short a_SlotNum, eClickAction a_ClickAction, const cItem & a_HeldItem)
{
	LOGD("WindowClick: WinID %d, SlotNum %d, action: %s, Item %s x %d",
		a_WindowID, a_SlotNum, ClickActionToString(a_ClickAction),
		ItemToString(a_HeldItem).c_str(), a_HeldItem.m_ItemCount
	);
	
	cWindow * Window = m_Player->GetWindow();
	if (Window == NULL)
	{
		LOGWARNING("Player \"%s\" clicked in a non-existent window. Ignoring", m_Username.c_str());
		return;
	}
	
	Window->Clicked(*m_Player, a_WindowID, a_SlotNum, a_ClickAction, a_HeldItem);
}





void cClientHandle::HandleUpdateSign(
	int a_BlockX, int a_BlockY, int a_BlockZ, 
	const AString & a_Line1, const AString & a_Line2, 
	const AString & a_Line3, const AString & a_Line4
)
{
	cWorld * World = m_Player->GetWorld();
	World->UpdateSign(a_BlockX, a_BlockY, a_BlockZ, a_Line1, a_Line2, a_Line3, a_Line4, m_Player);
}





void cClientHandle::HandleUseEntity(int a_TargetEntityID, bool a_IsLeftClick)
{
	// TODO: Let plugins interfere via a hook
	
	// If it is a right click, call the entity's OnRightClicked() handler:
	if (!a_IsLeftClick)
	{
		class cRclkEntity : public cEntityCallback
		{
			cPlayer & m_Player;
			virtual bool Item(cEntity * a_Entity) override
			{
				if (cPluginManager::Get()->CallHookPlayerRightClickingEntity(m_Player, *a_Entity))
				{
					return false;
				}
				a_Entity->OnRightClicked(m_Player);
				return false;
			}
		public:
			cRclkEntity(cPlayer & a_Player) : m_Player(a_Player) {}
		} Callback (*m_Player);
		
		cWorld * World = m_Player->GetWorld();
		World->DoWithEntityByID(a_TargetEntityID, Callback);
		return;
	}

	// If it is a left click, attack the entity:
	class cDamageEntity : public cEntityCallback
	{
		virtual bool Item(cEntity * a_Entity) override
		{
			if (!a_Entity->GetWorld()->IsPVPEnabled())
			{
				// PVP is disabled, disallow players hurting other players:
				if (a_Entity->IsPlayer())
				{
					// Player is hurting another player which is not allowed when PVP is disabled so ignore it
					return true;
				}
			}
			a_Entity->TakeDamage(*m_Attacker);
			return false;
		}
	public:
		cPawn * m_Attacker;
	} Callback;

	Callback.m_Attacker = m_Player;

	cWorld * World = m_Player->GetWorld();
	if (World->DoWithEntityByID(a_TargetEntityID, Callback))
	{
		// Any kind of an attack implies food exhaustion
		m_Player->AddFoodExhaustion(0.3);
	}
}





void cClientHandle::HandleRespawn(void)
{
	if (m_Player == NULL)
	{
		Destroy();
		return;
	}
	m_Player->Respawn();
	cRoot::Get()->GetPluginManager()->CallHookPlayerSpawned(*m_Player);
}





void cClientHandle::HandleDisconnect(const AString & a_Reason)
{
	LOGD("Received d/c packet from %s with reason \"%s\"", m_Username.c_str(), a_Reason.c_str());

	cRoot::Get()->GetPluginManager()->CallHookDisconnect(*this, a_Reason);

	m_HasSentDC = true;
	Destroy();
}





void cClientHandle::HandleKeepAlive(int a_KeepAliveID)
{
	if (a_KeepAliveID == m_PingID)
	{
		cTimer t1;
		m_Ping = (short)((t1.GetNowTime() - m_PingStartTime) / 2);
	}
}





bool cClientHandle::HandleHandshake(const AString & a_Username)
{
	if (!cRoot::Get()->GetPluginManager()->CallHookHandshake(this, a_Username))
	{
		if (cRoot::Get()->GetServer()->GetNumPlayers() >= cRoot::Get()->GetServer()->GetMaxPlayers())
		{
			Kick("The server is currently full :(-- Try again later");
			return false;
		}
	}
	return true;
}





void cClientHandle::HandleEntityCrouch(int a_EntityID, bool a_IsCrouching)
{
	if (a_EntityID != m_Player->GetUniqueID())
	{
		// We should only receive entity actions from the entity that is performing the action
		return;
	}

	m_Player->SetCrouch(a_IsCrouching);
}





void cClientHandle::HandleEntityLeaveBed(int a_EntityID)
{
	if (a_EntityID != m_Player->GetUniqueID())
	{
		// We should only receive entity actions from the entity that is performing the action
		return;
	}

	m_Player->GetWorld()->BroadcastEntityAnimation(*m_Player, 2);
}





void cClientHandle::HandleEntitySprinting(int a_EntityID, bool a_IsSprinting)
{
	if (a_EntityID != m_Player->GetUniqueID())
	{
		// We should only receive entity actions from the entity that is performing the action
		return;
	}

	m_Player->SetSprint(a_IsSprinting);
}





void cClientHandle::HandleUnmount(void)
{
	if (m_Player == NULL)
	{
		return;
	}
	m_Player->Detach();
}





void cClientHandle::HandleTabCompletion(const AString & a_Text)
{
	AStringVector Results;
	m_Player->GetWorld()->TabCompleteUserName(a_Text, Results);
	cRoot::Get()->GetPluginManager()->TabCompleteCommand(a_Text, Results, m_Player);
	if (Results.empty())
	{
		return;
	}
	std::sort(Results.begin(), Results.end());
	SendTabCompletionResults(Results);
}





void cClientHandle::SendData(const char * a_Data, size_t a_Size)
{
	if (m_HasSentDC)
	{
		// This could crash the client, because they've already unloaded the world etc., and suddenly a wild packet appears (#31)
		return;
	}
	
	{
		cCSLock Lock(m_CSOutgoingData);
		
		// _X 2012_09_06: We need an overflow buffer, usually when streaming the initial chunks
		if (m_OutgoingDataOverflow.empty())
		{
			// No queued overflow data; if this packet fits into the ringbuffer, put it in, otherwise put it in the overflow buffer:
			size_t CanFit = m_OutgoingData.GetFreeSpace();
			if (CanFit > a_Size)
			{
				CanFit = a_Size;
			}
			if (CanFit > 0)
			{
				m_OutgoingData.Write(a_Data, CanFit);
			}
			if (a_Size > CanFit)
			{
				m_OutgoingDataOverflow.append(a_Data + CanFit, a_Size - CanFit);
			}
		}
		else
		{
			// There is a queued overflow. Append to it, then send as much from its front as possible
			m_OutgoingDataOverflow.append(a_Data, a_Size);
			size_t CanFit = m_OutgoingData.GetFreeSpace();
			if (CanFit > 128)
			{
				// No point in moving the data over if it's not large enough - too much effort for too little an effect
				m_OutgoingData.Write(m_OutgoingDataOverflow.data(), CanFit);
				m_OutgoingDataOverflow.erase(0, CanFit);
			}
		}
	}  // Lock(m_CSOutgoingData)
	
	// Notify SocketThreads that we have something to write:
	cRoot::Get()->GetServer()->NotifyClientWrite(this);
}





void cClientHandle::MoveToWorld(cWorld & a_World, bool a_SendRespawnPacket)
{
	UNUSED(a_World);
	ASSERT(m_Player != NULL);
	
	if (a_SendRespawnPacket)
	{
		SendRespawn();
	}

	cWorld * World = m_Player->GetWorld();
		
	// Remove all associated chunks:
	cChunkCoordsList Chunks;
	{
		cCSLock Lock(m_CSChunkLists);
		std::swap(Chunks, m_LoadedChunks);
		m_ChunksToSend.clear();
	}
	for (cChunkCoordsList::iterator itr = Chunks.begin(), end = Chunks.end(); itr != end; ++itr)
	{
		World->RemoveChunkClient(itr->m_ChunkX, itr->m_ChunkZ, this);
		m_Protocol->SendUnloadChunk(itr->m_ChunkX, itr->m_ChunkZ);
	}  // for itr - Chunks[]
	
	// StreamChunks() called in cPlayer::MoveToWorld() after new world has been set
	// Meanwhile here, we set last streamed values to bogus ones so everything is resent
	m_LastStreamedChunkX = 0x7fffffff;
	m_LastStreamedChunkZ = 0x7fffffff;
	m_HasSentPlayerChunk = false;
}





bool cClientHandle::CheckBlockInteractionsRate(void)
{
	ASSERT(m_Player != NULL);
	ASSERT(m_Player->GetWorld() != NULL);

	if (m_NumBlockChangeInteractionsThisTick > MAX_BLOCK_CHANGE_INTERACTIONS)
	{
		return false;
	}

	return true;
}





void cClientHandle::Tick(float a_Dt)
{
	// Handle clients that are waiting for final close while destroyed:
	if (m_State == csDestroyedWaiting)
	{
		m_TicksSinceDestruction += 1;  // This field is misused for the timeout counting
		if (m_TicksSinceDestruction > TICKS_BEFORE_CLOSE)
		{
			m_State = csDestroyed;
		}
		return;
	}
	
	// Process received network data:
	AString IncomingData;
	{
		cCSLock Lock(m_CSIncomingData);
		std::swap(IncomingData, m_IncomingData);
	}
	m_Protocol->DataReceived(IncomingData.data(), IncomingData.size());
	
	m_TimeSinceLastPacket += a_Dt;
	if (m_TimeSinceLastPacket > 30000.f)  // 30 seconds time-out
	{
		SendDisconnect("Nooooo!! You timed out! D: Come back!");
		Destroy();
	}
	
	if (m_Player == NULL)
	{
		return;
	}
	
	// If the chunk the player's in was just sent, spawn the player:
	if (m_HasSentPlayerChunk && (m_State == csDownloadingWorld))
	{
		m_Protocol->SendPlayerMoveLook();
		m_State = csPlaying;
	}

	// Send a ping packet:
	if (m_State == csPlaying)
	{
		cTimer t1;
		if ((m_LastPingTime + cClientHandle::PING_TIME_MS <= t1.GetNowTime()))
		{
			m_PingID++;
			m_PingStartTime = t1.GetNowTime();
			m_Protocol->SendKeepAlive(m_PingID);
			m_LastPingTime = m_PingStartTime;
		}
	}

	// Handle block break animation:
	if (m_BlockDigAnimStage > -1)
	{
		int lastAnimVal = m_BlockDigAnimStage;
		m_BlockDigAnimStage += (int)(m_BlockDigAnimSpeed * a_Dt);
		if (m_BlockDigAnimStage > 9000)
		{
			m_BlockDigAnimStage = 9000;
		}
		if (m_BlockDigAnimStage / 1000 != lastAnimVal / 1000)
		{
			m_Player->GetWorld()->BroadcastBlockBreakAnimation(m_UniqueID, m_BlockDigAnimX, m_BlockDigAnimY, m_BlockDigAnimZ, (char)(m_BlockDigAnimStage / 1000), this);
		}
	}
	
	// Reset explosion & block change counters:
	m_NumExplosionsThisTick = 0;
	m_NumBlockChangeInteractionsThisTick = 0;
}





void cClientHandle::ServerTick(float a_Dt)
{
	// Handle clients that are waiting for final close while destroyed:
	if (m_State == csDestroyedWaiting)
	{
		// Do not wait while the client is not in the world, simply cut them off.
		m_State = csDestroyed;
		return;
	}
	
	// Process received network data:
	AString IncomingData;
	{
		cCSLock Lock(m_CSIncomingData);
		std::swap(IncomingData, m_IncomingData);
	}
	m_Protocol->DataReceived(IncomingData.data(), IncomingData.size());
	
	if (m_State == csAuthenticated)
	{
		StreamChunks();

		// Remove the client handle from the server, it will be ticked from its cPlayer object from now on
		cRoot::Get()->GetServer()->ClientMovedToWorld(this);
		
		// Add the player to the world (start ticking from there):
		m_State = csDownloadingWorld;
		m_Player->GetWorld()->AddPlayer(m_Player);
		return;
	}
	
	m_TimeSinceLastPacket += a_Dt;
	if (m_TimeSinceLastPacket > 30000.f)  // 30 seconds time-out
	{
		SendDisconnect("Nooooo!! You timed out! D: Come back!");
		Destroy();
	}
}





void cClientHandle::SendAttachEntity(const cEntity & a_Entity, const cEntity * a_Vehicle)
{
	m_Protocol->SendAttachEntity(a_Entity, a_Vehicle);
}





void cClientHandle::SendBlockAction(int a_BlockX, int a_BlockY, int a_BlockZ, char a_Byte1, char a_Byte2, BLOCKTYPE a_BlockType)
{
	m_Protocol->SendBlockAction(a_BlockX, a_BlockY, a_BlockZ, a_Byte1, a_Byte2, a_BlockType);
}





void cClientHandle::SendBlockBreakAnim(int a_EntityID, int a_BlockX, int a_BlockY, int a_BlockZ, char a_Stage)
{
	m_Protocol->SendBlockBreakAnim(a_EntityID, a_BlockX, a_BlockY, a_BlockZ, a_Stage);
}





void cClientHandle::SendBlockChange(int a_BlockX, int a_BlockY, int a_BlockZ, BLOCKTYPE a_BlockType, NIBBLETYPE a_BlockMeta)
{
	m_Protocol->SendBlockChange(a_BlockX, a_BlockY, a_BlockZ, a_BlockType, a_BlockMeta);
}





void cClientHandle::SendBlockChanges(int a_ChunkX, int a_ChunkZ, const sSetBlockVector & a_Changes)
{
	ASSERT(!a_Changes.empty());  // We don't want to be sending empty change packets!
	
	m_Protocol->SendBlockChanges(a_ChunkX, a_ChunkZ, a_Changes);
}





void cClientHandle::SendChat(const AString & a_Message, eMessageType a_ChatPrefix, const AString & a_AdditionalData)
{
	bool ShouldAppendChatPrefixes = true;
	
	if (GetPlayer()->GetWorld() == NULL)
	{
		cWorld * World = cRoot::Get()->GetWorld(GetPlayer()->GetLoadedWorldName());
		if (World == NULL)
		{
			World = cRoot::Get()->GetDefaultWorld();
		}

		if (!World->ShouldUseChatPrefixes())
		{
			ShouldAppendChatPrefixes = false;
		}
	}
	else if (!GetPlayer()->GetWorld()->ShouldUseChatPrefixes())
	{
		ShouldAppendChatPrefixes = false;
	}

	AString Message = FormatMessageType(ShouldAppendChatPrefixes, a_ChatPrefix, a_AdditionalData);

	m_Protocol->SendChat(Message.append(a_Message));
}





void cClientHandle::SendChat(const cCompositeChat & a_Message)
{
	m_Protocol->SendChat(a_Message);
}





void cClientHandle::SendChunkData(int a_ChunkX, int a_ChunkZ, cChunkDataSerializer & a_Serializer)
{
	ASSERT(m_Player != NULL);
	
	// Check chunks being sent, erase them from m_ChunksToSend:
	bool Found = false;
	{
		cCSLock Lock(m_CSChunkLists);
		for (cChunkCoordsList::iterator itr = m_ChunksToSend.begin(); itr != m_ChunksToSend.end(); ++itr)
		{
			if ((itr->m_ChunkX == a_ChunkX) && (itr->m_ChunkZ == a_ChunkZ))
			{
				m_ChunksToSend.erase(itr);
				Found = true;
				break;
			}
		}  // for itr - m_ChunksToSend[]
	}
	if (!Found)
	{
		// This just sometimes happens. If you have a reliably replicatable situation for this, go ahead and fix it
		// It's not a big issue anyway, just means that some chunks may be compressed several times
		// LOGD("Refusing to send    chunk [%d, %d] to client \"%s\" at [%d, %d].", ChunkX, ChunkZ, m_Username.c_str(), m_Player->GetChunkX(), m_Player->GetChunkZ());
		return;
	}
	
	m_Protocol->SendChunkData(a_ChunkX, a_ChunkZ, a_Serializer);

	// If it is the chunk the player's in, make them spawn (in the tick thread):
	if ((m_State == csAuthenticated) || (m_State == csDownloadingWorld))
	{
		if ((a_ChunkX == m_Player->GetChunkX()) && (a_ChunkZ == m_Player->GetChunkZ()))
		{
			m_HasSentPlayerChunk = true;
		}
	}
}





void cClientHandle::SendCollectPickup(const cPickup & a_Pickup, const cPlayer & a_Player)
{
	m_Protocol->SendCollectPickup(a_Pickup, a_Player);
}





void cClientHandle::SendDestroyEntity(const cEntity & a_Entity)
{
	m_Protocol->SendDestroyEntity(a_Entity);
}





void cClientHandle::SendDisconnect(const AString & a_Reason)
{
	if (!m_HasSentDC)
	{
		LOGD("Sending a DC: \"%s\"", StripColorCodes(a_Reason).c_str());
		m_Protocol->SendDisconnect(a_Reason);
		m_HasSentDC = true;
	}
}





void cClientHandle::SendEditSign(int a_BlockX, int a_BlockY, int a_BlockZ)
{
	m_Protocol->SendEditSign(a_BlockX, a_BlockY, a_BlockZ);
}





void cClientHandle::SendEntityEffect(const cEntity & a_Entity, int a_EffectID, int a_Amplifier, short a_Duration)
{
	m_Protocol->SendEntityEffect(a_Entity, a_EffectID, a_Amplifier, a_Duration);
}





void cClientHandle::SendEntityEquipment(const cEntity & a_Entity, short a_SlotNum, const cItem & a_Item)
{
	m_Protocol->SendEntityEquipment(a_Entity, a_SlotNum, a_Item);
}





void cClientHandle::SendEntityHeadLook(const cEntity & a_Entity)
{
	ASSERT(a_Entity.GetUniqueID() != m_Player->GetUniqueID());  // Must not send for self
	
	m_Protocol->SendEntityHeadLook(a_Entity);
}





void cClientHandle::SendEntityLook(const cEntity & a_Entity)
{
	ASSERT(a_Entity.GetUniqueID() != m_Player->GetUniqueID());  // Must not send for self
	
	m_Protocol->SendEntityLook(a_Entity);
}





void cClientHandle::SendEntityMetadata(const cEntity & a_Entity)
{
	m_Protocol->SendEntityMetadata(a_Entity);
}





void cClientHandle::SendEntityRelMove(const cEntity & a_Entity, char a_RelX, char a_RelY, char a_RelZ)
{
	ASSERT(a_Entity.GetUniqueID() != m_Player->GetUniqueID());  // Must not send for self
	
	m_Protocol->SendEntityRelMove(a_Entity, a_RelX, a_RelY, a_RelZ);
}





void cClientHandle::SendEntityRelMoveLook(const cEntity & a_Entity, char a_RelX, char a_RelY, char a_RelZ)
{
	ASSERT(a_Entity.GetUniqueID() != m_Player->GetUniqueID());  // Must not send for self
	
	m_Protocol->SendEntityRelMoveLook(a_Entity, a_RelX, a_RelY, a_RelZ);
}





void cClientHandle::SendEntityStatus(const cEntity & a_Entity, char a_Status)
{
	m_Protocol->SendEntityStatus(a_Entity, a_Status);
}





void cClientHandle::SendEntityVelocity(const cEntity & a_Entity)
{
	m_Protocol->SendEntityVelocity(a_Entity);
}





void cClientHandle::SendExplosion(double a_BlockX, double a_BlockY, double a_BlockZ, float a_Radius, const cVector3iArray & a_BlocksAffected, const Vector3d & a_PlayerMotion)
{
	if (m_NumExplosionsThisTick > MAX_EXPLOSIONS_PER_TICK)
	{
		LOGD("Dropped an explosion!");
		return;
	}
	
	// Update the statistics:
	m_NumExplosionsThisTick++;
	
	m_Protocol->SendExplosion(a_BlockX, a_BlockY, a_BlockZ, a_Radius, a_BlocksAffected, a_PlayerMotion);
}





void cClientHandle::SendGameMode(eGameMode a_GameMode)
{
	m_Protocol->SendGameMode(a_GameMode);
}





void cClientHandle::SendHealth(void)
{
	m_Protocol->SendHealth();
}





void cClientHandle::SendInventorySlot(char a_WindowID, short a_SlotNum, const cItem & a_Item)
{
	m_Protocol->SendInventorySlot(a_WindowID, a_SlotNum, a_Item);
}





void cClientHandle::SendMapColumn(int a_ID, int a_X, int a_Y, const Byte * a_Colors, unsigned int a_Length)
{
	m_Protocol->SendMapColumn(a_ID, a_X, a_Y, a_Colors, a_Length);
}





void cClientHandle::SendMapDecorators(int a_ID, const cMapDecoratorList & a_Decorators)
{
	m_Protocol->SendMapDecorators(a_ID, a_Decorators);
}





void cClientHandle::SendMapInfo(int a_ID, unsigned int a_Scale)
{
	m_Protocol->SendMapInfo(a_ID, a_Scale);
}





void cClientHandle::SendParticleEffect(const AString & a_ParticleName, float a_SrcX, float a_SrcY, float a_SrcZ, float a_OffsetX, float a_OffsetY, float a_OffsetZ, float a_ParticleData, int a_ParticleAmmount)
{
	m_Protocol->SendParticleEffect(a_ParticleName, a_SrcX, a_SrcY, a_SrcZ, a_OffsetX, a_OffsetY, a_OffsetZ, a_ParticleData, a_ParticleAmmount);
}





void cClientHandle::SendPickupSpawn(const cPickup & a_Pickup)
{
	m_Protocol->SendPickupSpawn(a_Pickup);
}




void cClientHandle::SendPaintingSpawn(const cPainting & a_Painting)
{
	m_Protocol->SendPaintingSpawn(a_Painting);
}





void cClientHandle::SendEntityAnimation(const cEntity & a_Entity, char a_Animation)
{
	m_Protocol->SendEntityAnimation(a_Entity, a_Animation);
}





void cClientHandle::SendPlayerAbilities()
{
	m_Protocol->SendPlayerAbilities();
}





void cClientHandle::SendPlayerListItem(const cPlayer & a_Player, bool a_IsOnline)
{
	m_Protocol->SendPlayerListItem(a_Player, a_IsOnline);
}





void cClientHandle::SendPlayerMaxSpeed(void)
{
	m_Protocol->SendPlayerMaxSpeed();
}





void cClientHandle::SendPlayerMoveLook(void)
{
	/*
	LOGD("Sending PlayerMoveLook: {%0.2f, %0.2f, %0.2f}, stance %0.2f, OnGround: %d",
		m_Player->GetPosX(), m_Player->GetPosY(), m_Player->GetPosZ(), m_Player->GetStance(), m_Player->IsOnGround() ? 1 : 0
	);
	*/
	m_Protocol->SendPlayerMoveLook();
}





void cClientHandle::SendPlayerPosition(void)
{
	m_Protocol->SendPlayerPosition();
}





void cClientHandle::SendPlayerSpawn(const cPlayer & a_Player)
{
	if (a_Player.GetUniqueID() == m_Player->GetUniqueID())
	{
		// Do NOT send this packet to myself
		return;
	}
	
	LOGD("Spawning player \"%s\" on client \"%s\" @ %s", 
		a_Player.GetName().c_str(), GetPlayer()->GetName().c_str(), GetIPString().c_str()
	);
	
	m_Protocol->SendPlayerSpawn(a_Player);
}





void cClientHandle::SendPluginMessage(const AString & a_Channel, const AString & a_Message)
{
	m_Protocol->SendPluginMessage(a_Channel, a_Message);
}





void cClientHandle::SendRemoveEntityEffect(const cEntity & a_Entity, int a_EffectID)
{
	m_Protocol->SendRemoveEntityEffect(a_Entity, a_EffectID);
}





void cClientHandle::SendRespawn(void)
{
	m_Protocol->SendRespawn();
}





void cClientHandle::SendExperience(void)
{
	m_Protocol->SendExperience();
}





void cClientHandle::SendExperienceOrb(const cExpOrb & a_ExpOrb)
{
	m_Protocol->SendExperienceOrb(a_ExpOrb);
}





void cClientHandle::SendScoreboardObjective(const AString & a_Name, const AString & a_DisplayName, Byte a_Mode)
{
	m_Protocol->SendScoreboardObjective(a_Name, a_DisplayName, a_Mode);
}





void cClientHandle::SendScoreUpdate(const AString & a_Objective, const AString & a_Player, cObjective::Score a_Score, Byte a_Mode)
{
	m_Protocol->SendScoreUpdate(a_Objective, a_Player, a_Score, a_Mode);
}





void cClientHandle::SendDisplayObjective(const AString & a_Objective, cScoreboard::eDisplaySlot a_Display)
{
	m_Protocol->SendDisplayObjective(a_Objective, a_Display);
}





void cClientHandle::SendSoundEffect(const AString & a_SoundName, int a_SrcX, int a_SrcY, int a_SrcZ, float a_Volume, float a_Pitch)
{
	m_Protocol->SendSoundEffect(a_SoundName, a_SrcX, a_SrcY, a_SrcZ, a_Volume, a_Pitch);
}





void cClientHandle::SendSoundParticleEffect(int a_EffectID, int a_SrcX, int a_SrcY, int a_SrcZ, int a_Data)
{
	m_Protocol->SendSoundParticleEffect(a_EffectID, a_SrcX, a_SrcY, a_SrcZ, a_Data);
}





void cClientHandle::SendSpawnFallingBlock(const cFallingBlock & a_FallingBlock)
{
	m_Protocol->SendSpawnFallingBlock(a_FallingBlock);
}





void cClientHandle::SendSpawnMob(const cMonster & a_Mob)
{
	m_Protocol->SendSpawnMob(a_Mob);
}





void cClientHandle::SendSpawnObject(const cEntity & a_Entity, char a_ObjectType, int a_ObjectData, Byte a_Yaw, Byte a_Pitch)
{
	m_Protocol->SendSpawnObject(a_Entity, a_ObjectType, a_ObjectData, a_Yaw, a_Pitch);
}





void cClientHandle::SendSpawnVehicle(const cEntity & a_Vehicle, char a_VehicleType, char a_VehicleSubType) // VehicleSubType is specific to Minecarts
{
	m_Protocol->SendSpawnVehicle(a_Vehicle, a_VehicleType, a_VehicleSubType);
}





void cClientHandle::SendTabCompletionResults(const AStringVector & a_Results)
{
	m_Protocol->SendTabCompletionResults(a_Results);
}





void cClientHandle::SendTeleportEntity(const cEntity & a_Entity)
{
	m_Protocol->SendTeleportEntity(a_Entity);
}





void cClientHandle::SendThunderbolt(int a_BlockX, int a_BlockY, int a_BlockZ)
{
	m_Protocol->SendThunderbolt(a_BlockX, a_BlockY, a_BlockZ);
}





void cClientHandle::SendTimeUpdate(Int64 a_WorldAge, Int64 a_TimeOfDay)
{
	m_Protocol->SendTimeUpdate(a_WorldAge, a_TimeOfDay);
}





void cClientHandle::SendUnloadChunk(int a_ChunkX, int a_ChunkZ)
{
	m_Protocol->SendUnloadChunk(a_ChunkX, a_ChunkZ);
}




void cClientHandle::SendUpdateBlockEntity(cBlockEntity & a_BlockEntity)
{
	m_Protocol->SendUpdateBlockEntity(a_BlockEntity);
}





void cClientHandle::SendUpdateSign(
	int a_BlockX, int a_BlockY, int a_BlockZ,
	const AString & a_Line1, const AString & a_Line2, const AString & a_Line3, const AString & a_Line4
)
{
	m_Protocol->SendUpdateSign(
		a_BlockX, a_BlockY, a_BlockZ,
		a_Line1, a_Line2, a_Line3, a_Line4
	);
}





void cClientHandle::SendUseBed(const cEntity & a_Entity, int a_BlockX, int a_BlockY, int a_BlockZ )
{
	m_Protocol->SendUseBed(a_Entity, a_BlockX, a_BlockY, a_BlockZ);
}




void cClientHandle::SendWeather(eWeather a_Weather)
{
	m_Protocol->SendWeather(a_Weather);
}





void cClientHandle::SendWholeInventory(const cWindow & a_Window)
{
	m_Protocol->SendWholeInventory(a_Window);
}





void cClientHandle::SendWindowClose(const cWindow & a_Window)
{
	m_Protocol->SendWindowClose(a_Window);
}





void cClientHandle::SendWindowOpen(const cWindow & a_Window)
{
	m_Protocol->SendWindowOpen(a_Window);
}





void cClientHandle::SendWindowProperty(const cWindow & a_Window, int a_Property, int a_Value)
{
	m_Protocol->SendWindowProperty(a_Window, a_Property, a_Value);
}





const AString & cClientHandle::GetUsername(void) const
{
	return m_Username;
}





void cClientHandle::SetUsername( const AString & a_Username )
{
	m_Username = a_Username;
}





void cClientHandle::SetViewDistance(int a_ViewDistance)
{
	if (a_ViewDistance < MIN_VIEW_DISTANCE)
	{
		a_ViewDistance = MIN_VIEW_DISTANCE;
	}
	if (a_ViewDistance > MAX_VIEW_DISTANCE)
	{
		a_ViewDistance = MAX_VIEW_DISTANCE;
	}
	m_ViewDistance = a_ViewDistance;
	
	// Need to re-stream chunks for the change to become apparent:
	StreamChunks();
}





bool cClientHandle::HasPluginChannel(const AString & a_PluginChannel)
{
	return (m_PluginChannels.find(a_PluginChannel) != m_PluginChannels.end());
}





bool cClientHandle::WantsSendChunk(int a_ChunkX, int a_ChunkY, int a_ChunkZ)
{
	if (m_State >= csDestroying)
	{
		return false;
	}
	
	cCSLock Lock(m_CSChunkLists);
	return (std::find(m_ChunksToSend.begin(), m_ChunksToSend.end(), cChunkCoords(a_ChunkX, a_ChunkY, a_ChunkZ)) != m_ChunksToSend.end());
}





void cClientHandle::AddWantedChunk(int a_ChunkX, int a_ChunkZ)
{
	if (m_State >= csDestroying)
	{
		return;
	}
	
	LOGD("Adding chunk [%d, %d] to wanted chunks for client %p", a_ChunkX, a_ChunkZ, this);
	cCSLock Lock(m_CSChunkLists);
	if (std::find(m_ChunksToSend.begin(), m_ChunksToSend.end(), cChunkCoords(a_ChunkX, ZERO_CHUNK_Y, a_ChunkZ)) == m_ChunksToSend.end())
	{
		m_ChunksToSend.push_back(cChunkCoords(a_ChunkX, ZERO_CHUNK_Y, a_ChunkZ));
	}
}





void cClientHandle::PacketBufferFull(void)
{
	// Too much data in the incoming queue, the server is probably too busy, kick the client:
	LOGERROR("Too much data in queue for client \"%s\" @ %s, kicking them.", m_Username.c_str(), m_IPString.c_str());
	SendDisconnect("Server busy");
	Destroy();
}





void cClientHandle::PacketUnknown(UInt32 a_PacketType)
{
	LOGERROR("Unknown packet type 0x%x from client \"%s\" @ %s", a_PacketType, m_Username.c_str(), m_IPString.c_str());

	AString Reason;
	Printf(Reason, "Unknown [C->S] PacketType: 0x%x", a_PacketType);
	SendDisconnect(Reason);
	Destroy();
}





void cClientHandle::PacketError(unsigned char a_PacketType)
{
	LOGERROR("Protocol error while parsing packet type 0x%02x; disconnecting client \"%s\"", a_PacketType, m_Username.c_str());
	SendDisconnect("Protocol error");
	Destroy();
}





void cClientHandle::DataReceived(const char * a_Data, size_t a_Size)
{
	// Data is received from the client, store it in the buffer to be processed by the Tick thread:
	m_TimeSinceLastPacket = 0;
	cCSLock Lock(m_CSIncomingData);
	m_IncomingData.append(a_Data, a_Size);
}





void cClientHandle::GetOutgoingData(AString & a_Data)
{
	// Data can be sent to client
	{
		cCSLock Lock(m_CSOutgoingData);
		m_OutgoingData.ReadAll(a_Data);
		m_OutgoingData.CommitRead();
		a_Data.append(m_OutgoingDataOverflow);
		m_OutgoingDataOverflow.clear();
	}

	// Disconnect player after all packets have been sent
	if (m_HasSentDC && a_Data.empty())
	{
		Destroy();
	}
}





void cClientHandle::SocketClosed(void)
{
	// The socket has been closed for any reason
	
	LOGD("Player %s @ %s disconnected", m_Username.c_str(), m_IPString.c_str());

	if (!m_Username.empty())  // Ignore client pings
	{
		cRoot::Get()->GetPluginManager()->CallHookDisconnect(*this, "Player disconnected");
	}

	Destroy();
}





void cClientHandle::HandleEnchantItem(Byte & WindowID, Byte & Enchantment)
{
	cEnchantingWindow * Window = (cEnchantingWindow*)m_Player->GetWindow();
	cItem Item = *Window->m_SlotArea->GetSlot(0, *m_Player);
	int BaseEnchantmentLevel = Window->GetPropertyValue(Enchantment);

	if (Item.EnchantByXPLevels(BaseEnchantmentLevel))
	{
		if (m_Player->IsGameModeCreative() || m_Player->DeltaExperience(-m_Player->XpForLevel(BaseEnchantmentLevel)) >= 0)
		{
			Window->m_SlotArea->SetSlot(0, *m_Player, Item);
			Window->SendSlot(*m_Player, Window->m_SlotArea, 0);
			Window->BroadcastWholeWindow();

			Window->SetProperty(0, 0, *m_Player);
			Window->SetProperty(1, 0, *m_Player);
			Window->SetProperty(2, 0, *m_Player);
		}
	}
}



<|MERGE_RESOLUTION|>--- conflicted
+++ resolved
@@ -224,11 +224,7 @@
 		}
 	}
 	ASSERT(!"Unhandled chat prefix type!");
-<<<<<<< HEAD
 	return "";
-=======
-	return AString();
->>>>>>> bcd8f727
 }
 
 
