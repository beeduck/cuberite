
// SlotArea.h

// Interfaces to the cSlotArea class representing a contiguous area of slots in a UI window




#pragma once

#include "../Inventory.h"
#include "Window.h"



class cWindow;
class cPlayer;
class cBeaconEntity;
class cChestEntity;
class cDropSpenserEntity;
class cEnderChestEntity;
class cFurnaceEntity;
class cCraftingRecipe;
class cEnchantingWindow;
class cWorld;





class cSlotArea
{
public:
	cSlotArea(int a_NumSlots, cWindow & a_ParentWindow);
	virtual ~cSlotArea() {}  // force a virtual destructor in all subclasses
	
	int GetNumSlots(void) const { return m_NumSlots; }
	
	/// Called to retrieve an item in the specified slot for the specified player. Must return a valid cItem.
	virtual const cItem * GetSlot(int a_SlotNum, cPlayer & a_Player) const = 0;
	
	/// Called to set an item in the specified slot for the specified player
	virtual void SetSlot(int a_SlotNum, cPlayer & a_Player, const cItem & a_Item) = 0;
	
	/// Called when a player clicks in the window. Parameters taken from the click packet.
	virtual void Clicked(cPlayer & a_Player, int a_SlotNum, eClickAction a_ClickAction, const cItem & a_ClickedItem);
	
	/// Called from Clicked when the action is a shiftclick (left or right)
	virtual void ShiftClicked(cPlayer & a_Player, int a_SlotNum, const cItem & a_ClickedItem);

	/// Called from Clicked when the action is a caDblClick
	virtual void DblClicked(cPlayer & a_Player, int a_SlotNum);

	/** Called from Clicked when the action is a middleclick */
	virtual void MiddleClicked(cPlayer & a_Player, int a_SlotNum);

	/** Called from Clicked when the action is a drop click. */
	virtual void DropClicked(cPlayer & a_Player, int a_SlotNum, bool a_DropStack);

	/** Called from Clicked when the action is a number click. */
	virtual void NumberClicked(cPlayer & a_Player, int a_SlotNum, eClickAction a_ClickAction);

	/// Called when a new player opens the same parent window. The window already tracks the player. CS-locked.
	virtual void OnPlayerAdded(cPlayer & a_Player);
	
	/// Called when one of the players closes the parent window. The window already doesn't track the player. CS-locked.
	virtual void OnPlayerRemoved(cPlayer & a_Player);
	
	/** Called to store as much of a_ItemStack in the area as possible. a_ItemStack is modified to reflect the change.
	The default implementation searches each slot for available space and distributes the stack there.
	if a_ShouldApply is true, the changes are written into the slots;
	if a_ShouldApply is false, only a_ItemStack is modified to reflect the number of fits (for fit-testing purposes)
	If a_KeepEmptySlots is true, empty slots will be skipped and won't be filled
	*/
	virtual void DistributeStack(cItem & a_ItemStack, cPlayer & a_Player, bool a_ShouldApply, bool a_KeepEmptySlots);
	
	/// Called on DblClicking to collect all stackable items into hand.
	/// The items are accumulated in a_Dragging and removed from the slots immediately.
	/// If a_CollectFullStacks is false, slots with full stacks are skipped while collecting.
	/// Returns true if full stack has been collected in a_Dragging, false if there's space remaining to fill.
	virtual bool CollectItemsToHand(cItem & a_Dragging, cPlayer & a_Player, bool a_CollectFullStacks);

protected:
	int       m_NumSlots;
	cWindow & m_ParentWindow;
} ;





/// Handles any part of the inventory, using parameters in constructor to distinguish between the parts
class cSlotAreaInventoryBase :
	public cSlotArea
{
	typedef cSlotArea super;
	
public:
	cSlotAreaInventoryBase(int a_NumSlots, int a_SlotOffset, cWindow & a_ParentWindow);
	
	// Creative inventory's click handling is somewhat different from survival inventory's, handle that here:
	virtual void Clicked(cPlayer & a_Player, int a_SlotNum, eClickAction a_ClickAction, const cItem & a_ClickedItem) /*override*/;

	virtual const cItem * GetSlot(int a_SlotNum, cPlayer & a_Player) const /*override*/;
	virtual void          SetSlot(int a_SlotNum, cPlayer & a_Player, const cItem & a_Item) /*override*/;
	
protected:
	int m_SlotOffset;  // Index that this area's slot 0 has in the underlying cInventory
} ;





/// Handles the main inventory of each player, excluding the armor and hotbar
class cSlotAreaInventory :
	public cSlotAreaInventoryBase
{
	typedef cSlotAreaInventoryBase super;
	
public:
	cSlotAreaInventory(cWindow & a_ParentWindow) :
		cSlotAreaInventoryBase(cInventory::invInventoryCount, cInventory::invInventoryOffset, a_ParentWindow)
	{
	}
} ;





/// Handles the hotbar of each player
class cSlotAreaHotBar :
	public cSlotAreaInventoryBase
{
	typedef cSlotAreaInventoryBase super;
	
public:
	cSlotAreaHotBar(cWindow & a_ParentWindow) :
		cSlotAreaInventoryBase(cInventory::invHotbarCount, cInventory::invHotbarOffset, a_ParentWindow)
	{
	}
} ;





/// Handles the armor area of the player's inventory
class cSlotAreaArmor :
	public cSlotAreaInventoryBase
{
public:
	cSlotAreaArmor(cWindow & a_ParentWindow) :
		cSlotAreaInventoryBase(cInventory::invArmorCount, cInventory::invArmorOffset, a_ParentWindow)
	{
	}

	/** Distributing the stack is allowed only for compatible items (helmets into helmet slot etc.) */
	virtual void DistributeStack(cItem & a_ItemStack, cPlayer & a_Player, bool a_ShouldApply, bool a_KeepEmptySlots) /*override*/;

	/** Called when a player clicks in the window. Parameters taken from the click packet. */
	virtual void Clicked(cPlayer & a_Player, int a_SlotNum, eClickAction a_ClickAction, const cItem & a_ClickedItem) /*override*/;

	static bool CanPlaceArmorInSlot(int a_SlotNum, const cItem & a_Item);
} ;





/// Handles any slot area that is representing a cItemGrid; same items for all the players
class cSlotAreaItemGrid :
	public cSlotArea,
	public cItemGrid::cListener
{
	typedef cSlotArea super;
	
public:
	cSlotAreaItemGrid(cItemGrid & a_ItemGrid, cWindow & a_ParentWindow);
	
	virtual ~cSlotAreaItemGrid();
	
	virtual const cItem * GetSlot(int a_SlotNum, cPlayer & a_Player) const /*override*/;
	virtual void          SetSlot(int a_SlotNum, cPlayer & a_Player, const cItem & a_Item) /*override*/;

protected:
	cItemGrid & m_ItemGrid;
	
	// cItemGrid::cListener /*override*/s:
	virtual void OnSlotChanged(cItemGrid * a_ItemGrid, int a_SlotNum) /*override*/;
} ;





/** A cSlotArea with items layout that is private to each player and is temporary, such as
a crafting grid or an enchantment table.
This common ancestor stores the items in a per-player map. It also implements tossing items from the map.
*/
class cSlotAreaTemporary :
	public cSlotArea
{
	typedef cSlotArea super;
	
public:
	cSlotAreaTemporary(int a_NumSlots, cWindow & a_ParentWindow);
	
	// cSlotArea /*override*/s:
	virtual const cItem * GetSlot        (int a_SlotNum, cPlayer & a_Player) const /*override*/;
	virtual void          SetSlot        (int a_SlotNum, cPlayer & a_Player, const cItem & a_Item) /*override*/;
	virtual void          OnPlayerAdded  (cPlayer & a_Player) /*override*/;
	virtual void          OnPlayerRemoved(cPlayer & a_Player) /*override*/;
	
	/// Tosses the player's items in slots [a_Begin, a_End) (ie. incl. a_Begin, but excl. a_End)
	void TossItems(cPlayer & a_Player, int a_Begin, int a_End);
	
protected:
	typedef std::map<int, std::vector<cItem> > cItemMap;  // Maps EntityID -> items
	
	cItemMap m_Items;
	
	/// Returns the pointer to the slot array for the player specified.
	cItem * GetPlayerSlots(cPlayer & a_Player);
} ;





class cSlotAreaCrafting :
	public cSlotAreaTemporary
{
	typedef cSlotAreaTemporary super;
	
public:
	/// a_GridSize is allowed to be only 2 or 3
	cSlotAreaCrafting(int a_GridSize, cWindow & a_ParentWindow);

	// cSlotAreaTemporary /*override*/s:
	virtual void Clicked        (cPlayer & a_Player, int a_SlotNum, eClickAction a_ClickAction, const cItem & a_ClickedItem) /*override*/;
	virtual void DblClicked     (cPlayer & a_Player, int a_SlotNum);
	virtual void OnPlayerRemoved(cPlayer & a_Player) /*override*/;
	virtual void SetSlot        (int a_SlotNum, cPlayer & a_Player, const cItem & a_Item) /*override*/;
	
	// Distributing items into this area is completely disabled
	virtual void DistributeStack(cItem & a_ItemStack, cPlayer & a_Player, bool a_ShouldApply, bool a_KeepEmptySlots) /*override*/;


protected:
	/// Maps player's EntityID -> current recipe; not a std::map because cCraftingGrid needs proper constructor params
	typedef std::list<std::pair<int, cCraftingRecipe> > cRecipeMap;
	
	int        m_GridSize;
	cRecipeMap m_Recipes;
	
	/// Handles a click in the result slot. Crafts using the current recipe, if possible
	void ClickedResult(cPlayer & a_Player);
	
	/// Handles a shift-click in the result slot. Crafts using the current recipe until it changes or no more space for result.
	void ShiftClickedResult(cPlayer & a_Player);

	/** Handles a drop-click in the result slot. */
	void DropClickedResult(cPlayer & a_Player);

	/// Updates the current recipe and result slot based on the ingredients currently in the crafting grid of the specified player
	void UpdateRecipe(cPlayer & a_Player);
	
	/// Retrieves the recipe for the specified player from the map, or creates one if not found
	cCraftingRecipe & GetRecipeForPlayer(cPlayer & a_Player);

	/// Called after an item has been crafted to handle statistics e.t.c.
	void HandleCraftItem(const cItem & a_Result, cPlayer & a_Player);
} ;





class cSlotAreaAnvil :
	public cSlotAreaTemporary
{
	typedef cSlotAreaTemporary super;

public:
	cSlotAreaAnvil(cAnvilWindow & a_ParentWindow);

	// cSlotArea /*override*/s:
	virtual void Clicked(cPlayer & a_Player, int a_SlotNum, eClickAction a_ClickAction, const cItem & a_ClickedItem) /*override*/;
	virtual void ShiftClicked(cPlayer & a_Player, int a_SlotNum, const cItem & a_ClickedItem) /*override*/;
	virtual void DistributeStack(cItem & a_ItemStack, cPlayer & a_Player, bool a_ShouldApply, bool a_KeepEmptySlots) /*override*/;

	// cSlotAreaTemporary /*override*/s:
	virtual void OnPlayerRemoved(cPlayer & a_Player) /*override*/;

	/** Can the player take the item from the slot? */
	bool CanTakeResultItem(cPlayer & a_Player);

	/** This function will call, when the player take the item from the slot. */
	void OnTakeResult(cPlayer & a_Player);

	/** Handles a click in the item slot. */
	void UpdateResult(cPlayer & a_Player);

protected:
	/** The maximum cost of repairing/renaming in the anvil. */
	int m_MaximumCost;

	/** The stack size of the second item where was used for repair */
	char m_StackSizeToBeUsedInRepair;
} ;





class cSlotAreaBeacon :
	public cSlotArea,
	public cItemGrid::cListener
{
	typedef cSlotArea super;
	
public:
	cSlotAreaBeacon(cBeaconEntity * a_Beacon, cWindow & a_ParentWindow);
	virtual ~cSlotAreaBeacon();

	bool IsPlaceableItem(short a_ItemType);
	
	virtual void          Clicked(cPlayer & a_Player, int a_SlotNum, eClickAction a_ClickAction, const cItem & a_ClickedItem) /*override*/;
	virtual void          DistributeStack(cItem & a_ItemStack, cPlayer & a_Player, bool a_ShouldApply, bool a_KeepEmptySlots) /*override*/;
	virtual const cItem * GetSlot(int a_SlotNum, cPlayer & a_Player) const /*override*/;
	virtual void          SetSlot(int a_SlotNum, cPlayer & a_Player, const cItem & a_Item) /*override*/;

protected:
	cBeaconEntity * m_Beacon;

	// cItemGrid::cListener /*override*/s:
	virtual void OnSlotChanged(cItemGrid * a_ItemGrid, int a_SlotNum) /*override*/;
} ;





class cSlotAreaEnchanting :
	public cSlotAreaTemporary
{
	typedef cSlotAreaTemporary super;

public:
	cSlotAreaEnchanting(cEnchantingWindow & a_ParentWindow, int a_BlockX, int a_BlockY, int a_BlockZ);

<<<<<<< HEAD
	// cSlotArea /*override*/s:
	virtual void Clicked(cPlayer & a_Player, int a_SlotNum, eClickAction a_ClickAction, const cItem & a_ClickedItem) /*override*/;
	virtual void DblClicked(cPlayer & a_Player, int a_SlotNum) /*override*/;
	virtual void DistributeStack(cItem & a_ItemStack, cPlayer & a_Player, bool a_ShouldApply, bool a_KeepEmptySlots) /*override*/;

	// cSlotAreaTemporary /*override*/s:
	virtual void OnPlayerRemoved(cPlayer & a_Player) /*override*/;
=======
	// cSlotArea overrides:
	virtual void Clicked(cPlayer & a_Player, int a_SlotNum, eClickAction a_ClickAction, const cItem & a_ClickedItem) override;
	virtual void DistributeStack(cItem & a_ItemStack, cPlayer & a_Player, bool a_ShouldApply, bool a_KeepEmptySlots) override;
	virtual void SetSlot(int a_SlotNum, cPlayer & a_Player, const cItem & a_Item) override;

	// cSlotAreaTemporary overrides:
	virtual void OnPlayerAdded  (cPlayer & a_Player) override;
	virtual void OnPlayerRemoved(cPlayer & a_Player) override;
>>>>>>> e9dda864

	/* Get the count of bookshelves who stand in the near of the enchanting table */
	int GetBookshelvesCount(cWorld * a_World);

protected:
	/** Handles a click in the item slot. */
	void UpdateResult(cPlayer & a_Player);

	int m_BlockX, m_BlockY, m_BlockZ;
};





class cSlotAreaChest :
	public cSlotArea
{
public:
	cSlotAreaChest(cChestEntity * a_Chest, cWindow & a_ParentWindow);
	
	virtual const cItem * GetSlot(int a_SlotNum, cPlayer & a_Player) const /*override*/;
	virtual void          SetSlot(int a_SlotNum, cPlayer & a_Player, const cItem & a_Item) /*override*/;
	
protected:
	cChestEntity * m_Chest;
} ;





class cSlotAreaDoubleChest :
	public cSlotArea
{
public:
	cSlotAreaDoubleChest(cChestEntity * a_TopChest, cChestEntity * a_BottomChest, cWindow & a_ParentWindow);
	
	virtual const cItem * GetSlot(int a_SlotNum, cPlayer & a_Player) const /*override*/;
	virtual void          SetSlot(int a_SlotNum, cPlayer & a_Player, const cItem & a_Item) /*override*/;
	
protected:
	cChestEntity * m_TopChest;
	cChestEntity * m_BottomChest;
} ;





class cSlotAreaEnderChest :
	public cSlotArea
{
public:
	cSlotAreaEnderChest(cEnderChestEntity * a_EnderChest, cWindow & a_ParentWindow);

	virtual const cItem * GetSlot(int a_SlotNum, cPlayer & a_Player) const /*override*/;
	virtual void          SetSlot(int a_SlotNum, cPlayer & a_Player, const cItem & a_Item) /*override*/;

protected:
	cEnderChestEntity * m_EnderChest;
};





class cSlotAreaFurnace :
	public cSlotArea,
	public cItemGrid::cListener
{
	typedef cSlotArea super;
	
public:
	cSlotAreaFurnace(cFurnaceEntity * a_Furnace, cWindow & a_ParentWindow);
	
	virtual ~cSlotAreaFurnace();
	
	virtual void          Clicked(cPlayer & a_Player, int a_SlotNum, eClickAction a_ClickAction, const cItem & a_ClickedItem) /*override*/;
	virtual void          DistributeStack(cItem & a_ItemStack, cPlayer & a_Player, bool a_ShouldApply, bool a_KeepEmptySlots) /*override*/;
	virtual const cItem * GetSlot(int a_SlotNum, cPlayer & a_Player) const /*override*/;
	virtual void          SetSlot(int a_SlotNum, cPlayer & a_Player, const cItem & a_Item) /*override*/;
	
protected:
	cFurnaceEntity * m_Furnace;

	// cItemGrid::cListener /*override*/s:
	virtual void OnSlotChanged(cItemGrid * a_ItemGrid, int a_SlotNum) /*override*/;

	/// Called after an item has been smelted to handle statistics e.t.c.
	void HandleSmeltItem(const cItem & a_Result, cPlayer & a_Player);
} ;



<|MERGE_RESOLUTION|>--- conflicted
+++ resolved
@@ -351,24 +351,14 @@
 public:
 	cSlotAreaEnchanting(cEnchantingWindow & a_ParentWindow, int a_BlockX, int a_BlockY, int a_BlockZ);
 
-<<<<<<< HEAD
 	// cSlotArea /*override*/s:
 	virtual void Clicked(cPlayer & a_Player, int a_SlotNum, eClickAction a_ClickAction, const cItem & a_ClickedItem) /*override*/;
-	virtual void DblClicked(cPlayer & a_Player, int a_SlotNum) /*override*/;
 	virtual void DistributeStack(cItem & a_ItemStack, cPlayer & a_Player, bool a_ShouldApply, bool a_KeepEmptySlots) /*override*/;
+	virtual void SetSlot(int a_SlotNum, cPlayer & a_Player, const cItem & a_Item) override;
 
 	// cSlotAreaTemporary /*override*/s:
+	virtual void OnPlayerAdded  (cPlayer & a_Player) override;
 	virtual void OnPlayerRemoved(cPlayer & a_Player) /*override*/;
-=======
-	// cSlotArea overrides:
-	virtual void Clicked(cPlayer & a_Player, int a_SlotNum, eClickAction a_ClickAction, const cItem & a_ClickedItem) override;
-	virtual void DistributeStack(cItem & a_ItemStack, cPlayer & a_Player, bool a_ShouldApply, bool a_KeepEmptySlots) override;
-	virtual void SetSlot(int a_SlotNum, cPlayer & a_Player, const cItem & a_Item) override;
-
-	// cSlotAreaTemporary overrides:
-	virtual void OnPlayerAdded  (cPlayer & a_Player) override;
-	virtual void OnPlayerRemoved(cPlayer & a_Player) override;
->>>>>>> e9dda864
 
 	/* Get the count of bookshelves who stand in the near of the enchanting table */
 	int GetBookshelvesCount(cWorld * a_World);
