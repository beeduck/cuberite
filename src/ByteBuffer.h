
// ByteStream.h

// Interfaces to the cByteBuffer class representing a ringbuffer of bytes





#pragma once





/** An object that can store incoming bytes and lets its clients read the bytes sequentially
The bytes are stored in a ringbuffer of constant size; if more than that size
is requested, the write operation fails.
The bytes stored can be retrieved using various ReadXXX functions; these assume that the needed
number of bytes are present in the buffer (ASSERT; for performance reasons).
The reading doesn't actually remove the bytes, it only moves the internal read ptr.
To remove the bytes, call CommitRead().
To re-start reading from the beginning, call ResetRead().
This class doesn't implement thread safety, the clients of this class need to provide
their own synchronization.
*/
class cByteBuffer
{
public:
	cByteBuffer(size_t a_BufferSize);
	~cByteBuffer();
	
	/** Writes the bytes specified to the ringbuffer. Returns true if successful, false if not */
	bool Write(const void * a_Bytes, size_t a_Count);
	
	/** Returns the number of bytes that can be successfully written to the ringbuffer */
	size_t GetFreeSpace(void) const;
	
	/** Returns the number of bytes that are currently in the ringbuffer. Note GetReadableBytes() */
	size_t GetUsedSpace(void) const;
	
	/** Returns the number of bytes that are currently available for reading (may be less than UsedSpace due to some data having been read already) */
	size_t GetReadableSpace(void) const;
	
	/** Returns the current data start index. For debugging purposes. */
	size_t  GetDataStart(void) const { return m_DataStart; }
	
	/** Returns true if the specified amount of bytes are available for reading */
	bool CanReadBytes(size_t a_Count) const;

	/** Returns true if the specified amount of bytes are available for writing */
	bool CanWriteBytes(size_t a_Count) const;

	// Read the specified datatype and advance the read pointer; return true if successfully read:
	bool ReadChar           (char & a_Value);
	bool ReadByte           (unsigned char & a_Value);
	bool ReadBEShort        (short & a_Value);
	bool ReadBEInt          (int & a_Value);
	bool ReadBEInt64        (Int64 & a_Value);
	bool ReadBEFloat        (float & a_Value);
	bool ReadBEDouble       (double & a_Value);
	bool ReadBool           (bool & a_Value);
	bool ReadBEUTF16String16(AString & a_Value);  // string length as BE short, then string as UTF-16BE
	bool ReadVarInt         (UInt32 & a_Value);
	bool ReadVarUTF8String  (AString & a_Value);  // string length as VarInt, then string as UTF-8
	bool ReadLEInt          (int & a_Value);

	/** Reads VarInt, assigns it to anything that can be assigned from an UInt32 (unsigned short, char, Byte, double, ...) */
	template <typename T> bool ReadVarInt(T & a_Value)
	{
		UInt32 v;
		bool res = ReadVarInt(v);
		if (res)
		{
			a_Value = v;
		}
		return res;
	}

	// Write the specified datatype; return true if successfully written
	bool WriteChar           (char a_Value);
	bool WriteByte           (unsigned char a_Value);
	bool WriteBEShort        (short  a_Value);
	bool WriteBEInt          (int    a_Value);
	bool WriteBEInt64        (Int64  a_Value);
	bool WriteBEFloat        (float  a_Value);
	bool WriteBEDouble       (double a_Value);
	bool WriteBool           (bool   a_Value);
	bool WriteBEUTF16String16(const AString & a_Value);  // string length as BE short, then string as UTF-16BE
	bool WriteVarInt         (UInt32 a_Value);
	bool WriteVarUTF8String  (const AString & a_Value);  // string length as VarInt, then string as UTF-8
	bool WriteLEInt          (int a_Value);
	
	/** Reads a_Count bytes into a_Buffer; returns true if successful */
	bool ReadBuf(void * a_Buffer, size_t a_Count);
	
	/** Writes a_Count bytes into a_Buffer; returns true if successful */
	bool WriteBuf(const void * a_Buffer, size_t a_Count);
	
	/** Reads a_Count bytes into a_String; returns true if successful */
	bool ReadString(AString & a_String, size_t a_Count);
	
<<<<<<< HEAD
	/** Reads 2 * a_NumChars bytes and interprets it as a UTF16-BE string, converting it into UTF8 string a_String */
	bool ReadUTF16String(AString & a_String, int a_NumChars);
=======
	/// Reads 2 * a_NumChars bytes and interprets it as a UTF16-BE string, converting it into UTF8 string a_String
	bool ReadUTF16String(AString & a_String, size_t a_NumChars);
>>>>>>> cb075410
	
	/** Skips reading by a_Count bytes; returns false if not enough bytes in the ringbuffer */
	bool SkipRead(size_t a_Count);
	
	/** Reads all available data into a_Data */
	void ReadAll(AString & a_Data);
	
	/** Reads the specified number of bytes and writes it into the destinatio bytebuffer. Returns true on success. */
	bool ReadToByteBuffer(cByteBuffer & a_Dst, size_t a_NumBytes);
	
	/** Removes the bytes that have been read from the ringbuffer */
	void CommitRead(void);
	
	/** Restarts next reading operation at the start of the ringbuffer */
	void ResetRead(void);
	
	/** Re-reads the data that has been read since the last commit to the current readpos. Used by ProtoProxy to duplicate communication */
	void ReadAgain(AString & a_Out);
	
	/** Checks if the internal state is valid (read and write positions in the correct bounds) using ASSERTs */
	void CheckValid(void) const;

protected:
	char * m_Buffer;
	size_t m_BufferSize;  // Total size of the ringbuffer
	
	#ifdef _DEBUG
	volatile unsigned long m_ThreadID;  // Thread that is currently accessing the object, checked via cSingleThreadAccessChecker
	#endif  // _DEBUG
	
	size_t m_DataStart;  // Where the data starts in the ringbuffer
	size_t m_WritePos;   // Where the data ends in the ringbuffer
	size_t m_ReadPos;    // Where the next read will start in the ringbuffer
	
	/** Advances the m_ReadPos by a_Count bytes */
	void AdvanceReadPos(size_t a_Count);
} ;



<|MERGE_RESOLUTION|>--- conflicted
+++ resolved
@@ -100,13 +100,8 @@
 	/** Reads a_Count bytes into a_String; returns true if successful */
 	bool ReadString(AString & a_String, size_t a_Count);
 	
-<<<<<<< HEAD
 	/** Reads 2 * a_NumChars bytes and interprets it as a UTF16-BE string, converting it into UTF8 string a_String */
-	bool ReadUTF16String(AString & a_String, int a_NumChars);
-=======
-	/// Reads 2 * a_NumChars bytes and interprets it as a UTF16-BE string, converting it into UTF8 string a_String
 	bool ReadUTF16String(AString & a_String, size_t a_NumChars);
->>>>>>> cb075410
 	
 	/** Skips reading by a_Count bytes; returns false if not enough bytes in the ringbuffer */
 	bool SkipRead(size_t a_Count);
