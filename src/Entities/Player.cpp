--- conflicted
+++ resolved
@@ -34,53 +34,6 @@
 
 
 
-<<<<<<< HEAD
-cPlayer::cPlayer(cClientHandle* a_Client, const AString & a_PlayerName)
-	: super(etPlayer, 0.6, 1.8)
-	, m_bVisible(true)
-	, m_FoodLevel(MAX_FOOD_LEVEL)
-	, m_FoodSaturationLevel(5.0)
-	, m_FoodTickTimer(0)
-	, m_FoodExhaustionLevel(0.0)
-	, m_LastJumpHeight(0)
-	, m_LastGroundHeight(0)
-	, m_bTouchGround(false)
-	, m_Stance(0.0)
-	, m_Inventory(*this)
-	, m_EnderChestContents(9, 3)
-	, m_CurrentWindow(NULL)
-	, m_InventoryWindow(NULL)
-	, m_Color('-')
-	, m_GameMode(eGameMode_NotSet)
-	, m_IP("")
-	, m_ClientHandle(a_Client)
-	, m_NormalMaxSpeed(1.0)
-	, m_SprintingMaxSpeed(1.3)
-	, m_FlyingMaxSpeed(1.0)
-	, m_IsCrouched(false)
-	, m_IsSprinting(false)
-	, m_IsFlying(false)
-	, m_IsSwimming(false)
-	, m_IsSubmerged(false)
-	, m_IsFishing(false)
-	, m_CanFly(false)
-	, m_EatingFinishTick(-1)
-	, m_LifetimeTotalXp(0)
-	, m_CurrentXp(0)
-	, m_bDirtyExperience(false)
-	, m_IsChargingBow(false)
-	, m_BowCharge(0)
-	, m_FloaterID(-1)
-	, m_Team(NULL)
-	, m_TicksUntilNextSave(PLAYER_INVENTORY_SAVE_INTERVAL)
-	, m_bIsTeleporting(false)
-{
-	LOGD("Created a player object for \"%s\" @ \"%s\" at %p, ID %d", 
-		a_PlayerName.c_str(), a_Client->GetIPString().c_str(),
-		this, GetUniqueID()
-	);
-	
-=======
 cPlayer::cPlayer(cClientHandle* a_Client, const AString & a_PlayerName) :
 	super(etPlayer, 0.6, 1.8),
 	m_bVisible(true),
@@ -88,7 +41,6 @@
 	m_FoodSaturationLevel(5.0),
 	m_FoodTickTimer(0),
 	m_FoodExhaustionLevel(0.0),
-	m_FoodPoisonedTicksRemaining(0),
 	m_LastJumpHeight(0),
 	m_LastGroundHeight(0),
 	m_bTouchGround(false),
@@ -123,7 +75,6 @@
 	m_bIsTeleporting(false),
 	m_UUID((a_Client != NULL) ? a_Client->GetUUID() : "")
 {
->>>>>>> f73042fb
 	m_InventoryWindow = new cInventoryWindow(*this);
 	m_CurrentWindow = m_InventoryWindow;
 	m_InventoryWindow->OpenedByPlayer(*this);
