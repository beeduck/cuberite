﻿
#include "Globals.h"  // NOTE: MSVC stupidness requires this to be the same across all modules

#include "Player.h"
#include "../Server.h"
#include "../UI/Window.h"
#include "../UI/WindowOwner.h"
#include "../World.h"
#include "../Bindings/PluginManager.h"
#include "../BlockEntities/BlockEntity.h"
#include "../GroupManager.h"
#include "../Group.h"
#include "../Root.h"
#include "../OSSupport/Timer.h"
#include "../Chunk.h"
#include "../Items/ItemHandler.h"
#include "../Vector3.h"

#include "../WorldStorage/StatSerializer.h"
#include "../CompositeChat.h"

#include "inifile/iniFile.h"
#include "json/json.h"






cPlayer::cPlayer(cClientHandle* a_Client, const AString & a_PlayerName)
	: super(etPlayer, 0.6, 1.8)
	, m_bVisible(true)
	, m_FoodLevel(MAX_FOOD_LEVEL)
	, m_FoodSaturationLevel(5)
	, m_FoodTickTimer(0)
	, m_FoodExhaustionLevel(0)
	, m_FoodPoisonedTicksRemaining(0)
	, m_LastJumpHeight(0)
	, m_LastGroundHeight(0)
	, m_bTouchGround(false)
	, m_Stance(0.0)
	, m_Inventory(*this)
	, m_CurrentWindow(NULL)
	, m_InventoryWindow(NULL)
	, m_Color('-')
	, m_GameMode(eGameMode_NotSet)
	, m_IP("")
	, m_ClientHandle(a_Client)
	, m_NormalMaxSpeed(1.0)
	, m_SprintingMaxSpeed(1.3)
	, m_FlyingMaxSpeed(1.0)
	, m_IsCrouched(false)
	, m_IsSprinting(false)
	, m_IsFlying(false)
	, m_IsSwimming(false)
	, m_IsSubmerged(false)
	, m_IsFishing(false)
	, m_CanFly(false)
	, m_EatingFinishTick(-1)
	, m_LifetimeTotalXp(0)
	, m_CurrentXp(0)
	, m_bDirtyExperience(false)
	, m_IsChargingBow(false)
	, m_BowCharge(0)
	, m_FloaterID(-1)
	, m_Team(NULL)
{
	LOGD("Created a player object for \"%s\" @ \"%s\" at %p, ID %d", 
		a_PlayerName.c_str(), a_Client->GetIPString().c_str(),
		this, GetUniqueID()
	);
	
	m_InventoryWindow = new cInventoryWindow(*this);
	m_CurrentWindow = m_InventoryWindow;
	m_InventoryWindow->OpenedByPlayer(*this);

	SetMaxHealth(MAX_HEALTH);
	m_Health = MAX_HEALTH;
	
	cTimer t1;
	m_LastPlayerListTime = t1.GetNowTime();
	
	m_PlayerName = a_PlayerName;

	if (!LoadFromDisk())
	{
		m_Inventory.Clear();
		cWorld * DefaultWorld = cRoot::Get()->GetDefaultWorld();
		SetPosX(DefaultWorld->GetSpawnX());
		SetPosY(DefaultWorld->GetSpawnY());
		SetPosZ(DefaultWorld->GetSpawnZ());
		
		LOGD("Player \"%s\" is connecting for the first time, spawning at default world spawn {%.2f, %.2f, %.2f}",
			a_PlayerName.c_str(), GetPosX(), GetPosY(), GetPosZ()
		);
	}

	m_LastJumpHeight = (float)(GetPosY());
	m_LastGroundHeight = (float)(GetPosY());
	m_Stance = GetPosY() + 1.62;

	if (m_GameMode == gmNotSet)
	{
		cWorld * World = cRoot::Get()->GetWorld(GetLoadedWorldName());
		if (World == NULL)
		{
			World = cRoot::Get()->GetDefaultWorld();
		}
		if (World->IsGameModeCreative())
		{
			m_CanFly = true;
		}
	}
	
	cRoot::Get()->GetServer()->PlayerCreated(this);
}





cPlayer::~cPlayer(void)
{
	if (!cRoot::Get()->GetPluginManager()->CallHookPlayerDestroyed(*this))
	{
		cRoot::Get()->BroadcastChatLeave(Printf("%s has left the game", GetName().c_str()));
		LOGINFO("Player %s has left the game.", GetName().c_str());
	}

	LOGD("Deleting cPlayer \"%s\" at %p, ID %d", GetName().c_str(), this, GetUniqueID());
	
	// Notify the server that the player is being destroyed
	cRoot::Get()->GetServer()->PlayerDestroying(this);

	SaveToDisk();

	m_World->RemovePlayer( this );

	m_ClientHandle = NULL;
	
	delete m_InventoryWindow;
	
	LOGD("Player %p deleted", this);
}





void cPlayer::Destroyed()
{
	CloseWindow(false);
	
	m_ClientHandle = NULL;
}





void cPlayer::SpawnOn(cClientHandle & a_Client)
{
	if (!m_bVisible || (m_ClientHandle == (&a_Client)))
	{
		return;
	}
	a_Client.SendPlayerSpawn(*this);
	a_Client.SendEntityHeadLook(*this);
	a_Client.SendEntityEquipment(*this, 0, m_Inventory.GetEquippedItem() );
	a_Client.SendEntityEquipment(*this, 1, m_Inventory.GetEquippedBoots() );
	a_Client.SendEntityEquipment(*this, 2, m_Inventory.GetEquippedLeggings() );
	a_Client.SendEntityEquipment(*this, 3, m_Inventory.GetEquippedChestplate() );
	a_Client.SendEntityEquipment(*this, 4, m_Inventory.GetEquippedHelmet() );
}





void cPlayer::Tick(float a_Dt, cChunk & a_Chunk)
{
	if (m_ClientHandle != NULL)
	{
		if (m_ClientHandle->IsDestroyed())
		{
			// This should not happen, because destroying a client will remove it from the world, but just in case
			m_ClientHandle = NULL;
			return;
		}
		
		if (!m_ClientHandle->IsPlaying())
		{
			// We're not yet in the game, ignore everything
			return;
		}
	}

	m_Stats.AddValue(statMinutesPlayed, 1);
	
	if (!a_Chunk.IsValid())
	{
		// This may happen if the cPlayer is created before the chunks have the chance of being loaded / generated (#83)
		return;
	}
	
	super::Tick(a_Dt, a_Chunk);
	
	// Handle charging the bow:
	if (m_IsChargingBow)
	{
		m_BowCharge += 1;
	}
	
	// Handle updating experience
	if (m_bDirtyExperience)
	{
		SendExperience();
	}

	if (GetPosition() != m_LastPos) // Change in position from last tick?
	{
		// Apply food exhaustion from movement:
		ApplyFoodExhaustionFromMovement();
		
		cRoot::Get()->GetPluginManager()->CallHookPlayerMoving(*this);
		m_ClientHandle->StreamChunks();
	}

	BroadcastMovementUpdate(m_ClientHandle);

	if (m_Health > 0)  // make sure player is alive
	{
		m_World->CollectPickupsByPlayer(this);

		if ((m_EatingFinishTick >= 0) && (m_EatingFinishTick <= m_World->GetWorldAge()))
		{
			FinishEating();
		}
		
		HandleFood();
	}
	
	if (m_IsFishing)
	{
		HandleFloater();
	}

	// Update items (e.g. Maps)
	m_Inventory.UpdateItems();

	// Send Player List (Once per m_LastPlayerListTime/1000 ms)
	cTimer t1;
	if (m_LastPlayerListTime + cPlayer::PLAYER_LIST_TIME_MS <= t1.GetNowTime())
	{
		m_World->SendPlayerList(this);
		m_LastPlayerListTime = t1.GetNowTime();
	}

	if (IsFlying())
	{
		m_LastGroundHeight = (float)GetPosY();
	}
}





short cPlayer::CalcLevelFromXp(short a_XpTotal)
{
	//level 0 to 15
	if(a_XpTotal <= XP_TO_LEVEL15)
	{
		return a_XpTotal / XP_PER_LEVEL_TO15;
	}

	//level 30+
	if(a_XpTotal > XP_TO_LEVEL30)
	{
		return (short) (151.5 + sqrt( 22952.25 - (14 * (2220 - a_XpTotal)))) / 7;
	}

	//level 16 to 30
	return (short) ( 29.5 + sqrt( 870.25 - (6 * ( 360 - a_XpTotal )))) / 3;
}





short cPlayer::XpForLevel(short a_Level)
{
	//level 0 to 15
	if(a_Level <= 15)
	{
		return a_Level * XP_PER_LEVEL_TO15;
	}

	//level 30+
	if(a_Level >= 31)
	{
		return (short) ( (3.5 * a_Level * a_Level) - (151.5 * a_Level) + 2220 );
	}

	//level 16 to 30
	return (short) ( (1.5 * a_Level * a_Level) - (29.5 * a_Level) + 360 );
}





short cPlayer::GetXpLevel()
{
	return CalcLevelFromXp(m_CurrentXp);
}





float cPlayer::GetXpPercentage()
{
	short int currentLevel = CalcLevelFromXp(m_CurrentXp);
	short int currentLevel_XpBase = XpForLevel(currentLevel);

	return (float)(m_CurrentXp - currentLevel_XpBase) / 
		(float)(XpForLevel(1+currentLevel) - currentLevel_XpBase);
}





bool cPlayer::SetCurrentExperience(short int a_CurrentXp)
{
	if(!(a_CurrentXp >= 0) || (a_CurrentXp > (SHRT_MAX - m_LifetimeTotalXp)))
	{
		LOGWARNING("Tried to update experiece with an invalid Xp value: %d", a_CurrentXp);
		return false; //oops, they gave us a dodgey number
	}

	m_CurrentXp = a_CurrentXp;

	// Set experience to be updated
	m_bDirtyExperience = true;

	return true;
}





short cPlayer::DeltaExperience(short a_Xp_delta)
{
	if (a_Xp_delta > (SHRT_MAX - m_CurrentXp))
	{
		// Value was bad, abort and report
		LOGWARNING("Attempt was made to increment Xp by %d, which overflowed the short datatype. Ignoring.",
			a_Xp_delta);
		return -1; // Should we instead just return the current Xp?
	}

	m_CurrentXp += a_Xp_delta;

	// Make sure they didn't subtract too much
	if (m_CurrentXp < 0)
	{
		m_CurrentXp = 0;
	}

	// Update total for score calculation
	if (a_Xp_delta > 0)
	{
		m_LifetimeTotalXp += a_Xp_delta;
	}

	LOGD("Player \"%s\" gained/lost %d experience, total is now: %d", 
		GetName().c_str(), a_Xp_delta, m_CurrentXp);

	// Set experience to be updated
	m_bDirtyExperience = true;

	return m_CurrentXp;
}





void cPlayer::StartChargingBow(void)
{
	LOGD("Player \"%s\" started charging their bow", GetName().c_str());
	m_IsChargingBow = true;
	m_BowCharge = 0;
}





int cPlayer::FinishChargingBow(void)
{
	LOGD("Player \"%s\" finished charging their bow at a charge of %d", GetName().c_str(), m_BowCharge);
	int res = m_BowCharge;
	m_IsChargingBow = false;
	m_BowCharge = 0;
	return res;
}





void cPlayer::CancelChargingBow(void)
{
	LOGD("Player \"%s\" cancelled charging their bow at a charge of %d", GetName().c_str(), m_BowCharge);
	m_IsChargingBow = false;
	m_BowCharge = 0;
}





void cPlayer::SetTouchGround(bool a_bTouchGround)
{
	m_bTouchGround = a_bTouchGround;

	if (!m_bTouchGround)
	{
		if (GetPosY() > m_LastJumpHeight)
		{
			m_LastJumpHeight = (float)GetPosY();
		}
		cWorld * World = GetWorld();
		if ((GetPosY() >= 0) && (GetPosY() < cChunkDef::Height))
		{
			BLOCKTYPE BlockType = World->GetBlock(POSX_TOINT, POSY_TOINT, POSZ_TOINT);
			if (BlockType != E_BLOCK_AIR)
			{
				m_bTouchGround = true;
			}
			if (
				(BlockType == E_BLOCK_WATER) ||
				(BlockType == E_BLOCK_STATIONARY_WATER) ||
				(BlockType == E_BLOCK_LADDER) ||
				(BlockType == E_BLOCK_VINES)
			)
			{
				m_LastGroundHeight = (float)GetPosY();
			}
		}
	}
	else
	{
		float Dist = (float)(m_LastGroundHeight - floor(GetPosY()));

		if (Dist >= 2.0) // At least two blocks - TODO: Use m_LastJumpHeight instead of m_LastGroundHeight above
		{
			// Increment statistic
			m_Stats.AddValue(statDistFallen, (StatValue)floor(Dist * 100 + 0.5));
		}

		int Damage = (int)(Dist - 3.f);
		if (m_LastJumpHeight > m_LastGroundHeight)
		{
			Damage++;
		}
		m_LastJumpHeight = (float)GetPosY();

		if (Damage > 0)
		{
			// cPlayer makes sure damage isn't applied in creative, no need to check here
			TakeDamage(dtFalling, NULL, Damage, Damage, 0);
			
			// Fall particles
			GetWorld()->BroadcastSoundParticleEffect(2006, POSX_TOINT, (int)GetPosY() - 1, POSZ_TOINT, Damage /* Used as particle effect speed modifier */);
		}		

		m_LastGroundHeight = (float)GetPosY();
	}
}





void cPlayer::Heal(int a_Health)
{
	super::Heal(a_Health);
	SendHealth();
}





void cPlayer::SetFoodLevel(int a_FoodLevel)
{
	m_FoodLevel = std::max(0, std::min(a_FoodLevel, (int)MAX_FOOD_LEVEL));
	SendHealth();
}





void cPlayer::SetFoodSaturationLevel(double a_FoodSaturationLevel)
{
	m_FoodSaturationLevel = std::max(0.0, std::min(a_FoodSaturationLevel, (double)m_FoodLevel));
}





void cPlayer::SetFoodTickTimer(int a_FoodTickTimer)
{
	m_FoodTickTimer = a_FoodTickTimer;
}





void cPlayer::SetFoodExhaustionLevel(double a_FoodExhaustionLevel)
{
	m_FoodExhaustionLevel = std::max(0.0, std::min(a_FoodExhaustionLevel, 4.0));
}





void cPlayer::SetFoodPoisonedTicksRemaining(int a_FoodPoisonedTicksRemaining)
{
	m_FoodPoisonedTicksRemaining = a_FoodPoisonedTicksRemaining;
}





bool cPlayer::Feed(int a_Food, double a_Saturation)
{
	if (m_FoodLevel >= MAX_FOOD_LEVEL)
	{
		return false;
	}
	
	m_FoodLevel = std::min(a_Food + m_FoodLevel, (int)MAX_FOOD_LEVEL);
	m_FoodSaturationLevel = std::min(m_FoodSaturationLevel + a_Saturation, (double)m_FoodLevel);
	
	SendHealth();
	return true;
}





void cPlayer::FoodPoison(int a_NumTicks)
{
	bool HasBeenFoodPoisoned = (m_FoodPoisonedTicksRemaining > 0);
	m_FoodPoisonedTicksRemaining = std::max(m_FoodPoisonedTicksRemaining, a_NumTicks);
	if (!HasBeenFoodPoisoned)
	{
		m_World->BroadcastRemoveEntityEffect(*this, E_EFFECT_HUNGER);
		SendHealth();
	}
	else
	{
		m_World->BroadcastEntityEffect(*this, E_EFFECT_HUNGER, 0, 400); // Give the player the "Hunger" effect for 20 seconds.
	}
}





void cPlayer::StartEating(void)
{
	// Set the timer:
	m_EatingFinishTick = m_World->GetWorldAge() + EATING_TICKS;
	
	// Send the packets:
	m_World->BroadcastEntityAnimation(*this, 3);
	m_World->BroadcastEntityMetadata(*this);
}





void cPlayer::FinishEating(void)
{
	// Reset the timer:
	m_EatingFinishTick = -1;
	
	// Send the packets:
	m_ClientHandle->SendEntityStatus(*this, esPlayerEatingAccepted);
	m_World->BroadcastEntityAnimation(*this, 0);
	m_World->BroadcastEntityMetadata(*this);

	// consume the item:
	cItem Item(GetEquippedItem());
	Item.m_ItemCount = 1;
	cItemHandler * ItemHandler = cItemHandler::GetItemHandler(Item.m_ItemType);
	if (!ItemHandler->EatItem(this, &Item))
	{
		return;
	}
	ItemHandler->OnFoodEaten(m_World, this, &Item);

	GetInventory().RemoveOneEquippedItem();

	//if the food is mushroom soup, return a bowl to the inventory
	if( Item.m_ItemType == E_ITEM_MUSHROOM_SOUP ) {
		cItem emptyBowl(E_ITEM_BOWL, 1, 0, "");
		GetInventory().AddItem(emptyBowl, true, true);
	}
}





void cPlayer::AbortEating(void)
{
	m_EatingFinishTick = -1;
	m_World->BroadcastEntityAnimation(*this, 0);
	m_World->BroadcastEntityMetadata(*this);
}





void cPlayer::SendHealth(void)
{
	if (m_ClientHandle != NULL)
	{
		m_ClientHandle->SendHealth();
	}
}





void cPlayer::SendExperience(void)
{
	if (m_ClientHandle != NULL)
	{
		m_ClientHandle->SendExperience();
		m_bDirtyExperience = false;
	}
}





void cPlayer::ClearInventoryPaintSlots(void)
{
	// Clear the list of slots that are being inventory-painted. Used by cWindow only
	m_InventoryPaintSlots.clear();
}





void cPlayer::AddInventoryPaintSlot(int a_SlotNum)
{
	// Add a slot to the list for inventory painting. Used by cWindow only
	m_InventoryPaintSlots.push_back(a_SlotNum);
}





const cSlotNums & cPlayer::GetInventoryPaintSlots(void) const
{
	// Return the list of slots currently stored for inventory painting. Used by cWindow only
	return m_InventoryPaintSlots;
}





double cPlayer::GetMaxSpeed(void) const
{
	if (m_IsFlying)
	{
		return m_FlyingMaxSpeed;
	}
	else
	{
		if (m_IsSprinting)
		{
			return m_SprintingMaxSpeed;
		}
		else
		{
			return m_NormalMaxSpeed;
		}
	}
}





void cPlayer::SetNormalMaxSpeed(double a_Speed)
{
	m_NormalMaxSpeed = a_Speed;
	if (!m_IsSprinting && !m_IsFlying)
	{
		m_ClientHandle->SendPlayerMaxSpeed();
	}
}





void cPlayer::SetSprintingMaxSpeed(double a_Speed)
{
	m_SprintingMaxSpeed = a_Speed;
	if (m_IsSprinting && !m_IsFlying)
	{
		m_ClientHandle->SendPlayerMaxSpeed();
	}
}





void cPlayer::SetFlyingMaxSpeed(double a_Speed)
{
	m_FlyingMaxSpeed = a_Speed;
	
	// Update the flying speed, always:
	m_ClientHandle->SendPlayerAbilities();
}





void cPlayer::SetCrouch(bool a_IsCrouched)
{
	// Set the crouch status, broadcast to all visible players
	
	if (a_IsCrouched == m_IsCrouched)
	{
		// No change
		return;
	}
	m_IsCrouched = a_IsCrouched;
	m_World->BroadcastEntityMetadata(*this);
}





void cPlayer::SetSprint(bool a_IsSprinting)
{
	if (a_IsSprinting == m_IsSprinting)
	{
		// No change
		return;
	}
	
	m_IsSprinting = a_IsSprinting;
	m_ClientHandle->SendPlayerMaxSpeed();
}





void cPlayer::SetCanFly(bool a_CanFly)
{
	if (a_CanFly == m_CanFly)
	{
		return;
	}

	m_CanFly = a_CanFly;
	m_ClientHandle->SendPlayerAbilities();
}





void cPlayer::SetFlying(bool a_IsFlying)
{
	if (a_IsFlying == m_IsFlying)
	{
		return;
	}

	m_IsFlying = a_IsFlying;
	m_ClientHandle->SendPlayerAbilities();
}





bool cPlayer::DoTakeDamage(TakeDamageInfo & a_TDI)
{
	if ((a_TDI.DamageType != dtInVoid) && (a_TDI.DamageType != dtPlugin))
	{
		if (IsGameModeCreative())
		{
			// No damage / health in creative mode if not void or plugin damage
			return false;
		}
	}

	if ((a_TDI.Attacker != NULL) && (a_TDI.Attacker->IsPlayer()))
	{
		cPlayer * Attacker = (cPlayer *)a_TDI.Attacker;

		if ((m_Team != NULL) && (m_Team == Attacker->m_Team))
		{
			if (!m_Team->AllowsFriendlyFire())
			{
				// Friendly fire is disabled
				return false;
			}
		}
	}
	
	if (super::DoTakeDamage(a_TDI))
	{
		// Any kind of damage adds food exhaustion
		AddFoodExhaustion(0.3f);
		SendHealth();

		m_Stats.AddValue(statDamageTaken, (StatValue)floor(a_TDI.FinalDamage * 10 + 0.5));
		return true;
	}
	return false;
}





void cPlayer::KilledBy(cEntity * a_Killer)
{
	super::KilledBy(a_Killer);

	if (m_Health > 0)
	{
		return; //  not dead yet =]
	}

	m_bVisible = false; // So new clients don't see the player

	// Puke out all the items
	cItems Pickups;
	m_Inventory.CopyToItems(Pickups);
	m_Inventory.Clear();

	if (GetName() == "Notch")
	{
		Pickups.Add(cItem(E_ITEM_RED_APPLE));
	}

	m_Stats.AddValue(statItemsDropped, Pickups.Size());

	m_World->SpawnItemPickups(Pickups, GetPosX(), GetPosY(), GetPosZ(), 10);
	SaveToDisk();  // Save it, yeah the world is a tough place !

	if (a_Killer == NULL)
	{
		GetWorld()->BroadcastChatDeath(Printf("%s was killed by environmental damage", GetName().c_str()));
	}
	else if (a_Killer->IsPlayer())
	{
		cPlayer * Killer = (cPlayer *)a_Killer;

		GetWorld()->BroadcastChatDeath(Printf("%s was killed by %s", GetName().c_str(), Killer->GetName().c_str()));
	}
	else
	{
		AString KillerClass = a_Killer->GetClass();
		KillerClass.erase(KillerClass.begin()); // Erase the 'c' of the class (e.g. "cWitch" -> "Witch")

		GetWorld()->BroadcastChatDeath(Printf("%s was killed by a %s", GetName().c_str(), KillerClass.c_str()));
	}

	m_Stats.AddValue(statDeaths);

	m_World->GetScoreBoard().AddPlayerScore(GetName(), cObjective::otDeathCount, 1);
}





void cPlayer::Killed(cEntity * a_Victim)
{
	cScoreboard & ScoreBoard = m_World->GetScoreBoard();

	if (a_Victim->IsPlayer())
	{
		m_Stats.AddValue(statPlayerKills);

		ScoreBoard.AddPlayerScore(GetName(), cObjective::otPlayerKillCount, 1);
	}
	else if (a_Victim->IsMob())
	{
		if (((cMonster *)a_Victim)->GetMobFamily() == cMonster::mfHostile)
		{
			AwardAchievement(achKillMonster);
		}

		m_Stats.AddValue(statMobKills);
	}

	ScoreBoard.AddPlayerScore(GetName(), cObjective::otTotalKillCount, 1);
}





void cPlayer::Respawn(void)
{
	m_Health = GetMaxHealth();
	SetInvulnerableTicks(20);
	
	// Reset food level:
	m_FoodLevel = MAX_FOOD_LEVEL;
	m_FoodSaturationLevel = 5;

	// Reset Experience
	m_CurrentXp = 0;
	m_LifetimeTotalXp = 0;
	// ToDo: send score to client? How?

	m_ClientHandle->SendRespawn();
	
	// Extinguish the fire:
	StopBurning();

	TeleportToCoords(GetWorld()->GetSpawnX(), GetWorld()->GetSpawnY(), GetWorld()->GetSpawnZ());

	SetVisible(true);
}





double cPlayer::GetEyeHeight(void) const
{
	return m_Stance;
}




Vector3d cPlayer::GetEyePosition(void) const
{
	return Vector3d( GetPosX(), m_Stance, GetPosZ() );
}





bool cPlayer::IsGameModeCreative(void) const
{
	return (m_GameMode == gmCreative) ||  // Either the player is explicitly in Creative
		((m_GameMode == gmNotSet) &&  m_World->IsGameModeCreative());  // or they inherit from the world and the world is Creative
}





bool cPlayer::IsGameModeSurvival(void) const
{
	return (m_GameMode == gmSurvival) ||  // Either the player is explicitly in Survival
		((m_GameMode == gmNotSet) &&  m_World->IsGameModeSurvival());  // or they inherit from the world and the world is Survival
}





bool cPlayer::IsGameModeAdventure(void) const
{
	return (m_GameMode == gmAdventure) ||  // Either the player is explicitly in Adventure
		((m_GameMode == gmNotSet) &&  m_World->IsGameModeAdventure());  // or they inherit from the world and the world is Adventure
}





void cPlayer::SetTeam(cTeam * a_Team)
{
	if (m_Team == a_Team)
	{
		return;
	}

	if (m_Team)
	{
		m_Team->RemovePlayer(GetName());
	}

	m_Team = a_Team;

	if (m_Team)
	{
		m_Team->AddPlayer(GetName());
	}
}





cTeam * cPlayer::UpdateTeam(void)
{
	if (m_World == NULL)
	{
		SetTeam(NULL);
	}
	else
	{
		cScoreboard & Scoreboard = m_World->GetScoreBoard();

		SetTeam(Scoreboard.QueryPlayerTeam(GetName()));
	}

	return m_Team;
}





void cPlayer::OpenWindow(cWindow * a_Window)
{
	if (a_Window != m_CurrentWindow)
	{
		CloseWindow(false);
	}
	a_Window->OpenedByPlayer(*this);
	m_CurrentWindow = a_Window;
	a_Window->SendWholeWindow(*GetClientHandle());
}





void cPlayer::CloseWindow(bool a_CanRefuse)
{
	if (m_CurrentWindow == NULL)
	{
		m_CurrentWindow = m_InventoryWindow;
		return;
	}
	
	if (m_CurrentWindow->ClosedByPlayer(*this, a_CanRefuse) || !a_CanRefuse)
	{
		// Close accepted, go back to inventory window (the default):
		m_CurrentWindow = m_InventoryWindow;
	}
	else
	{
		// Re-open the window
		m_CurrentWindow->OpenedByPlayer(*this);
		m_CurrentWindow->SendWholeWindow(*GetClientHandle());
	}
}





void cPlayer::CloseWindowIfID(char a_WindowID, bool a_CanRefuse)
{
	if ((m_CurrentWindow == NULL) || (m_CurrentWindow->GetWindowID() != a_WindowID))
	{
		return;
	}
	CloseWindow();
}





void cPlayer::SetGameMode(eGameMode a_GameMode)
{
	if ((a_GameMode < gmMin) || (a_GameMode >= gmMax))
	{
		LOGWARNING("%s: Setting invalid gamemode: %d", GetName().c_str(), a_GameMode);
		return;
	}
	
	if (m_GameMode == a_GameMode)
	{
		// Gamemode already set
		return;
	}
	
	m_GameMode = a_GameMode;
	m_ClientHandle->SendGameMode(a_GameMode);

	if (!IsGameModeCreative())
	{
		SetFlying(false);
		SetCanFly(false);
	}
}





void cPlayer::LoginSetGameMode( eGameMode a_GameMode )
{
	m_GameMode = a_GameMode;
}





void cPlayer::SetIP(const AString & a_IP)
{
	m_IP = a_IP;
}





unsigned int cPlayer::AwardAchievement(const eStatistic a_Ach)
{
	eStatistic Prerequisite = cStatInfo::GetPrerequisite(a_Ach);

	// Check if the prerequisites are met
	if (Prerequisite != statInvalid)
	{
		if (m_Stats.GetValue(Prerequisite) == 0)
		{
			return 0;
		}
	}

	StatValue Old = m_Stats.GetValue(a_Ach);

	if (Old > 0)
	{
		return m_Stats.AddValue(a_Ach);
	}
	else
	{
		// First time, announce it
		cCompositeChat Msg;
		Msg.SetMessageType(mtSuccess);
		Msg.AddShowAchievementPart(GetName(), cStatInfo::GetName(a_Ach));
		m_World->BroadcastChat(Msg);

		// Increment the statistic
		StatValue New = m_Stats.AddValue(a_Ach);

		// Achievement Get!
		m_ClientHandle->SendStatistics(m_Stats);

		return New;
	}
}





void cPlayer::TeleportToCoords(double a_PosX, double a_PosY, double a_PosZ)
{
	SetPosition(a_PosX, a_PosY, a_PosZ);
	m_LastGroundHeight = (float)a_PosY;
	m_LastJumpHeight = (float)a_PosY;

	m_World->BroadcastTeleportEntity(*this, GetClientHandle());
	m_ClientHandle->SendPlayerMoveLook();
}





void cPlayer::SendRotation(double a_YawDegrees, double a_PitchDegrees)
{
	SetYaw(a_YawDegrees);
	SetPitch(a_PitchDegrees);
	m_ClientHandle->SendPlayerMoveLook();
}





Vector3d cPlayer::GetThrowStartPos(void) const
{
	Vector3d res = GetEyePosition();
	
	// Adjust the position to be just outside the player's bounding box:
	res.x += 0.16 * cos(GetPitch());
	res.y += -0.1;
	res.z += 0.16 * sin(GetPitch());
	
	return res;
}





Vector3d cPlayer::GetThrowSpeed(double a_SpeedCoeff) const
{
	Vector3d res = GetLookVector();
	res.Normalize();
	
	// TODO: Add a slight random change (+-0.0075 in each direction)
	
	return res * a_SpeedCoeff;
}	





void cPlayer::ForceSetSpeed(const Vector3d & a_Speed)
{
	SetSpeed(a_Speed);
	m_ClientHandle->SendEntityVelocity(*this);
}





void cPlayer::MoveTo( const Vector3d & a_NewPos )
{
	if ((a_NewPos.y < -990) && (GetPosY() > -100))
	{
		// When attached to an entity, the client sends position packets with weird coords:
		// Y = -999 and X, Z = attempting to create speed, usually up to 0.03
		// We cannot test m_AttachedTo, because when deattaching, the server thinks the client is already deattached while 
		// the client may still send more of these nonsensical packets.
		if (m_AttachedTo != NULL)
		{
			Vector3d AddSpeed(a_NewPos);
			AddSpeed.y = 0;
			m_AttachedTo->AddSpeed(AddSpeed);
		}
		return;
	}
	
	// TODO: should do some checks to see if player is not moving through terrain
	// TODO: Official server refuses position packets too far away from each other, kicking "hacked" clients; we should, too

	Vector3d DeltaPos = a_NewPos - GetPosition();
	UpdateMovementStats(DeltaPos);
	
	SetPosition( a_NewPos );
	SetStance(a_NewPos.y + 1.62);
}





void cPlayer::SetVisible(bool a_bVisible)
{
	if (a_bVisible && !m_bVisible) // Make visible
	{
		m_bVisible = true;
		m_World->BroadcastSpawnEntity(*this);
	}
	if (!a_bVisible && m_bVisible)
	{
		m_bVisible = false;
		m_World->BroadcastDestroyEntity(*this, m_ClientHandle);	// Destroy on all clients
	}
}





void cPlayer::AddToGroup( const AString & a_GroupName )
{
	cGroup* Group = cRoot::Get()->GetGroupManager()->GetGroup( a_GroupName );
	m_Groups.push_back( Group );
	LOGD("Added %s to group %s", GetName().c_str(), a_GroupName.c_str() );
	ResolveGroups();
	ResolvePermissions();
}





void cPlayer::RemoveFromGroup( const AString & a_GroupName )
{
	bool bRemoved = false;
	for( GroupList::iterator itr = m_Groups.begin(); itr != m_Groups.end(); ++itr )
	{
		if( (*itr)->GetName().compare(a_GroupName ) == 0 )
		{
			m_Groups.erase( itr );
			bRemoved = true;
			break;
		}
	}

	if( bRemoved )
	{
		LOGD("Removed %s from group %s", GetName().c_str(), a_GroupName.c_str() );
		ResolveGroups();
		ResolvePermissions();
	}
	else
	{
		LOGWARN("Tried to remove %s from group %s but was not in that group", GetName().c_str(), a_GroupName.c_str() );
	}
}





bool cPlayer::HasPermission(const AString & a_Permission)
{
	if (a_Permission.empty())
	{
		// Empty permission request is always granted
		return true;
	}
	
	AStringVector Split = StringSplit( a_Permission, "." );
	PermissionMap Possibilities = m_ResolvedPermissions;
	// Now search the namespaces
	while( Possibilities.begin() != Possibilities.end() )
	{
		PermissionMap::iterator itr = Possibilities.begin();
		if( itr->second )
		{
			AStringVector OtherSplit = StringSplit( itr->first, "." );
			if( OtherSplit.size() <= Split.size() )
			{
				unsigned int i;
				for( i = 0; i < OtherSplit.size(); ++i )
				{
					if( OtherSplit[i].compare( Split[i] ) != 0 )
					{
						if( OtherSplit[i].compare("*") == 0 ) return true; // WildCard man!! WildCard!
						break;
					}
				}
				if( i == Split.size() ) return true;
			}
		}
		Possibilities.erase( itr );
	}

	// Nothing that matched :(
	return false;
}





bool cPlayer::IsInGroup( const AString & a_Group )
{
	for( GroupList::iterator itr = m_ResolvedGroups.begin(); itr != m_ResolvedGroups.end(); ++itr )
	{
		if( a_Group.compare( (*itr)->GetName().c_str() ) == 0 )
			return true;
	}
	return false;
}





void cPlayer::ResolvePermissions()
{
	m_ResolvedPermissions.clear();	// Start with an empty map yo~

	// Copy all player specific permissions into the resolved permissions map
	for( PermissionMap::iterator itr = m_Permissions.begin(); itr != m_Permissions.end(); ++itr )
	{
		m_ResolvedPermissions[ itr->first ] = itr->second;
	}

	for( GroupList::iterator GroupItr = m_ResolvedGroups.begin(); GroupItr != m_ResolvedGroups.end(); ++GroupItr )
	{
		const cGroup::PermissionMap & Permissions = (*GroupItr)->GetPermissions();
		for( cGroup::PermissionMap::const_iterator itr = Permissions.begin(); itr != Permissions.end(); ++itr )
		{
			m_ResolvedPermissions[ itr->first ] = itr->second;
		}
	}
}





void cPlayer::ResolveGroups()
{
	// Clear resolved groups first
	m_ResolvedGroups.clear();

	// Get a complete resolved list of all groups the player is in
	std::map< cGroup*, bool > AllGroups;	// Use a map, because it's faster than iterating through a list to find duplicates
	GroupList ToIterate;
	for( GroupList::iterator GroupItr = m_Groups.begin(); GroupItr != m_Groups.end(); ++GroupItr )
	{
		ToIterate.push_back( *GroupItr );
	}
	while( ToIterate.begin() != ToIterate.end() )
	{
		cGroup* CurrentGroup = *ToIterate.begin();
		if( AllGroups.find( CurrentGroup ) != AllGroups.end() )
		{
			LOGWARNING("ERROR: Player \"%s\" is in the group multiple times (\"%s\"). Please fix your settings in users.ini!",
				GetName().c_str(), CurrentGroup->GetName().c_str()
			);
		}
		else
		{
			AllGroups[ CurrentGroup ] = true;
			m_ResolvedGroups.push_back( CurrentGroup );	// Add group to resolved list
			const cGroup::GroupList & Inherits = CurrentGroup->GetInherits();
			for( cGroup::GroupList::const_iterator itr = Inherits.begin(); itr != Inherits.end(); ++itr )
			{
				if( AllGroups.find( *itr ) != AllGroups.end() )
				{
					LOGERROR("ERROR: Player %s is in the same group multiple times due to inheritance (%s). FIX IT!", GetName().c_str(), (*itr)->GetName().c_str() );
					continue;
				}
				ToIterate.push_back( *itr );
			}
		}
		ToIterate.erase( ToIterate.begin() );
	}
}





AString cPlayer::GetColor(void) const
{
	if ( m_Color != '-' )
	{
		return cChatColor::Color + m_Color;
	}

	if ( m_Groups.size() < 1 )
	{
		return cChatColor::White;
	}

	return (*m_Groups.begin())->GetColor();
}





void cPlayer::TossEquippedItem(char a_Amount)
{
	cItems Drops;
	cItem DroppedItem(GetInventory().GetEquippedItem());
	if (!DroppedItem.IsEmpty())
	{
		char NewAmount = a_Amount;
		if (NewAmount > GetInventory().GetEquippedItem().m_ItemCount)
		{
			NewAmount = GetInventory().GetEquippedItem().m_ItemCount; // Drop only what's there
		}

		GetInventory().GetHotbarGrid().ChangeSlotCount(GetInventory().GetEquippedSlotNum() /* Returns hotbar subslot, which HotbarGrid takes */, -a_Amount);

		DroppedItem.m_ItemCount = NewAmount;
		Drops.push_back(DroppedItem);
	}

	TossItems(Drops);
}





void cPlayer::TossHeldItem(char a_Amount)
{
	cItems Drops;
	cItem & Item = GetDraggingItem();
	if (!Item.IsEmpty())
	{
		char OriginalItemAmount = Item.m_ItemCount;
		Item.m_ItemCount = std::min(OriginalItemAmount, a_Amount);
		Drops.push_back(Item);

		if (OriginalItemAmount > a_Amount)
		{
			Item.m_ItemCount = OriginalItemAmount - a_Amount;
		}
		else
		{
			Item.Empty();
		}
	}

	TossItems(Drops);
}





void cPlayer::TossPickup(const cItem & a_Item)
{
	cItems Drops;
	Drops.push_back(a_Item);

	TossItems(Drops);
}





void cPlayer::TossItems(const cItems & a_Items)
{
	m_Stats.AddValue(statItemsDropped, a_Items.Size());

	double vX = 0, vY = 0, vZ = 0;
	EulerToVector(-GetYaw(), GetPitch(), vZ, vX, vY);
	vY = -vY * 2 + 1.f;
	m_World->SpawnItemPickups(a_Items, GetPosX(), GetEyeHeight(), GetPosZ(), vX * 3, vY * 3, vZ * 3, true); // 'true' because created by player
}





bool cPlayer::MoveToWorld(const char * a_WorldName)
{
	cWorld * World = cRoot::Get()->GetWorld(a_WorldName);
	if (World == NULL)
	{
		LOG("%s: Couldn't find world \"%s\".", __FUNCTION__, a_WorldName);
		return false;
	}
	
	eDimension OldDimension = m_World->GetDimension();
	
	// Remove all links to the old world
	m_World->RemovePlayer(this);
	m_ClientHandle->RemoveFromAllChunks();
	m_World->RemoveEntity(this);

	// If the dimension is different, we can send the respawn packet
	// http://wiki.vg/Protocol#0x09 says "don't send if dimension is the same" as of 2013_07_02
	m_ClientHandle->MoveToWorld(*World, (OldDimension != World->GetDimension()));

	// Add player to all the necessary parts of the new world
	SetWorld(World);
	m_ClientHandle->StreamChunks();
	World->AddEntity(this);
	World->AddPlayer(this);

	return true;
}





void cPlayer::LoadPermissionsFromDisk()
{
	m_Groups.clear();
	m_Permissions.clear();

	cIniFile IniFile;
	if (IniFile.ReadFile("users.ini"))
	{
		AString Groups = IniFile.GetValueSet(GetName(), "Groups", "Default");
		AStringVector Split = StringSplitAndTrim(Groups, ",");

		for (AStringVector::const_iterator itr = Split.begin(), end = Split.end(); itr != end; ++itr)
		{
			if (!cRoot::Get()->GetGroupManager()->ExistsGroup(*itr))
			{
				LOGWARNING("The group %s for player %s was not found!", itr->c_str(), GetName().c_str());
			}
			AddToGroup(*itr);
		}

		AString Color = IniFile.GetValue(GetName(), "Color", "-");
		if (!Color.empty())
		{
			m_Color = Color[0];
		}
	}
	else
	{
		cGroupManager::GenerateDefaultUsersIni(IniFile);
		IniFile.AddValue("Groups", GetName(), "Default");
		AddToGroup("Default");
	}
	IniFile.WriteFile("users.ini");
	ResolvePermissions();
}




bool cPlayer::LoadFromDisk()
{
	LoadPermissionsFromDisk();

	// Log player permissions, cause it's what the cool kids do
	LOGINFO("Player %s has permissions:", GetName().c_str() );
	for( PermissionMap::iterator itr = m_ResolvedPermissions.begin(); itr != m_ResolvedPermissions.end(); ++itr )
	{
		if( itr->second ) LOG(" - %s", itr->first.c_str() );
	}

	AString SourceFile;
	Printf(SourceFile, "players/%s.json", GetName().c_str() );

	cFile f;
	if (!f.Open(SourceFile, cFile::fmRead))
	{
		// This is a new player whom we haven't seen yet, bail out, let them have the defaults
		return false;
	}

	AString buffer;
	if (f.ReadRestOfFile(buffer) != f.GetSize())
	{
		LOGWARNING("Cannot read player data from file \"%s\"", SourceFile.c_str()); 
		return false;
	}
	f.Close(); //cool kids play nice

	Json::Value root;
	Json::Reader reader;
	if (!reader.parse(buffer, root, false))
	{
		LOGWARNING("Cannot parse player data in file \"%s\", player will be reset", SourceFile.c_str());
	}

	Json::Value & JSON_PlayerPosition = root["position"];
	if (JSON_PlayerPosition.size() == 3)
	{
		SetPosX(JSON_PlayerPosition[(unsigned int)0].asDouble());
		SetPosY(JSON_PlayerPosition[(unsigned int)1].asDouble());
		SetPosZ(JSON_PlayerPosition[(unsigned int)2].asDouble());
		m_LastPos = GetPosition();
	}

	Json::Value & JSON_PlayerRotation = root["rotation"];
	if (JSON_PlayerRotation.size() == 3)
	{
		SetYaw      ((float)JSON_PlayerRotation[(unsigned int)0].asDouble());
		SetPitch    ((float)JSON_PlayerRotation[(unsigned int)1].asDouble());
		SetRoll     ((float)JSON_PlayerRotation[(unsigned int)2].asDouble());
	}

	m_Health              = root.get("health", 0).asInt();
	m_AirLevel            = root.get("air",            MAX_AIR_LEVEL).asInt();
	m_FoodLevel           = root.get("food",           MAX_FOOD_LEVEL).asInt();
	m_FoodSaturationLevel = root.get("foodSaturation", MAX_FOOD_LEVEL).asDouble();
	m_FoodTickTimer       = root.get("foodTickTimer",  0).asInt();
	m_FoodExhaustionLevel = root.get("foodExhaustion", 0).asDouble();
	m_LifetimeTotalXp     = (short) root.get("xpTotal", 0).asInt();
	m_CurrentXp           = (short) root.get("xpCurrent", 0).asInt();
	m_IsFlying            = root.get("isflying", 0).asBool();

	m_GameMode = (eGameMode) root.get("gamemode", eGameMode_NotSet).asInt();

	if (m_GameMode == eGameMode_Creative)
	{
		m_CanFly = true;
	}
	
	m_Inventory.LoadFromJson(root["inventory"]);

	m_LoadedWorldName = root.get("world", "world").asString();

	// Load the player stats.
	// We use the default world name (like bukkit) because stats are shared between dimensions/worlds.
	cStatSerializer StatSerializer(cRoot::Get()->GetDefaultWorld()->GetName(), GetName(), &m_Stats);
	StatSerializer.Load();
	
	LOGD("Player \"%s\" was read from file, spawning at {%.2f, %.2f, %.2f} in world \"%s\"",
		GetName().c_str(), GetPosX(), GetPosY(), GetPosZ(), m_LoadedWorldName.c_str()
	);
	
	return true;
}





bool cPlayer::SaveToDisk()
{
	cFile::CreateFolder(FILE_IO_PREFIX + AString("players"));

	// create the JSON data
	Json::Value JSON_PlayerPosition;
	JSON_PlayerPosition.append(Json::Value(GetPosX()));
	JSON_PlayerPosition.append(Json::Value(GetPosY()));
	JSON_PlayerPosition.append(Json::Value(GetPosZ()));

	Json::Value JSON_PlayerRotation;
	JSON_PlayerRotation.append(Json::Value(GetYaw()));
	JSON_PlayerRotation.append(Json::Value(GetPitch()));
	JSON_PlayerRotation.append(Json::Value(GetRoll()));

	Json::Value JSON_Inventory;
	m_Inventory.SaveToJson(JSON_Inventory);

	Json::Value root;
	root["position"]       = JSON_PlayerPosition;
	root["rotation"]       = JSON_PlayerRotation;
	root["inventory"]      = JSON_Inventory;
	root["health"]         = m_Health;
	root["xpTotal"]        = m_LifetimeTotalXp;
	root["xpCurrent"]      = m_CurrentXp;
	root["air"]            = m_AirLevel;
	root["food"]           = m_FoodLevel;
	root["foodSaturation"] = m_FoodSaturationLevel;
	root["foodTickTimer"]  = m_FoodTickTimer;
	root["foodExhaustion"] = m_FoodExhaustionLevel;
	root["world"]          = GetWorld()->GetName();
	root["isflying"]       = IsFlying();

	if (m_GameMode == GetWorld()->GetGameMode())
	{
		root["gamemode"] = (int) eGameMode_NotSet;
	}
	else
	{
		root["gamemode"] = (int) m_GameMode;
	}

	Json::StyledWriter writer;
	std::string JsonData = writer.write(root);

	AString SourceFile;
	Printf(SourceFile, "players/%s.json", GetName().c_str() );

	cFile f;
	if (!f.Open(SourceFile, cFile::fmWrite))
	{
		LOGERROR("ERROR WRITING PLAYER \"%s\" TO FILE \"%s\" - cannot open file", GetName().c_str(), SourceFile.c_str());
		return false;
	}
	if (f.Write(JsonData.c_str(), JsonData.size()) != (int)JsonData.size())
	{
		LOGERROR("ERROR WRITING PLAYER JSON TO FILE \"%s\"", SourceFile.c_str()); 
		return false;
	}

	// Save the player stats.
	// We use the default world name (like bukkit) because stats are shared between dimensions/worlds.
	cStatSerializer StatSerializer(cRoot::Get()->GetDefaultWorld()->GetName(), GetName(), &m_Stats);
	if (!StatSerializer.Save())
	{
		LOGERROR("Could not save stats for player %s", GetName().c_str());
		return false;
	}

	return true;
}





cPlayer::StringList cPlayer::GetResolvedPermissions()
{
	StringList Permissions;

	const PermissionMap& ResolvedPermissions = m_ResolvedPermissions;
	for( PermissionMap::const_iterator itr = ResolvedPermissions.begin(); itr != ResolvedPermissions.end(); ++itr )
	{
		if (itr->second)
		{
			Permissions.push_back( itr->first );
		}
	}

	return Permissions;
}





void cPlayer::UseEquippedItem(void)
{
	if (IsGameModeCreative()) // No damage in creative
	{
		return;
	}

	if (GetInventory().DamageEquippedItem())
	{
		m_World->BroadcastSoundEffect("random.break", (int)GetPosX() * 8, (int)GetPosY() * 8, (int)GetPosZ() * 8, 0.5f, (float)(0.75 + ((float)((GetUniqueID() * 23) % 32)) / 64));
	}
}




void cPlayer::TickBurning(cChunk & a_Chunk)
{
	// Don't burn in creative and stop burning in creative if necessary
	if (!IsGameModeCreative())
	{
		super::TickBurning(a_Chunk);
	}
	else if (IsOnFire())
	{
		m_TicksLeftBurning = 0;
		OnFinishedBurning();
	}
}





void cPlayer::HandleFood(void)
{
	// Ref.: http://www.minecraftwiki.net/wiki/Hunger
	
	if (IsGameModeCreative())
	{
		// Hunger is disabled for Creative
		return;
	}
	
	// Remember the food level before processing, for later comparison
	int LastFoodLevel = m_FoodLevel;
	
	// Heal or damage, based on the food level, using the m_FoodTickTimer:
	if ((m_FoodLevel > 17) || (m_FoodLevel <= 0))
	{
		m_FoodTickTimer++;
		if (m_FoodTickTimer >= 80)
		{
			m_FoodTickTimer = 0;

			if (m_FoodLevel >= 17)
			{
				// Regenerate health from food, incur 3 pts of food exhaustion:
				Heal(1);
				m_FoodExhaustionLevel += 3;
			}
			else if ((m_FoodLevel <= 0) && (m_Health > 1))
			{
				// Damage from starving
				TakeDamage(dtStarving, NULL, 1, 1, 0);
			}
		}
	}
	
	// Apply food poisoning food exhaustion:
	if (m_FoodPoisonedTicksRemaining > 0)
	{
		m_FoodPoisonedTicksRemaining--;
		m_FoodExhaustionLevel += 0.025;  // 0.5 per second = 0.025 per tick
	}
	else
	{
		m_World->BroadcastRemoveEntityEffect(*this, E_EFFECT_HUNGER); // Remove the "Hunger" effect.
	}

	// Apply food exhaustion that has accumulated:
	if (m_FoodExhaustionLevel >= 4)
	{
		m_FoodExhaustionLevel -= 4;

		if (m_FoodSaturationLevel >= 1)
		{
			m_FoodSaturationLevel -= 1;
		}
		else
		{
			m_FoodLevel = std::max(m_FoodLevel - 1, 0);
		}
	}
	
	if (m_FoodLevel != LastFoodLevel)
	{
		SendHealth();
	}
}





void cPlayer::HandleFloater()
{
	if (GetEquippedItem().m_ItemType == E_ITEM_FISHING_ROD)
	{
		return;
	}
	class cFloaterCallback :
		public cEntityCallback
	{
	public:
		virtual bool Item(cEntity * a_Entity) override
		{
			a_Entity->Destroy(true);
			return true;
		}
	} Callback;
	m_World->DoWithEntityByID(m_FloaterID, Callback);
	SetIsFishing(false);
}





bool cPlayer::IsClimbing(void) const
{
	int PosX = POSX_TOINT;
	int PosY = POSY_TOINT;
	int PosZ = POSZ_TOINT;

	if ((PosY < 0) || (PosY >= cChunkDef::Height))
	{
		return false;
	}

	BLOCKTYPE Block = m_World->GetBlock(PosX, PosY, PosZ);
	switch (Block)
	{
		case E_BLOCK_LADDER:
		case E_BLOCK_VINES:
		{
			return true;
		}
		default: return false;
	}
}





void cPlayer::UpdateMovementStats(const Vector3d & a_DeltaPos)
{
	StatValue Value = (StatValue)floor(a_DeltaPos.Length() * 100 + 0.5);

	if (m_AttachedTo == NULL)
	{
<<<<<<< HEAD
		int PosX = POSX_TOINT;
		int PosY = POSY_TOINT;
		int PosZ = POSZ_TOINT;

		BLOCKTYPE Block;
		NIBBLETYPE Meta;
		if ((PosY < 0) || (PosY > cChunkDef::Height) || !m_World->GetBlockTypeMeta(PosX, PosY, PosZ, Block, Meta))
=======
		if (IsClimbing())
>>>>>>> 2eca98a4
		{
			if (a_DeltaPos.y > 0.0) // Going up
			{
				m_Stats.AddValue(statDistClimbed, (StatValue)floor(a_DeltaPos.y * 100 + 0.5));
			}
		}
		else if (IsSubmerged())
		{
			m_Stats.AddValue(statDistDove, Value);
		}
		else if (IsSwimming())
		{
			m_Stats.AddValue(statDistSwum, Value);
		}
		else if (IsOnGround())
		{
			m_Stats.AddValue(statDistWalked, Value);
		}
		else
		{
			if (Value >= 25) // Ignore small/slow movement
			{
				m_Stats.AddValue(statDistFlown, Value);
			}
		}
	}
	else
	{
		switch (m_AttachedTo->GetEntityType())
		{
			case cEntity::etMinecart: m_Stats.AddValue(statDistMinecart, Value); break;
			case cEntity::etBoat:     m_Stats.AddValue(statDistBoat,     Value); break;
			case cEntity::etMonster:
			{
				cMonster * Monster = (cMonster *)m_AttachedTo;
				switch (Monster->GetMobType())
				{
					case cMonster::mtPig:   m_Stats.AddValue(statDistPig,   Value); break;
					case cMonster::mtHorse: m_Stats.AddValue(statDistHorse, Value); break;
					default: break;
				}
				break;
			}
			default: break;
		}
	}
}





void cPlayer::ApplyFoodExhaustionFromMovement()
{
	if (IsGameModeCreative())
	{
		return;
	}

	// If riding anything, apply no food exhaustion
	if (m_AttachedTo != NULL)
	{
		return;
	}
	
	// Calculate the distance travelled, update the last pos:
	Vector3d Movement(GetPosition() - m_LastPos);
	Movement.y = 0;  // Only take XZ movement into account

	// Apply the exhaustion based on distance travelled:
	double BaseExhaustion = Movement.Length();
	if (IsSprinting())
	{
		// 0.1 pt per meter sprinted
		BaseExhaustion = BaseExhaustion * 0.1;
	}
	else if (IsSwimming())
	{
		// 0.015 pt per meter swum
		BaseExhaustion = BaseExhaustion * 0.015;
	}
	else
	{
		// 0.01 pt per meter walked / sneaked
		BaseExhaustion = BaseExhaustion * 0.01;
	}
	m_FoodExhaustionLevel += BaseExhaustion;
}





void cPlayer::Detach()
{
	super::Detach();
	int PosX = POSX_TOINT;
	int PosY = POSY_TOINT;
	int PosZ = POSZ_TOINT;

	// Search for a position within an area to teleport player after detachment
	// Position must be solid land, and occupied by a nonsolid block
	// If nothing found, player remains where they are
	for (int x = PosX - 2; x <= (PosX + 2); ++x)
	{
		for (int y = PosY; y <= (PosY + 3); ++y)
		{
			for (int z = PosZ - 2; z <= (PosZ + 2); ++z)
			{
				if (!cBlockInfo::IsSolid(m_World->GetBlock(x, y, z)) && cBlockInfo::IsSolid(m_World->GetBlock(x, y - 1, z)))
				{
					TeleportToCoords(x, y, z);
					return;
				}
			}
		}
	}
}



<|MERGE_RESOLUTION|>--- conflicted
+++ resolved
@@ -1994,17 +1994,7 @@
 
 	if (m_AttachedTo == NULL)
 	{
-<<<<<<< HEAD
-		int PosX = POSX_TOINT;
-		int PosY = POSY_TOINT;
-		int PosZ = POSZ_TOINT;
-
-		BLOCKTYPE Block;
-		NIBBLETYPE Meta;
-		if ((PosY < 0) || (PosY > cChunkDef::Height) || !m_World->GetBlockTypeMeta(PosX, PosY, PosZ, Block, Meta))
-=======
 		if (IsClimbing())
->>>>>>> 2eca98a4
 		{
 			if (a_DeltaPos.y > 0.0) // Going up
 			{
