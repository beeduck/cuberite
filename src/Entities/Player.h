
#pragma once

#include "Pawn.h"
#include "../Inventory.h"
#include "../Defines.h"
#include "../World.h"
#include "../ClientHandle.h"

#include "../Statistics.h"





class cGroup;
class cWindow;
class cClientHandle;
class cTeam;





// tolua_begin
class cPlayer :
	public cPawn
{
	typedef cPawn super;
	
public:
	enum
	{
		MAX_HEALTH = 20,
		MAX_FOOD_LEVEL = 20,
		EATING_TICKS = 30,  ///< Number of ticks it takes to eat an item
	} ;
	// tolua_end
	
	CLASS_PROTODEF(cPlayer)
	

	cPlayer(cClientHandle * a_Client, const AString & a_PlayerName);
	virtual ~cPlayer();

	virtual void SpawnOn(cClientHandle & a_Client) override;
	
	virtual void Tick(float a_Dt, cChunk & a_Chunk) override;

	virtual void HandlePhysics(float a_Dt, cChunk &) override { UNUSED(a_Dt); };

	/** Returns the curently equipped weapon; empty item if none */
	virtual cItem GetEquippedWeapon(void) const override { return m_Inventory.GetEquippedItem(); }
	
	/** Returns the currently equipped helmet; empty item if none */
	virtual cItem GetEquippedHelmet(void) const override { return m_Inventory.GetEquippedHelmet(); }
	
	/** Returns the currently equipped chestplate; empty item if none */
	virtual cItem GetEquippedChestplate(void) const override { return m_Inventory.GetEquippedChestplate(); }

	/** Returns the currently equipped leggings; empty item if none */
	virtual cItem GetEquippedLeggings(void) const override { return m_Inventory.GetEquippedLeggings(); }
	
	/** Returns the currently equipped boots; empty item if none */
	virtual cItem GetEquippedBoots(void) const override { return m_Inventory.GetEquippedBoots(); }


	// tolua_begin

	/** Sets the experience total
	Returns true on success
	"should" really only be called at init or player death, plugins excepted
	*/
	bool SetCurrentExperience(short a_XpTotal);

	/* changes Xp by Xp_delta, you "shouldn't" inc more than MAX_EXPERIENCE_ORB_SIZE
	Wont't allow xp to go negative
	Returns the new current experience, -1 on error
	*/
	short DeltaExperience(short a_Xp_delta);

	/** Gets the experience total - XpTotal for score on death */
	inline short GetXpLifetimeTotal(void) { return m_LifetimeTotalXp; }

	/** Gets the currrent experience */
	inline short GetCurrentXp(void) { return m_CurrentXp; }

	/** Gets the current level - XpLevel */
	short GetXpLevel(void);

	/** Gets the experience bar percentage - XpP */
	float GetXpPercentage(void);

	/** Caculates the amount of XP needed for a given level
	Ref: http://minecraft.gamepedia.com/XP
	*/
	static short XpForLevel(short int a_Level);

	/** Inverse of XpForLevel
	Ref: http://minecraft.gamepedia.com/XP
	values are as per this with pre-calculations
	*/
	static short CalcLevelFromXp(short int a_CurrentXp);

	// tolua_end
	
	/** Starts charging the equipped bow */
	void StartChargingBow(void);
	
	/** Finishes charging the current bow. Returns the number of ticks for which the bow has been charged */
	int FinishChargingBow(void);
	
	/** Cancels the current bow charging */
	void CancelChargingBow(void);
	
	/** Returns true if the player is currently charging the bow */
	bool IsChargingBow(void) const { return m_IsChargingBow; }

	void SetTouchGround( bool a_bTouchGround );
	inline void SetStance( const double a_Stance ) { m_Stance = a_Stance; }
	double GetEyeHeight(void) const;													// tolua_export
	Vector3d GetEyePosition(void) const;												// tolua_export
	inline bool IsOnGround(void) const {return m_bTouchGround; }  // tolua_export
	inline double GetStance(void) const { return GetPosY() + 1.62; }  // tolua_export  // TODO: Proper stance when crouching etc.
	inline cInventory &       GetInventory(void)       { return m_Inventory; }	// tolua_export
	inline const cInventory & GetInventory(void) const { return m_Inventory; }
	
	inline const cItem & GetEquippedItem(void) const { return GetInventory().GetEquippedItem(); }  // tolua_export

	/** Returns whether the player is climbing (ladders, vines etc.) */
	bool IsClimbing(void) const;

	virtual void TeleportToCoords(double a_PosX, double a_PosY, double a_PosZ) override;

	// tolua_begin
	
	/** Sends the "look" packet to the player, forcing them to set their rotation to the specified values.
	a_YawDegrees is clipped to range [-180, +180),
	a_PitchDegrees is clipped to range [-180, +180) but the client only uses [-90, +90]
	*/
	void SendRotation(double a_YawDegrees, double a_PitchDegrees);
	
	/** Returns the position where projectiles thrown by this player should start, player eye position + adjustment */
	Vector3d GetThrowStartPos(void) const;
	
	/** Returns the initial speed vector of a throw, with a 3D length of a_SpeedCoeff. */
	Vector3d GetThrowSpeed(double a_SpeedCoeff) const;
	
	/** Returns the current gamemode. Partly OBSOLETE, you should use IsGameModeXXX() functions wherever applicable */
	eGameMode GetGameMode(void) const { return m_GameMode; }
	
	/** Returns the current effective gamemode (inherited gamemode is resolved before returning) */
	eGameMode GetEffectiveGameMode(void) const { return (m_GameMode == gmNotSet) ? m_World->GetGameMode() : m_GameMode; }
	
	/** Sets the gamemode for the player.
	The gamemode may be gmNotSet, in that case the player inherits the world's gamemode.
	Updates the gamemode on the client (sends the packet)
	*/
	void SetGameMode(eGameMode a_GameMode);

	/** Returns true if the player is in Creative mode, either explicitly, or by inheriting from current world */
	bool IsGameModeCreative(void) const;
	
	/** Returns true if the player is in Survival mode, either explicitly, or by inheriting from current world */
	bool IsGameModeSurvival(void) const;
	
	/** Returns true if the player is in Adventure mode, either explicitly, or by inheriting from current world */
	bool IsGameModeAdventure(void) const;
	
	AString GetIP(void) const { return m_IP; }  // tolua_export

	/** Returns the associated team, NULL if none */
	cTeam * GetTeam(void) { return m_Team; } // tolua_export

	/** Sets the player team, NULL if none */
	void SetTeam(cTeam * a_Team);

	/** Forces the player to query the scoreboard for his team */
	cTeam * UpdateTeam(void);

	// tolua_end

	/** Return the associated statistic and achievement manager. */
	cStatManager & GetStatManager() { return m_Stats; }

	/** Awards the player an achievement.
	If all prerequisites are met, this method will award the achievement and will broadcast a chat message.
	If the achievement has been already awarded to the player, this method will just increment the stat counter.
	Returns the _new_ stat value. (0 = Could not award achievement) */
	unsigned int AwardAchievement(const eStatistic a_Ach);
	
	void SetIP(const AString & a_IP);
	
	// Sets the current gamemode, doesn't check validity, doesn't send update packets to client
	void LoginSetGameMode(eGameMode a_GameMode);

	/** Forces the player to move in the given direction. 
	@deprecated Use SetSpeed instead. */
	void ForceSetSpeed(const Vector3d & a_Speed); // tolua_export

	/** Tries to move to a new position, with attachment-related checks (y == -999) */
	void MoveTo(const Vector3d & a_NewPos);  // tolua_export

	cWindow * GetWindow(void) { return m_CurrentWindow; }  // tolua_export
	const cWindow * GetWindow(void) const { return m_CurrentWindow; }
	
	/** Opens the specified window; closes the current one first using CloseWindow() */
	void OpenWindow(cWindow * a_Window);  // Exported in ManualBindings.cpp
	
	// tolua_begin
	
	/** Closes the current window, resets current window to m_InventoryWindow. A plugin may refuse the closing if a_CanRefuse is true */
	void CloseWindow(bool a_CanRefuse = true);
	
	/** Closes the current window if it matches the specified ID, resets current window to m_InventoryWindow */
	void CloseWindowIfID(char a_WindowID, bool a_CanRefuse = true);

	cClientHandle * GetClientHandle(void) const { return m_ClientHandle; }

	void SendMessage          (const AString & a_Message) { m_ClientHandle->SendChat(a_Message, mtCustom); }
	void SendMessageInfo      (const AString & a_Message) { m_ClientHandle->SendChat(a_Message, mtInformation); }
	void SendMessageFailure   (const AString & a_Message) { m_ClientHandle->SendChat(a_Message, mtFailure); }
	void SendMessageSuccess   (const AString & a_Message) { m_ClientHandle->SendChat(a_Message, mtSuccess); }
	void SendMessageWarning   (const AString & a_Message) { m_ClientHandle->SendChat(a_Message, mtWarning); }
	void SendMessageFatal     (const AString & a_Message) { m_ClientHandle->SendChat(a_Message, mtFailure); }
	void SendMessagePrivateMsg(const AString & a_Message, const AString & a_Sender) { m_ClientHandle->SendChat(a_Message, mtPrivateMessage, a_Sender); }
	void SendMessage          (const cCompositeChat & a_Message) { m_ClientHandle->SendChat(a_Message); }

	const AString & GetName(void) const { return m_PlayerName; }
	void SetName(const AString & a_Name) { m_PlayerName = a_Name; }
	
	// tolua_end

	typedef std::list< cGroup* > GroupList;
	typedef std::list< std::string > StringList;

	/** Adds a player to existing group or creates a new group when it doesn't exist */
	void AddToGroup( const AString & a_GroupName );							// tolua_export
	
	/** Removes a player from the group, resolves permissions and group inheritance (case sensitive) */
	void RemoveFromGroup( const AString & a_GroupName );					// tolua_export
	
	bool HasPermission( const AString & a_Permission );						// tolua_export
	const GroupList & GetGroups() { return m_Groups; }						// >> EXPORTED IN MANUALBINDINGS <<
	StringList GetResolvedPermissions();									// >> EXPORTED IN MANUALBINDINGS <<
	bool IsInGroup( const AString & a_Group );								// tolua_export

	// tolua_begin
	
	/** Returns the full color code to use for this player, based on their primary group or set in m_Color.
	The returned value includes the cChatColor::Delimiter. */
	AString GetColor(void) const;

	/** tosses the item in the selected hotbar slot */
	void TossEquippedItem(char a_Amount = 1);

	/** tosses the item held in hand (when in UI windows) */
	void TossHeldItem(char a_Amount = 1);

	/** tosses a pickup newly created from a_Item */
	void TossPickup(const cItem & a_Item);

	/** Heals the player by the specified amount of HPs (positive only); sends health update */
	void Heal(int a_Health);
	
	int    GetFoodLevel                 (void) const { return m_FoodLevel; }
	double GetFoodSaturationLevel       (void) const { return m_FoodSaturationLevel; }
	int    GetFoodTickTimer             (void) const { return m_FoodTickTimer; }
	double GetFoodExhaustionLevel       (void) const { return m_FoodExhaustionLevel; }
	int    GetFoodPoisonedTicksRemaining(void) const { return m_FoodPoisonedTicksRemaining; }
	
	/** Returns true if the player is satiated, i. e. their foodlevel is at the max and they cannot eat anymore */
	bool IsSatiated(void) const { return (m_FoodLevel >= MAX_FOOD_LEVEL); }
	
	void SetFoodLevel                 (int a_FoodLevel);
	void SetFoodSaturationLevel       (double a_FoodSaturationLevel);
	void SetFoodTickTimer             (int a_FoodTickTimer);
	void SetFoodExhaustionLevel       (double a_FoodExhaustionLevel);
	void SetFoodPoisonedTicksRemaining(int a_FoodPoisonedTicksRemaining);

	/** Adds to FoodLevel and FoodSaturationLevel, returns true if any food has been consumed, false if player "full" */
	bool Feed(int a_Food, double a_Saturation);

	/** Adds the specified exhaustion to m_FoodExhaustion. Expects only positive values. */
	void AddFoodExhaustion(double a_Exhaustion)
	{
		m_FoodExhaustionLevel += a_Exhaustion;
	}
	
	/** Starts the food poisoning for the specified amount of ticks; if already foodpoisoned, sets FoodPoisonedTicksRemaining to the larger of the two */
	void FoodPoison(int a_NumTicks);
	
	/** Returns true if the player is currently in the process of eating the currently equipped item */
	bool IsEating(void) const { return (m_EatingFinishTick >= 0); }
	
	/** Returns true if the player is currently flying. */
	bool IsFlying(void) const { return m_IsFlying; }

	/** Returns if a player is sleeping in a bed */
	bool IsInBed(void) const { return m_bIsInBed; }

	/** returns true if the player has thrown out a floater. */
	bool IsFishing(void) const { return m_IsFishing; }

	void SetIsFishing(bool a_IsFishing, int a_FloaterID = -1) { m_IsFishing = a_IsFishing; m_FloaterID = a_FloaterID; }

	int GetFloaterID(void) const { return m_FloaterID; }

	// tolua_end

	/** Sets a player's in-bed state; we can't be sure plugins will keep this value updated, so no exporting */
	void SetIsInBed(bool a_Flag) { m_bIsInBed = a_Flag; }
	
	/** Starts eating the currently equipped item. Resets the eating timer and sends the proper animation packet */
	void StartEating(void);
	
	/** Finishes eating the currently equipped item. Consumes the item, updates health and broadcasts the packets */
	void FinishEating(void);
	
	/** Aborts the current eating operation */
	void AbortEating(void);
	
	virtual void KilledBy(cEntity * a_Killer) override;

	virtual void Killed(cEntity * a_Victim) override;
	
	void Respawn(void); // tolua_export

	void SetVisible(bool a_bVisible); // tolua_export
	bool IsVisible(void) const { return m_bVisible; } // tolua_export

	/** Moves the player to the specified world.
	Returns true if successful, false on failure (world not found). */
	virtual bool MoveToWorld(const AString & a_WorldName, cWorld * a_World = NULL, bool a_ShouldSendRespawn = true) override; // tolua_export

	/** Saves all player data, such as inventory, to JSON */
	bool SaveToDisk(void);

	typedef cWorld * cWorldPtr;
	/** Loads player data from JSON to the object
	Takes a (NULL) cWorld pointer which it will assign a value to based on either the loaded world or default world
	*/
	bool LoadFromDisk(cWorldPtr & a_World);
	void LoadPermissionsFromDisk(void); // tolua_export

	const AString & GetLoadedWorldName() { return m_LoadedWorldName; }

	void UseEquippedItem(void);
	
	void SendHealth(void);

	void SendExperience(void);
	
	/** In UI windows, get the item that the player is dragging */
	cItem & GetDraggingItem(void) {return m_DraggingItem; }
	
	// In UI windows, when inventory-painting:
	/** Clears the list of slots that are being inventory-painted. To be used by cWindow only */
	void ClearInventoryPaintSlots(void);
	
	/** Adds a slot to the list for inventory painting. To be used by cWindow only */
	void AddInventoryPaintSlot(int a_SlotNum);
	
	/** Returns the list of slots currently stored for inventory painting. To be used by cWindow only */
	const cSlotNums & GetInventoryPaintSlots(void) const;
	
	// tolua_begin
	
	/** Returns the current relative maximum speed (takes current sprinting / flying state into account) */
	double GetMaxSpeed(void) const;
	
	/** Gets the normal relative maximum speed */
	double GetNormalMaxSpeed(void) const { return m_NormalMaxSpeed; }
	
	/** Gets the sprinting relative maximum speed */
	double GetSprintingMaxSpeed(void) const { return m_SprintingMaxSpeed; }
	
	/** Gets the flying relative maximum speed */
	double GetFlyingMaxSpeed(void) const { return m_FlyingMaxSpeed; }
	
	/** Sets the normal relative maximum speed. Sends the update to player, if needed. */
	void SetNormalMaxSpeed(double a_Speed);
	
	/** Sets the sprinting relative maximum speed. Sends the update to player, if needed. */
	void SetSprintingMaxSpeed(double a_Speed);
	
	/** Sets the flying relative maximum speed. Sends the update to player, if needed. */
	void SetFlyingMaxSpeed(double a_Speed);
	
	/** Sets the crouch status, broadcasts to all visible players */
	void SetCrouch(bool a_IsCrouched);
	
	/** Starts or stops sprinting, sends the max speed update to the client, if needed */
	void SetSprint(bool a_IsSprinting);
	
	/** Flags the player as flying */
	void SetFlying(bool a_IsFlying);

	/** If true the player can fly even when he's not in creative. */
	void SetCanFly(bool a_CanFly);

	/** Gets the last position that the player slept in
	This is initialised to the world spawn point if the player has not slept in a bed as of yet
	*/
	Vector3i GetLastBedPos(void) const { return m_LastBedPos; }

	/** Sets the player's bed (home) position */
	void SetBedPos(const Vector3i & a_Pos) { m_LastBedPos = a_Pos; }

	/** Update movement-related statistics. */
	void UpdateMovementStats(const Vector3d & a_DeltaPos);

	/** Returns wheter the player can fly or not. */
	virtual bool CanFly(void) const { return m_CanFly; }


	// tolua_end

	// cEntity overrides:
	virtual bool IsCrouched (void) const { return m_IsCrouched; }
	virtual bool IsSprinting(void) const { return m_IsSprinting; }
	virtual bool IsRclking  (void) const { return IsEating(); }

	virtual void Detach(void);
	
protected:
	typedef std::map< std::string, bool > PermissionMap;
	PermissionMap m_ResolvedPermissions;
	PermissionMap m_Permissions;

	GroupList m_ResolvedGroups;
	GroupList m_Groups;

	AString m_PlayerName;
	AString m_LoadedWorldName;

	/** Xp Level stuff */
	enum 
	{
		XP_TO_LEVEL15 = 255,
		XP_PER_LEVEL_TO15 = 17,
		XP_TO_LEVEL30 = 825
	} ;

	bool m_bVisible;

	// Food-related variables:
	/** Represents the food bar, one point equals half a "drumstick" */
	int m_FoodLevel;
	
	/** "Overcharge" for the m_FoodLevel; is depleted before m_FoodLevel */
	double m_FoodSaturationLevel;
	
	/** Count-up to the healing or damaging action, based on m_FoodLevel */
	int   m_FoodTickTimer;
	
	/** A "buffer" which adds up hunger before it is substracted from m_FoodSaturationLevel or m_FoodLevel. Each action adds a little */
	double m_FoodExhaustionLevel;
	
	/** Number of ticks remaining for the foodpoisoning effect; zero if not foodpoisoned */
	int m_FoodPoisonedTicksRemaining;
	
	float m_LastJumpHeight;
	float m_LastGroundHeight;
	bool m_bTouchGround;
	double m_Stance;
	cInventory m_Inventory;
	cWindow * m_CurrentWindow;
	cWindow * m_InventoryWindow;

	/** The player's last saved bed position */
	Vector3i m_LastBedPos;

	char m_Color;

	eGameMode m_GameMode;
	AString m_IP;
	
	/** The item being dragged by the cursor while in a UI window */
	cItem m_DraggingItem;

	long long m_LastPlayerListTime;

	cClientHandle * m_ClientHandle;
	
	cSlotNums m_InventoryPaintSlots;
	
	/** Max speed, relative to the game default.
	1 means regular speed, 2 means twice as fast, 0.5 means half-speed.
	Default value is 1. */
	double m_NormalMaxSpeed;
	
	/** Max speed, relative to the game default max speed, when sprinting.
	1 means regular speed, 2 means twice as fast, 0.5 means half-speed.
	Default value is 1.3. */
	double m_SprintingMaxSpeed;
	
	/** Max speed, relative to the game default flying max speed, when flying.
	1 means regular speed, 2 means twice as fast, 0.5 means half-speed.
	Default value is 1. */
	double m_FlyingMaxSpeed;
	
	bool m_IsCrouched;
	bool m_IsSprinting;
	bool m_IsFlying;
	bool m_IsSwimming;
	bool m_IsSubmerged;
	bool m_IsFishing;

	bool m_CanFly;  // If this is true the player can fly. Even if he is not in creative.

	/** The world tick in which eating will be finished. -1 if not eating */
	Int64 m_EatingFinishTick;

	/** Player Xp level */
	short int m_LifetimeTotalXp;
	short int m_CurrentXp;

	// flag saying we need to send a xp update to client
	bool m_bDirtyExperience;

	bool m_IsChargingBow;
	int  m_BowCharge;

	int m_FloaterID;

	cTeam * m_Team;

	cStatManager m_Stats;

<<<<<<< HEAD
=======


	/** Sets the speed and sends it to the client, so that they are forced to move so. */
	virtual void DoSetSpeed(double a_SpeedX, double a_SpeedY, double a_SpeedZ) override;

>>>>>>> ede0f13b
	void ResolvePermissions(void);
	void ResolveGroups(void);

	virtual void Destroyed(void);

	/** Filters out damage for creative mode/friendly fire */
	virtual bool DoTakeDamage(TakeDamageInfo & TDI) override;

	/** Stops players from burning in creative mode */
	virtual void TickBurning(cChunk & a_Chunk) override;
	
	/** Called in each tick to handle food-related processing */
	void HandleFood(void);

	/** Called in each tick if the player is fishing to make sure the floater dissapears when the player doesn't have a fishing rod as equipped item. */
	void HandleFloater(void);

	/** Tosses a list of items. */
	void TossItems(const cItems & a_Items);

	/** Adds food exhaustion based on the difference between Pos and LastPos, sprinting status and swimming (in water block) */
	void ApplyFoodExhaustionFromMovement();

	/** Flag representing whether the player is currently in a bed
	Set by a right click on unoccupied bed, unset by a time fast forward or teleport */
	bool m_bIsInBed;

	/** How long till the player's inventory will be saved
	Default save interval is #defined in PLAYER_INVENTORY_SAVE_INTERVAL */
	unsigned int m_TicksUntilNextSave;

} ; // tolua_export



<|MERGE_RESOLUTION|>--- conflicted
+++ resolved
@@ -528,14 +528,9 @@
 
 	cStatManager m_Stats;
 
-<<<<<<< HEAD
-=======
-
-
 	/** Sets the speed and sends it to the client, so that they are forced to move so. */
 	virtual void DoSetSpeed(double a_SpeedX, double a_SpeedY, double a_SpeedZ) override;
 
->>>>>>> ede0f13b
 	void ResolvePermissions(void);
 	void ResolveGroups(void);
 
