
// ChunkData.cpp

// Implements the cChunkData class that represents the block's type, meta, blocklight and skylight storage for a chunk

#include "Globals.h"
#include "ChunkData.h"

<<<<<<< HEAD
cChunkData::cChunkData(cAllocationPool<cChunkData::sChunkSection, 1600>& a_Pool) :
#if __cplusplus < 201103L
	// auto_ptr style interface for memory management
	IsOwner(true),
=======




/** Returns true if all a_Array's elements between [0] and [a_NumElements - 1] are equal to a_Value. */
template <typename T> inline bool IsAllValue(const T * a_Array, size_t a_NumElements, T a_Value)
{
	for (size_t i = 0; i < a_NumElements; i++)
	{
		if (a_Array[i] != a_Value)
		{
			return false;
		}
	}
	return true;
}





cChunkData::cChunkData(void)
#if __cplusplus < 201103L
	// auto_ptr style interface for memory management
	: m_IsOwner(true)
>>>>>>> c0bc4a9d
#endif
m_Pool(a_Pool)
{
	for (size_t i = 0; i < NumSections; i++)
	{
		m_Sections[i] = NULL;
	}
}





cChunkData::~cChunkData()
{
	#if __cplusplus < 201103L
		// auto_ptr style interface for memory management
		if (!m_IsOwner)
		{
			return;
		}
	#endif
	for (size_t i = 0; i < NumSections; i++)
	{
		Free(m_Sections[i]);
		m_Sections[i] = NULL;
	}
}





#if __cplusplus < 201103L
	// auto_ptr style interface for memory management
<<<<<<< HEAD
	cChunkData::cChunkData(const cChunkData& other) :
	IsOwner(true),
	m_Pool(other.m_Pool)
=======
	cChunkData::cChunkData(const cChunkData & a_Other) :
		m_IsOwner(true)
>>>>>>> c0bc4a9d
	{
		// Move contents and ownership from a_Other to this, pointer-wise:
		for (size_t i = 0; i < NumSections; i++)
		{
			m_Sections[i] = a_Other.m_Sections[i];
		}
		a_Other.m_IsOwner = false;
	}





	cChunkData & cChunkData::operator =(const cChunkData & a_Other)
	{
		// If assigning to self, no-op
		if (&a_Other == this)
		{
			return *this;
		}
		
		// Free any currently held contents:
		if (m_IsOwner)
		{
			for (size_t i = 0; i < NumSections; i++)
			{
				Free(m_Sections[i]);
				m_Sections[i] = NULL;
			}
<<<<<<< HEAD
			other.IsOwner = false;
			ASSERT(&m_Pool == &other.m_Pool);
=======
>>>>>>> c0bc4a9d
		}
		
		// Move contents and ownership from a_Other to this, pointer-wise:
		m_IsOwner = true;
		for (size_t i = 0; i < NumSections; i++)
		{
			m_Sections[i] = a_Other.m_Sections[i];
		}
		a_Other.m_IsOwner = false;
		return *this;
	}
	
#else

	// unique_ptr style interface for memory management
<<<<<<< HEAD
	cChunkData::cChunkData(cChunkData&& other) :
	m_Pool(other.m_Pool)
=======
	cChunkData::cChunkData(cChunkData && other)
>>>>>>> c0bc4a9d
	{
		for (size_t i = 0; i < NumSections; i++)
		{
			m_Sections[i] = other.m_Sections[i];
			other.m_Sections[i] = NULL;
		}
	}
	
	
	
	

	cChunkData & cChunkData::operator =(cChunkData && other)
	{
		if (&other != this)
		{
<<<<<<< HEAD
			ASSERT(&m_Pool == &other.m_Pool);
			for (size_t i = 0; i < CHUNK_SECTION_COUNT; i++)
=======
			for (size_t i = 0; i < NumSections; i++)
>>>>>>> c0bc4a9d
			{
				Free(m_Sections[i]);
				m_Sections[i] = other.m_Sections[i];
				other.m_Sections[i] = NULL;
			}
		}
		return *this;
	}
#endif





BLOCKTYPE cChunkData::GetBlock(int a_X, int a_Y, int a_Z) const
{
	ASSERT((a_X >= 0) && (a_X < cChunkDef::Width));
	ASSERT((a_Y >= 0) && (a_Y < cChunkDef::Height));
	ASSERT((a_Z >= 0) && (a_Z < cChunkDef::Width));
	int Section = a_Y / SectionHeight;
	if (m_Sections[Section] != NULL)
	{
		int Index = cChunkDef::MakeIndexNoCheck(a_X, a_Y - (Section * SectionHeight), a_Z);
		return m_Sections[Section]->m_BlockTypes[Index];
	}
	else
	{
		return 0;
	}
}





void cChunkData::SetBlock(int a_RelX, int a_RelY, int a_RelZ, BLOCKTYPE a_Block)
{
	if (
		(a_RelX >= cChunkDef::Width)  || (a_RelX < 0) ||
		(a_RelY >= cChunkDef::Height) || (a_RelY < 0) ||
		(a_RelZ >= cChunkDef::Width)  || (a_RelZ < 0)
	)
	{
		ASSERT(!"cChunkData::SetMeta(): index out of range!");
		return;
	}

	int Section = a_RelY / SectionHeight;
	if (m_Sections[Section] == NULL)
	{
		if (a_Block == 0x00)
		{
			return;
		}
		m_Sections[Section] = Allocate();
		if (m_Sections[Section] == NULL)
		{
			ASSERT(!"Failed to allocate a new section in Chunkbuffer");
			return;
		}
		ZeroSection(m_Sections[Section]);
	}
	int Index = cChunkDef::MakeIndexNoCheck(a_RelX, a_RelY - (Section * SectionHeight), a_RelZ);
	m_Sections[Section]->m_BlockTypes[Index] = a_Block;
}





NIBBLETYPE cChunkData::GetMeta(int a_RelX, int a_RelY, int a_RelZ) const
{
	if (
		(a_RelX < cChunkDef::Width) && (a_RelX > -1) &&
		(a_RelY < cChunkDef::Height) && (a_RelY > -1) &&
		(a_RelZ < cChunkDef::Width) && (a_RelZ > -1))
	{
		int Section = a_RelY / SectionHeight;
		if (m_Sections[Section] != NULL)
		{
			int Index = cChunkDef::MakeIndexNoCheck(a_RelX, a_RelY - (Section * SectionHeight), a_RelZ);
			return (m_Sections[Section]->m_BlockMetas[Index / 2] >> ((Index & 1) * 4)) & 0x0f;
		}
		else
		{
			return 0;
		}
	}
	ASSERT(!"cChunkData::GetMeta(): coords out of chunk range!");
	return 0;
}





bool cChunkData::SetMeta(int a_RelX, int a_RelY, int a_RelZ, NIBBLETYPE a_Nibble)
{
	if (
		(a_RelX >= cChunkDef::Width)  || (a_RelX < 0) ||
		(a_RelY >= cChunkDef::Height) || (a_RelY < 0) ||
		(a_RelZ >= cChunkDef::Width)  || (a_RelZ < 0)
	)
	{
		ASSERT(!"cChunkData::SetMeta(): index out of range!");
		return false;
	}

	int Section = a_RelY / SectionHeight;
	if (m_Sections[Section] == NULL)
	{
		if ((a_Nibble & 0xf) == 0x00)
		{
			return false;
		}
		m_Sections[Section] = Allocate();
		if (m_Sections[Section] == NULL)
		{
			ASSERT(!"Failed to allocate a new section in Chunkbuffer");
			return false;
		}
		ZeroSection(m_Sections[Section]);
	}
	int Index = cChunkDef::MakeIndexNoCheck(a_RelX, a_RelY - (Section * SectionHeight), a_RelZ);
	NIBBLETYPE oldval = m_Sections[Section]->m_BlockMetas[Index / 2] >> ((Index & 1) * 4) & 0xf;
	m_Sections[Section]->m_BlockMetas[Index / 2] = static_cast<NIBBLETYPE>(
		(m_Sections[Section]->m_BlockMetas[Index / 2] & (0xf0 >> ((Index & 1) * 4))) |  // The untouched nibble
		((a_Nibble & 0x0f) << ((Index & 1) * 4))  // The nibble being set
	);
	return oldval != a_Nibble;
}





NIBBLETYPE cChunkData::GetBlockLight(int a_RelX, int a_RelY, int a_RelZ) const
{
	if (
		(a_RelX < cChunkDef::Width) && (a_RelX > -1) &&
		(a_RelY < cChunkDef::Height) && (a_RelY > -1) &&
		(a_RelZ < cChunkDef::Width) && (a_RelZ > -1)
	)
	{
		int Section = a_RelY / SectionHeight;
		if (m_Sections[Section] != NULL)
		{
			int Index = cChunkDef::MakeIndexNoCheck(a_RelX, a_RelY - (Section * SectionHeight), a_RelZ);
			return (m_Sections[Section]->m_BlockLight[Index / 2] >> ((Index & 1) * 4)) & 0x0f;
		}
		else
		{
			return 0;
		}
	}
	ASSERT(!"cChunkData::GetMeta(): coords out of chunk range!");
	return 0;
}





NIBBLETYPE cChunkData::GetSkyLight(int a_RelX, int a_RelY, int a_RelZ) const
{
	if ((a_RelX < cChunkDef::Width) && (a_RelX > -1) && (a_RelY < cChunkDef::Height) && (a_RelY > -1) && (a_RelZ < cChunkDef::Width) && (a_RelZ > -1))
	{
		int Section = a_RelY / SectionHeight;
		if (m_Sections[Section] != NULL)
		{
			int Index = cChunkDef::MakeIndexNoCheck(a_RelX, a_RelY - (Section * SectionHeight), a_RelZ);
			return (m_Sections[Section]->m_BlockSkyLight[Index / 2] >> ((Index & 1) * 4)) & 0x0f;
		}
		else
		{
			return 0xF;
		}
	}
	ASSERT(!"cChunkData::GetMeta(): coords out of chunk range!");
	return 0;
}





cChunkData cChunkData::Copy(void) const
{
<<<<<<< HEAD
	cChunkData copy(m_Pool);
	for (size_t i = 0; i < CHUNK_SECTION_COUNT; i++)
=======
	cChunkData copy;
	for (size_t i = 0; i < NumSections; i++)
>>>>>>> c0bc4a9d
	{
		if (m_Sections[i] != NULL)
		{
			copy.m_Sections[i] = Allocate();
			*copy.m_Sections[i] = *m_Sections[i];
		}
	}
	return copy;
}





void cChunkData::CopyBlockTypes(BLOCKTYPE * a_Dest, size_t a_Idx, size_t a_Length) const
{
	size_t ToSkip = a_Idx;
	
	for (size_t i = 0; i < NumSections; i++)
	{
		size_t StartPos = 0;
		if (ToSkip > 0)
		{
			StartPos = std::min(ToSkip, +SectionBlockCount);
			ToSkip -= StartPos;
		}
		if (StartPos < SectionBlockCount)
		{
			size_t ToCopy = std::min(+SectionBlockCount - StartPos, a_Length);
			a_Length -= ToCopy;
			if (m_Sections[i] != NULL)
			{
				BLOCKTYPE * blockbuffer = m_Sections[i]->m_BlockTypes;
				memcpy(&a_Dest[(i * SectionBlockCount) + StartPos - a_Idx], blockbuffer + StartPos, sizeof(BLOCKTYPE) * ToCopy);
			}
			else
			{
				memset(&a_Dest[(i * SectionBlockCount) - a_Idx], 0, sizeof(BLOCKTYPE) * ToCopy);
			}
		}
	}
}





void cChunkData::CopyMetas(NIBBLETYPE * a_Dest) const
{
	for (size_t i = 0; i < NumSections; i++)
	{
		if (m_Sections[i] != NULL)
		{
			memcpy(&a_Dest[i * SectionBlockCount / 2], &m_Sections[i]->m_BlockMetas, sizeof(m_Sections[i]->m_BlockMetas));
		}
		else
		{
			memset(&a_Dest[i * SectionBlockCount / 2], 0, sizeof(m_Sections[i]->m_BlockMetas));
		}
	}
}





void cChunkData::CopyBlockLight(NIBBLETYPE * a_Dest) const
{
	for (size_t i = 0; i < NumSections; i++)
	{
		if (m_Sections[i] != NULL)
		{
			memcpy(&a_Dest[i * SectionBlockCount / 2], &m_Sections[i]->m_BlockLight, sizeof(m_Sections[i]->m_BlockLight));
		}
		else
		{
			memset(&a_Dest[i * SectionBlockCount / 2], 0, sizeof(m_Sections[i]->m_BlockLight));
		}
	}
}





void cChunkData::CopySkyLight(NIBBLETYPE * a_Dest) const
{
	for (size_t i = 0; i < NumSections; i++)
	{
		if (m_Sections[i] != NULL)
		{
			memcpy(&a_Dest[i * SectionBlockCount / 2], &m_Sections[i]->m_BlockSkyLight, sizeof(m_Sections[i]->m_BlockSkyLight));
		}
		else
		{
			memset(&a_Dest[i * SectionBlockCount / 2], 0xff, sizeof(m_Sections[i]->m_BlockSkyLight));
		}
	}
}





void cChunkData::SetBlockTypes(const BLOCKTYPE * a_Src)
{
	ASSERT(a_Src != NULL);
	
	for (size_t i = 0; i < NumSections; i++)
	{
		// If the section is already allocated, copy the data into it:
		if (m_Sections[i] != NULL)
		{
			memcpy(m_Sections[i]->m_BlockTypes, &a_Src[i * SectionBlockCount], sizeof(m_Sections[i]->m_BlockTypes));
			continue;
		}

		// The section doesn't exist, find out if it is needed:
		if (IsAllValue(a_Src + i * SectionBlockCount, SectionBlockCount, (const BLOCKTYPE)0))
		{
			// No need for the section, the data is all-air
			continue;
		}
		
		// Allocate the section and copy the data into it:
		m_Sections[i] = Allocate();
		memcpy(m_Sections[i]->m_BlockTypes, &a_Src[i * SectionBlockCount], sizeof(m_Sections[i]->m_BlockTypes));
		memset(m_Sections[i]->m_BlockMetas,    0x00, sizeof(m_Sections[i]->m_BlockMetas));
		memset(m_Sections[i]->m_BlockLight,    0x00, sizeof(m_Sections[i]->m_BlockLight));
		memset(m_Sections[i]->m_BlockSkyLight, 0xff, sizeof(m_Sections[i]->m_BlockSkyLight));
	}  // for i - m_Sections[]
}




void cChunkData::SetMetas(const NIBBLETYPE * a_Src)
{
	ASSERT(a_Src != NULL);
	
	for (size_t i = 0; i < NumSections; i++)
	{
		// If the section is already allocated, copy the data into it:
		if (m_Sections[i] != NULL)
		{
			memcpy(m_Sections[i]->m_BlockMetas, &a_Src[i * SectionBlockCount / 2], sizeof(m_Sections[i]->m_BlockMetas));
			continue;
		}
		
		// The section doesn't exist, find out if it is needed:
		if (IsAllValue(a_Src + i * SectionBlockCount / 2, SectionBlockCount / 2, (NIBBLETYPE)0))
		{
<<<<<<< HEAD
			size_t j = 0;
			// do nothing whilst 0
			for (; j < segment_length && a_src[i * segment_length + j] == 0; j++);
			if (j != segment_length)
			{
				m_Sections[i] = Allocate();
				memcpy(
					&m_Sections[i]->m_BlockMeta, 
					&a_src[i * segment_length],
					sizeof(BLOCKTYPE) * segment_length
					);
				memset(
					m_Sections[i]->m_BlockTypes,
					0x00,
					sizeof(m_Sections[i]->m_BlockTypes)
				);
				memset(
					m_Sections[i]->m_BlockLight,
					0x00,
					sizeof(m_Sections[i]->m_BlockLight)
				);
				memset(
					m_Sections[i]->m_BlockSkyLight,
					0xFF,
					sizeof(m_Sections[i]->m_BlockSkyLight)
				);
			}
			else
			{
				Free(m_Sections[i]);
				m_Sections[i] = 0;
			}
=======
			// No need for the section, the data is all zeroes
			continue;
>>>>>>> c0bc4a9d
		}
		
		// Allocate the section and copy the data into it:
		m_Sections[i] = Allocate();
		memcpy(m_Sections[i]->m_BlockMetas, &a_Src[i * SectionBlockCount / 2], sizeof(m_Sections[i]->m_BlockMetas));
		memset(m_Sections[i]->m_BlockTypes,    0x00, sizeof(m_Sections[i]->m_BlockTypes));
		memset(m_Sections[i]->m_BlockLight,    0x00, sizeof(m_Sections[i]->m_BlockLight));
		memset(m_Sections[i]->m_BlockSkyLight, 0xff, sizeof(m_Sections[i]->m_BlockSkyLight));
	}  // for i - m_Sections[]
}





void cChunkData::SetBlockLight(const NIBBLETYPE * a_Src)
{
	if (a_Src == NULL)
	{
		return;
	}
	
	for (size_t i = 0; i < NumSections; i++)
	{
		// If the section is already allocated, copy the data into it:
		if (m_Sections[i] != NULL)
		{
			memcpy(m_Sections[i]->m_BlockLight, &a_Src[i * SectionBlockCount / 2], sizeof(m_Sections[i]->m_BlockLight));
			continue;
		}
		
		// The section doesn't exist, find out if it is needed:
		if (IsAllValue(a_Src + i * SectionBlockCount / 2, SectionBlockCount / 2, (NIBBLETYPE)0))
		{
<<<<<<< HEAD
			size_t j = 0;
			// do nothing whilst 0
			for (; j < segment_length && a_src[i * segment_length + j] == 0; j++);
			if (j != segment_length)
			{
				m_Sections[i] = Allocate();
				memcpy(
					&m_Sections[i]->m_BlockLight, 
					&a_src[i * segment_length],
					sizeof(BLOCKTYPE) * segment_length
					);
				memset(
					m_Sections[i]->m_BlockTypes,
					0x00,
					sizeof(m_Sections[i]->m_BlockTypes)
				);
				memset(
					m_Sections[i]->m_BlockMeta,
					0x00,
					sizeof(m_Sections[i]->m_BlockMeta)
				);
				memset(
					m_Sections[i]->m_BlockSkyLight,
					0xFF,
					sizeof(m_Sections[i]->m_BlockSkyLight)
				);
			}
			else
			{
				Free(m_Sections[i]);
				m_Sections[i] = 0;
			}
=======
			// No need for the section, the data is all zeroes
			continue;
>>>>>>> c0bc4a9d
		}
		
		// Allocate the section and copy the data into it:
		m_Sections[i] = Allocate();
		memcpy(m_Sections[i]->m_BlockLight, &a_Src[i * SectionBlockCount / 2], sizeof(m_Sections[i]->m_BlockLight));
		memset(m_Sections[i]->m_BlockTypes,    0x00, sizeof(m_Sections[i]->m_BlockTypes));
		memset(m_Sections[i]->m_BlockMetas,    0x00, sizeof(m_Sections[i]->m_BlockMetas));
		memset(m_Sections[i]->m_BlockSkyLight, 0xff, sizeof(m_Sections[i]->m_BlockSkyLight));
	}  // for i - m_Sections[]
}




void cChunkData::SetSkyLight(const NIBBLETYPE * a_Src)
{
	if (a_Src == NULL)
	{
		return;
	}
	
	for (size_t i = 0; i < NumSections; i++)
	{
		// If the section is already allocated, copy the data into it:
		if (m_Sections[i] != NULL)
		{
			memcpy(m_Sections[i]->m_BlockSkyLight, &a_Src[i * SectionBlockCount / 2], sizeof(m_Sections[i]->m_BlockSkyLight));
			continue;
		}

		// The section doesn't exist, find out if it is needed:
		if (IsAllValue(a_Src + i * SectionBlockCount / 2, SectionBlockCount / 2, (NIBBLETYPE)0xff))
		{
<<<<<<< HEAD
			size_t j = 0;
			// do nothing whilst 0
			for (; j < segment_length && a_src[i * segment_length + j] == 0xFF; j++);
			if (j != segment_length)
			{
				m_Sections[i] = Allocate();
				memcpy(
					&m_Sections[i]->m_BlockSkyLight, 
					&a_src[i * segment_length],
					sizeof(BLOCKTYPE) * segment_length
					);
				memset(
					m_Sections[i]->m_BlockTypes,
					0x00,
					sizeof(m_Sections[i]->m_BlockTypes)
				);
				memset(
					m_Sections[i]->m_BlockMeta,
					0x00,
					sizeof(m_Sections[i]->m_BlockMeta)
				);
				memset(
					m_Sections[i]->m_BlockLight,
					0x00,
					sizeof(m_Sections[i]->m_BlockLight)
				);
			}
=======
			// No need for the section, the data is all zeroes
			continue;
>>>>>>> c0bc4a9d
		}
		
		// Allocate the section and copy the data into it:
		m_Sections[i] = Allocate();
		memcpy(m_Sections[i]->m_BlockSkyLight, &a_Src[i * SectionBlockCount / 2], sizeof(m_Sections[i]->m_BlockSkyLight));
		memset(m_Sections[i]->m_BlockTypes, 0x00, sizeof(m_Sections[i]->m_BlockTypes));
		memset(m_Sections[i]->m_BlockMetas, 0x00, sizeof(m_Sections[i]->m_BlockMetas));
		memset(m_Sections[i]->m_BlockLight, 0x00, sizeof(m_Sections[i]->m_BlockLight));
	}  // for i - m_Sections[]
}





cChunkData::sChunkSection * cChunkData::Allocate(void)
{
<<<<<<< HEAD
	// TODO: use a allocation pool
	return m_Pool.Allocate();
=======
	// TODO: Use an allocation pool
	return new cChunkData::sChunkSection;
>>>>>>> c0bc4a9d
}





void cChunkData::Free(cChunkData::sChunkSection * a_Section)
{
<<<<<<< HEAD
	m_Pool.Free(ptr);
=======
	// TODO: Use an allocation pool
	delete a_Section;
>>>>>>> c0bc4a9d
}





void cChunkData::ZeroSection(cChunkData::sChunkSection * a_Section) const
{
	memset(a_Section->m_BlockTypes,    0x00, sizeof(a_Section->m_BlockTypes));
	memset(a_Section->m_BlockMetas,    0x00, sizeof(a_Section->m_BlockMetas));
	memset(a_Section->m_BlockLight,    0x00, sizeof(a_Section->m_BlockLight));
	memset(a_Section->m_BlockSkyLight, 0xff, sizeof(a_Section->m_BlockSkyLight));
}



<|MERGE_RESOLUTION|>--- conflicted
+++ resolved
@@ -6,38 +6,31 @@
 #include "Globals.h"
 #include "ChunkData.h"
 
-<<<<<<< HEAD
+
+
+
+
+/** Returns true if all a_Array's elements between [0] and [a_NumElements - 1] are equal to a_Value. */
+template <typename T> inline bool IsAllValue(const T * a_Array, size_t a_NumElements, T a_Value)
+{
+	for (size_t i = 0; i < a_NumElements; i++)
+	{
+		if (a_Array[i] != a_Value)
+		{
+			return false;
+		}
+	}
+	return true;
+}
+
+
+
+
+
 cChunkData::cChunkData(cAllocationPool<cChunkData::sChunkSection, 1600>& a_Pool) :
 #if __cplusplus < 201103L
 	// auto_ptr style interface for memory management
-	IsOwner(true),
-=======
-
-
-
-
-/** Returns true if all a_Array's elements between [0] and [a_NumElements - 1] are equal to a_Value. */
-template <typename T> inline bool IsAllValue(const T * a_Array, size_t a_NumElements, T a_Value)
-{
-	for (size_t i = 0; i < a_NumElements; i++)
-	{
-		if (a_Array[i] != a_Value)
-		{
-			return false;
-		}
-	}
-	return true;
-}
-
-
-
-
-
-cChunkData::cChunkData(void)
-#if __cplusplus < 201103L
-	// auto_ptr style interface for memory management
-	: m_IsOwner(true)
->>>>>>> c0bc4a9d
+	m_IsOwner(true)
 #endif
 m_Pool(a_Pool)
 {
@@ -73,14 +66,9 @@
 
 #if __cplusplus < 201103L
 	// auto_ptr style interface for memory management
-<<<<<<< HEAD
-	cChunkData::cChunkData(const cChunkData& other) :
-	IsOwner(true),
-	m_Pool(other.m_Pool)
-=======
 	cChunkData::cChunkData(const cChunkData & a_Other) :
-		m_IsOwner(true)
->>>>>>> c0bc4a9d
+		m_IsOwner(true),
+		m_Pool(other.m_Pool)
 	{
 		// Move contents and ownership from a_Other to this, pointer-wise:
 		for (size_t i = 0; i < NumSections; i++)
@@ -110,13 +98,8 @@
 				Free(m_Sections[i]);
 				m_Sections[i] = NULL;
 			}
-<<<<<<< HEAD
-			other.IsOwner = false;
-			ASSERT(&m_Pool == &other.m_Pool);
-=======
->>>>>>> c0bc4a9d
-		}
-		
+		}
+
 		// Move contents and ownership from a_Other to this, pointer-wise:
 		m_IsOwner = true;
 		for (size_t i = 0; i < NumSections; i++)
@@ -124,18 +107,15 @@
 			m_Sections[i] = a_Other.m_Sections[i];
 		}
 		a_Other.m_IsOwner = false;
+		ASSERT(&m_Pool == &other.m_Pool);
 		return *this;
 	}
 	
 #else
 
 	// unique_ptr style interface for memory management
-<<<<<<< HEAD
-	cChunkData::cChunkData(cChunkData&& other) :
+	cChunkData::cChunkData(cChunkData && other) :
 	m_Pool(other.m_Pool)
-=======
-	cChunkData::cChunkData(cChunkData && other)
->>>>>>> c0bc4a9d
 	{
 		for (size_t i = 0; i < NumSections; i++)
 		{
@@ -152,12 +132,8 @@
 	{
 		if (&other != this)
 		{
-<<<<<<< HEAD
 			ASSERT(&m_Pool == &other.m_Pool);
-			for (size_t i = 0; i < CHUNK_SECTION_COUNT; i++)
-=======
 			for (size_t i = 0; i < NumSections; i++)
->>>>>>> c0bc4a9d
 			{
 				Free(m_Sections[i]);
 				m_Sections[i] = other.m_Sections[i];
@@ -346,13 +322,8 @@
 
 cChunkData cChunkData::Copy(void) const
 {
-<<<<<<< HEAD
 	cChunkData copy(m_Pool);
-	for (size_t i = 0; i < CHUNK_SECTION_COUNT; i++)
-=======
-	cChunkData copy;
-	for (size_t i = 0; i < NumSections; i++)
->>>>>>> c0bc4a9d
+	for (size_t i = 0; i < NumSections; i++)
 	{
 		if (m_Sections[i] != NULL)
 		{
@@ -505,43 +476,8 @@
 		// The section doesn't exist, find out if it is needed:
 		if (IsAllValue(a_Src + i * SectionBlockCount / 2, SectionBlockCount / 2, (NIBBLETYPE)0))
 		{
-<<<<<<< HEAD
-			size_t j = 0;
-			// do nothing whilst 0
-			for (; j < segment_length && a_src[i * segment_length + j] == 0; j++);
-			if (j != segment_length)
-			{
-				m_Sections[i] = Allocate();
-				memcpy(
-					&m_Sections[i]->m_BlockMeta, 
-					&a_src[i * segment_length],
-					sizeof(BLOCKTYPE) * segment_length
-					);
-				memset(
-					m_Sections[i]->m_BlockTypes,
-					0x00,
-					sizeof(m_Sections[i]->m_BlockTypes)
-				);
-				memset(
-					m_Sections[i]->m_BlockLight,
-					0x00,
-					sizeof(m_Sections[i]->m_BlockLight)
-				);
-				memset(
-					m_Sections[i]->m_BlockSkyLight,
-					0xFF,
-					sizeof(m_Sections[i]->m_BlockSkyLight)
-				);
-			}
-			else
-			{
-				Free(m_Sections[i]);
-				m_Sections[i] = 0;
-			}
-=======
 			// No need for the section, the data is all zeroes
 			continue;
->>>>>>> c0bc4a9d
 		}
 		
 		// Allocate the section and copy the data into it:
@@ -576,43 +512,8 @@
 		// The section doesn't exist, find out if it is needed:
 		if (IsAllValue(a_Src + i * SectionBlockCount / 2, SectionBlockCount / 2, (NIBBLETYPE)0))
 		{
-<<<<<<< HEAD
-			size_t j = 0;
-			// do nothing whilst 0
-			for (; j < segment_length && a_src[i * segment_length + j] == 0; j++);
-			if (j != segment_length)
-			{
-				m_Sections[i] = Allocate();
-				memcpy(
-					&m_Sections[i]->m_BlockLight, 
-					&a_src[i * segment_length],
-					sizeof(BLOCKTYPE) * segment_length
-					);
-				memset(
-					m_Sections[i]->m_BlockTypes,
-					0x00,
-					sizeof(m_Sections[i]->m_BlockTypes)
-				);
-				memset(
-					m_Sections[i]->m_BlockMeta,
-					0x00,
-					sizeof(m_Sections[i]->m_BlockMeta)
-				);
-				memset(
-					m_Sections[i]->m_BlockSkyLight,
-					0xFF,
-					sizeof(m_Sections[i]->m_BlockSkyLight)
-				);
-			}
-			else
-			{
-				Free(m_Sections[i]);
-				m_Sections[i] = 0;
-			}
-=======
 			// No need for the section, the data is all zeroes
 			continue;
->>>>>>> c0bc4a9d
 		}
 		
 		// Allocate the section and copy the data into it:
@@ -646,38 +547,8 @@
 		// The section doesn't exist, find out if it is needed:
 		if (IsAllValue(a_Src + i * SectionBlockCount / 2, SectionBlockCount / 2, (NIBBLETYPE)0xff))
 		{
-<<<<<<< HEAD
-			size_t j = 0;
-			// do nothing whilst 0
-			for (; j < segment_length && a_src[i * segment_length + j] == 0xFF; j++);
-			if (j != segment_length)
-			{
-				m_Sections[i] = Allocate();
-				memcpy(
-					&m_Sections[i]->m_BlockSkyLight, 
-					&a_src[i * segment_length],
-					sizeof(BLOCKTYPE) * segment_length
-					);
-				memset(
-					m_Sections[i]->m_BlockTypes,
-					0x00,
-					sizeof(m_Sections[i]->m_BlockTypes)
-				);
-				memset(
-					m_Sections[i]->m_BlockMeta,
-					0x00,
-					sizeof(m_Sections[i]->m_BlockMeta)
-				);
-				memset(
-					m_Sections[i]->m_BlockLight,
-					0x00,
-					sizeof(m_Sections[i]->m_BlockLight)
-				);
-			}
-=======
 			// No need for the section, the data is all zeroes
 			continue;
->>>>>>> c0bc4a9d
 		}
 		
 		// Allocate the section and copy the data into it:
@@ -695,13 +566,7 @@
 
 cChunkData::sChunkSection * cChunkData::Allocate(void)
 {
-<<<<<<< HEAD
-	// TODO: use a allocation pool
 	return m_Pool.Allocate();
-=======
-	// TODO: Use an allocation pool
-	return new cChunkData::sChunkSection;
->>>>>>> c0bc4a9d
 }
 
 
@@ -710,12 +575,7 @@
 
 void cChunkData::Free(cChunkData::sChunkSection * a_Section)
 {
-<<<<<<< HEAD
-	m_Pool.Free(ptr);
-=======
-	// TODO: Use an allocation pool
-	delete a_Section;
->>>>>>> c0bc4a9d
+	m_Pool.Free(a_Section);
 }
 
 
