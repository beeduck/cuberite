--- conflicted
+++ resolved
@@ -159,11 +159,8 @@
 
 
 
-<<<<<<< HEAD
 ////////////////////////////////////////////////////////////////////////////////
-=======
-///////////////////////////////////////////////////////////////////////////////////////////////////////////////////////
-// cFinishGenFoliage:
+// cFinishGenTallGrass:
 
 void cFinishGenTallGrass::GenFinish(cChunkDesc & a_ChunkDesc)
 {
@@ -175,16 +172,16 @@
 			int zz = z + a_ChunkDesc.GetChunkZ() * cChunkDef::Width;
 			int BiomeDensity = GetBiomeDensity(a_ChunkDesc.GetBiome(x, z));
 
-			// Choose if we want to place long grass here. If not then bail out.
+			// Choose if we want to place long grass here. If not then bail out:
 			if ((m_Noise.IntNoise2DInt(xx + m_Noise.IntNoise1DInt(xx), zz + m_Noise.IntNoise1DInt(zz)) / 7 % 100) > BiomeDensity)
 			{
 				continue;
 			}
 			
-			// Get the top block + 1. This is the place where the grass would finaly be placed.
+			// Get the top block + 1. This is the place where the grass would finaly be placed:
 			int y = a_ChunkDesc.GetHeight(x, z) + 1;
 
-			// Check if long grass can be placed.
+			// Check if long grass can be placed:
 			if (
 				(a_ChunkDesc.GetBlockType(x, y, z) != E_BLOCK_AIR) ||
 				((a_ChunkDesc.GetBlockType(x, y - 1, z) != E_BLOCK_GRASS) && (a_ChunkDesc.GetBlockType(x, y - 1, z) != E_BLOCK_DIRT))
@@ -193,7 +190,7 @@
 				continue;
 			}
 
-			// Choose what long grass meta we should use.
+			// Choose what long grass meta we should use:
 			int GrassType = m_Noise.IntNoise2DInt(xx * 50, zz * 50) / 7 % 100;
 			if (GrassType < 60)
 			{
@@ -205,7 +202,7 @@
 			}
 			else
 			{
-				// If double long grass we have to choose what type we should use.
+				// If double long grass we have to choose what type we should use:
 				if (a_ChunkDesc.GetBlockType(x, y + 1, z) == E_BLOCK_AIR)
 				{
 					NIBBLETYPE Meta = (m_Noise.IntNoise2DInt(xx * 100, zz * 100) / 7 % 100) > 25 ? 2 : 3;
@@ -221,8 +218,7 @@
 
 
 
-///////////////////////////////////////////////////////////////////////////////////////////////////////////////////////
->>>>>>> 39623251
+////////////////////////////////////////////////////////////////////////////////
 // cFinishGenSprinkleFoliage:
 
 bool cFinishGenSprinkleFoliage::TryAddSugarcane(cChunkDesc & a_ChunkDesc, int a_RelX, int a_RelY, int a_RelZ)
