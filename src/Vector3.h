--- conflicted
+++ resolved
@@ -118,20 +118,6 @@
 		return (Abs(x - a_Rhs.x) < a_Eps) && (Abs(y - a_Rhs.y) < a_Eps) && (Abs(z - a_Rhs.z) < a_Eps);
 	}
 
-<<<<<<< HEAD
-	inline bool operator != (const Vector3<T> & a_Rhs) const
-	{
-		return !Equals(a_Rhs);
-	}
-
-	inline bool operator < (const Vector3<T> & a_Rhs)
-=======
-	inline bool operator == (const Vector3<T> & a_Rhs) const
->>>>>>> 3c405443
-	{
-		return Equals(a_Rhs);
-	}
-
 	inline void Move(T a_X, T a_Y, T a_Z)
 	{
 		x += a_X;
@@ -147,6 +133,16 @@
 	}
 
 	// tolua_end
+
+	inline bool operator != (const Vector3<T> & a_Rhs) const
+	{
+		return !Equals(a_Rhs);
+	}
+
+	inline bool operator == (const Vector3<T> & a_Rhs) const
+	{
+		return Equals(a_Rhs);
+	}
 
 	inline void operator += (const Vector3<T> & a_Rhs)
 	{
