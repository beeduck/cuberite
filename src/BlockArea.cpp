
// BlockArea.cpp

// Implements the cBlockArea object representing an area of block data that can be queried from cWorld and then accessed again without further queries
// The object also supports writing the blockdata back into cWorld, even into other coords

#include "Globals.h"
#include "BlockArea.h"
#include "OSSupport/GZipFile.h"
#include "Blocks/BlockHandler.h"
#include "Cuboid.h"





// This wild construct allows us to pass a function argument and still have it inlined by the compiler :)
/// Merges two blocktypes and blockmetas of the specified sizes and offsets using the specified combinator function
template<typename Combinator> void InternalMergeBlocks(
	BLOCKTYPE * a_DstTypes, const BLOCKTYPE * a_SrcTypes,
	NIBBLETYPE * a_DstMetas, const NIBBLETYPE * a_SrcMetas, 
	int a_SizeX, int a_SizeY, int a_SizeZ,
	int a_SrcOffX, int a_SrcOffY, int a_SrcOffZ,
	int a_DstOffX, int a_DstOffY, int a_DstOffZ,
	int a_SrcSizeX, int a_SrcSizeY, int a_SrcSizeZ,
	int a_DstSizeX, int a_DstSizeY, int a_DstSizeZ,
	Combinator a_Combinator
)
{
	UNUSED(a_SrcSizeY);
	UNUSED(a_DstSizeY);
	for (int y = 0; y < a_SizeY; y++)
	{
		int SrcBaseY = (y + a_SrcOffY) * a_SrcSizeX * a_SrcSizeZ;
		int DstBaseY = (y + a_DstOffY) * a_DstSizeX * a_DstSizeZ;
		for (int z = 0; z < a_SizeZ; z++)
		{
			int SrcBaseZ = SrcBaseY + (z + a_SrcOffZ) * a_SrcSizeX;
			int DstBaseZ = DstBaseY + (z + a_DstOffZ) * a_DstSizeX;
			int SrcIdx = SrcBaseZ + a_SrcOffX;
			int DstIdx = DstBaseZ + a_DstOffX;
			for (int x = 0; x < a_SizeX; x++)
			{
				a_Combinator(a_DstTypes[DstIdx], a_SrcTypes[SrcIdx], a_DstMetas[DstIdx], a_SrcMetas[SrcIdx]);
				++DstIdx;
				++SrcIdx;
			}  // for x
		}  // for z
	}  // for y
}





/// Combinator used for cBlockArea::msOverwrite merging
static inline void MergeCombinatorOverwrite(BLOCKTYPE & a_DstType, BLOCKTYPE a_SrcType, NIBBLETYPE & a_DstMeta, NIBBLETYPE a_SrcMeta)
{
	a_DstType = a_SrcType;
	a_DstMeta = a_SrcMeta;
}





/// Combinator used for cBlockArea::msFillAir merging
static inline void MergeCombinatorFillAir(BLOCKTYPE & a_DstType, BLOCKTYPE a_SrcType, NIBBLETYPE & a_DstMeta, NIBBLETYPE a_SrcMeta)
{
	if (a_DstType == E_BLOCK_AIR)
	{
		a_DstType = a_SrcType;
		a_DstMeta = a_SrcMeta;
	}
	// "else" is the default, already in place
}





/// Combinator used for cBlockArea::msImprint merging
static inline void MergeCombinatorImprint(BLOCKTYPE & a_DstType, BLOCKTYPE a_SrcType, NIBBLETYPE & a_DstMeta, NIBBLETYPE a_SrcMeta)
{
	if (a_SrcType != E_BLOCK_AIR)
	{
		a_DstType = a_SrcType;
		a_DstMeta = a_SrcMeta;
	}
	// "else" is the default, already in place
}





/// Combinator used for cBlockArea::msLake merging
static inline void MergeCombinatorLake(BLOCKTYPE & a_DstType, BLOCKTYPE a_SrcType, NIBBLETYPE & a_DstMeta, NIBBLETYPE a_SrcMeta)
{
	// Sponge is the NOP block
	if (a_SrcType == E_BLOCK_SPONGE)
	{
		return;
	}

	// Air is always hollowed out	
	if (a_SrcType == E_BLOCK_AIR)
	{
		a_DstType = E_BLOCK_AIR;
		a_DstMeta = 0;
		return;
	}
	
	// Water and lava are never overwritten
	switch (a_DstType)
	{
		case E_BLOCK_WATER:
		case E_BLOCK_STATIONARY_WATER:
		case E_BLOCK_LAVA:
		case E_BLOCK_STATIONARY_LAVA:
		{
			return;
		}
	}
	
	// Water and lava always overwrite
	switch (a_SrcType)
	{
		case E_BLOCK_WATER:
		case E_BLOCK_STATIONARY_WATER:
		case E_BLOCK_LAVA:
		case E_BLOCK_STATIONARY_LAVA:
		{
			a_DstType = a_SrcType;
			a_DstMeta = a_SrcMeta;
			return;
		}
	}
	
	if (a_SrcType == E_BLOCK_STONE)
	{
		switch (a_DstType)
		{
			case E_BLOCK_DIRT:
			case E_BLOCK_GRASS:
			case E_BLOCK_MYCELIUM:
			{
				a_DstType = E_BLOCK_STONE;
				a_DstMeta = 0;
				return;
			}
		}
	}
	// Everything else is left as it is
}





/** Combinator used for cBlockArea::msSpongePrint merging */
static inline void MergeCombinatorSpongePrint(BLOCKTYPE & a_DstType, BLOCKTYPE a_SrcType, NIBBLETYPE & a_DstMeta, NIBBLETYPE a_SrcMeta)
{
	// Sponge overwrites nothing, everything else overwrites anything
	if (a_SrcType != E_BLOCK_SPONGE)
	{
		a_DstType = a_SrcType;
		a_DstMeta = a_SrcMeta;
	}
}





<<<<<<< HEAD
/** Combinator used for cBlockArea::msMask merging */
static inline void MergeCombinatorMask(BLOCKTYPE & a_DstType, BLOCKTYPE a_SrcType, NIBBLETYPE & a_DstMeta, NIBBLETYPE a_SrcMeta)
{
	// If the blocks are the same, keep the dest; otherwise replace with air
	if ((a_SrcType != a_DstType) || (a_SrcMeta != a_DstMeta))
=======
/** Combinator used for cBlockArea::msDifference merging */
static inline void MergeCombinatorDifference(BLOCKTYPE & a_DstType, BLOCKTYPE a_SrcType, NIBBLETYPE & a_DstMeta, NIBBLETYPE a_SrcMeta)
{
	if ((a_DstType == a_SrcType) && (a_DstMeta == a_SrcMeta))
>>>>>>> 21e0607e
	{
		a_DstType = E_BLOCK_AIR;
		a_DstMeta = 0;
	}
<<<<<<< HEAD
=======
	else
	{
		a_DstType = a_SrcType;
		a_DstMeta = a_SrcMeta;
	}
>>>>>>> 21e0607e
}





///////////////////////////////////////////////////////////////////////////////////////////////////////////////////////
// cBlockArea:

cBlockArea::cBlockArea(void) :
	m_BlockTypes(NULL),
	m_BlockMetas(NULL),
	m_BlockLight(NULL),
	m_BlockSkyLight(NULL)
{
}





cBlockArea::~cBlockArea()
{
	Clear();
}





void cBlockArea::Clear(void)
{
	delete[] m_BlockTypes;    m_BlockTypes = NULL;
	delete[] m_BlockMetas;    m_BlockMetas = NULL;
	delete[] m_BlockLight;    m_BlockLight = NULL;
	delete[] m_BlockSkyLight; m_BlockSkyLight = NULL;
	m_Origin.Set(0, 0, 0);
	m_Size.Set(0, 0, 0);
}





void cBlockArea::Create(int a_SizeX, int a_SizeY, int a_SizeZ, int a_DataTypes)
{
	Clear();
	int BlockCount = a_SizeX * a_SizeY * a_SizeZ;
	if ((a_DataTypes & baTypes) != 0)
	{
		m_BlockTypes = new BLOCKTYPE[BlockCount];
		for (int i = 0; i < BlockCount; i++)
		{
			m_BlockTypes[i] = E_BLOCK_AIR;
		}
	}
	if ((a_DataTypes & baMetas) != 0)
	{
		m_BlockMetas = new NIBBLETYPE[BlockCount];
		for (int i = 0; i < BlockCount; i++)
		{
			m_BlockMetas[i] = 0;
		}
	}
	if ((a_DataTypes & baLight) != 0)
	{
		m_BlockLight = new NIBBLETYPE[BlockCount];
		for (int i = 0; i < BlockCount; i++)
		{
			m_BlockLight[i] = 0;
		}
	}
	if ((a_DataTypes & baSkyLight) != 0)
	{
		m_BlockSkyLight = new NIBBLETYPE[BlockCount];
		for (int i = 0; i < BlockCount; i++)
		{
			m_BlockSkyLight[i] = 0x0f;
		}
	}
	m_Size.Set(a_SizeX, a_SizeY, a_SizeZ);
	m_Origin.Set(0, 0, 0);
}





void cBlockArea::Create(const Vector3i & a_Size, int a_DataTypes)
{
	Create(a_Size.x, a_Size.y, a_Size.z, a_DataTypes);
}





void cBlockArea::SetWEOffset(int a_OffsetX, int a_OffsetY, int a_OffsetZ)
{
	m_WEOffset.Set(a_OffsetX, a_OffsetY, a_OffsetZ);
}





void cBlockArea::SetWEOffset(const Vector3i & a_Offset)
{
	m_WEOffset.Set(a_Offset.x, a_Offset.y, a_Offset.z);
}





void cBlockArea::SetOrigin(int a_OriginX, int a_OriginY, int a_OriginZ)
{
	m_Origin.Set(a_OriginX, a_OriginY, a_OriginZ);
}





void cBlockArea::SetOrigin(const Vector3i & a_Origin)
{
	m_Origin.Set(a_Origin.x, a_Origin.y, a_Origin.z);
}





bool cBlockArea::Read(cForEachChunkProvider * a_ForEachChunkProvider, int a_MinBlockX, int a_MaxBlockX, int a_MinBlockY, int a_MaxBlockY, int a_MinBlockZ, int a_MaxBlockZ, int a_DataTypes)
{
	// Normalize the coords:
	if (a_MinBlockX > a_MaxBlockX)
	{
		std::swap(a_MinBlockX, a_MaxBlockX);
	}
	if (a_MinBlockY > a_MaxBlockY)
	{
		std::swap(a_MinBlockY, a_MaxBlockY);
	}
	if (a_MinBlockZ > a_MaxBlockZ)
	{
		std::swap(a_MinBlockZ, a_MaxBlockZ);
	}
	
	// Include the Max coords:
	a_MaxBlockX += 1;
	a_MaxBlockY += 1;
	a_MaxBlockZ += 1;
	
	// Check coords validity:
	if (a_MinBlockY < 0)
	{
		LOGWARNING("%s: MinBlockY less than zero, adjusting to zero", __FUNCTION__);
		a_MinBlockY = 0;
	}
	else if (a_MinBlockY >= cChunkDef::Height)
	{
		LOGWARNING("%s: MinBlockY more than chunk height, adjusting to chunk height", __FUNCTION__);
		a_MinBlockY = cChunkDef::Height - 1;
	}
	if (a_MaxBlockY < 0)
	{
		LOGWARNING("%s: MaxBlockY less than zero, adjusting to zero", __FUNCTION__);
		a_MaxBlockY = 0;
	}
	else if (a_MaxBlockY > cChunkDef::Height)
	{
		LOGWARNING("%s: MaxBlockY more than chunk height, adjusting to chunk height", __FUNCTION__);
		a_MaxBlockY = cChunkDef::Height;
	}
	
	// Allocate the needed memory:
	Clear();
	if (!SetSize(a_MaxBlockX - a_MinBlockX, a_MaxBlockY - a_MinBlockY, a_MaxBlockZ - a_MinBlockZ, a_DataTypes))
	{
		return false;
	}
	m_Origin.Set(a_MinBlockX, a_MinBlockY, a_MinBlockZ);
	cChunkReader Reader(*this);
	
	// Convert block coords to chunks coords:
	int MinChunkX, MaxChunkX;
	int MinChunkZ, MaxChunkZ;
	cChunkDef::AbsoluteToRelative(a_MinBlockX, a_MinBlockY, a_MinBlockZ, MinChunkX, MinChunkZ);
	cChunkDef::AbsoluteToRelative(a_MaxBlockX, a_MaxBlockY, a_MaxBlockZ, MaxChunkX, MaxChunkZ);
	
	// Query block data:
	if (!a_ForEachChunkProvider->ForEachChunkInRect(MinChunkX, MaxChunkX, MinChunkZ, MaxChunkZ, Reader))
	{
		Clear();
		return false;
	}
	
	return true;
}





bool cBlockArea::Read(cForEachChunkProvider * a_ForEachChunkProvider, const cCuboid & a_Bounds, int a_DataTypes)
{
	return Read(
		a_ForEachChunkProvider,
		a_Bounds.p1.x, a_Bounds.p2.x,
		a_Bounds.p1.y, a_Bounds.p2.y,
		a_Bounds.p1.z, a_Bounds.p2.z,
		a_DataTypes
	);
}





bool cBlockArea::Read(cForEachChunkProvider * a_ForEachChunkProvider, const Vector3i & a_Point1, const Vector3i & a_Point2, int a_DataTypes)
{
	return Read(
		a_ForEachChunkProvider,
		a_Point1.x, a_Point2.x,
		a_Point1.y, a_Point2.y,
		a_Point1.z, a_Point2.z,
		a_DataTypes
	);
}





bool cBlockArea::Write(cForEachChunkProvider * a_ForEachChunkProvider, int a_MinBlockX, int a_MinBlockY, int a_MinBlockZ, int a_DataTypes)
{
	ASSERT((a_DataTypes & GetDataTypes()) == a_DataTypes);  // Are you requesting only the data that I have?
	a_DataTypes = a_DataTypes & GetDataTypes();  // For release builds, silently cut off the datatypes that I don't have

	// Check coords validity:
	if (a_MinBlockY < 0)
	{
		LOGWARNING("%s: MinBlockY less than zero, adjusting to zero", __FUNCTION__);
		a_MinBlockY = 0;
	}
	else if (a_MinBlockY > cChunkDef::Height - m_Size.y)
	{
		LOGWARNING("%s: MinBlockY + m_SizeY more than chunk height, adjusting to chunk height", __FUNCTION__);
		a_MinBlockY = cChunkDef::Height - m_Size.y;
	}

	return a_ForEachChunkProvider->WriteBlockArea(*this, a_MinBlockX, a_MinBlockY, a_MinBlockZ, a_DataTypes);
}





bool cBlockArea::Write(cForEachChunkProvider * a_ForEachChunkProvider, const Vector3i & a_MinCoords, int a_DataTypes)
{
	return Write(
		a_ForEachChunkProvider,
		a_MinCoords.x, a_MinCoords.y, a_MinCoords.z,
		a_DataTypes
	);
}





void cBlockArea::CopyTo(cBlockArea & a_Into) const
{
	if (&a_Into == this)
	{
		LOGWARNING("Trying to copy a cBlockArea into self, ignoring.");
		return;
	}
	
	a_Into.Clear();
	a_Into.SetSize(m_Size.x, m_Size.y, m_Size.z, GetDataTypes());
	a_Into.m_Origin = m_Origin;
	int BlockCount = GetBlockCount();
	if (HasBlockTypes())
	{
		memcpy(a_Into.m_BlockTypes, m_BlockTypes, BlockCount * sizeof(BLOCKTYPE));
	}
	if (HasBlockMetas())
	{
		memcpy(a_Into.m_BlockMetas, m_BlockMetas, BlockCount * sizeof(NIBBLETYPE));
	}
	if (HasBlockLights())
	{
		memcpy(a_Into.m_BlockLight, m_BlockLight, BlockCount * sizeof(NIBBLETYPE));
	}
	if (HasBlockSkyLights())
	{
		memcpy(a_Into.m_BlockSkyLight, m_BlockSkyLight, BlockCount * sizeof(NIBBLETYPE));
	}
}





void cBlockArea::CopyFrom(const cBlockArea & a_From)
{
	a_From.CopyTo(*this);
}





void cBlockArea::DumpToRawFile(const AString & a_FileName)
{
	cFile f;
	if (!f.Open(a_FileName, cFile::fmWrite))
	{
		LOGWARNING("cBlockArea: Cannot open file \"%s\" for raw dump", a_FileName.c_str());
		return;
	}
	UInt32 SizeX = ntohl(m_Size.x);
	UInt32 SizeY = ntohl(m_Size.y);
	UInt32 SizeZ = ntohl(m_Size.z);
	f.Write(&SizeX, 4);
	f.Write(&SizeY, 4);
	f.Write(&SizeZ, 4);
	unsigned char DataTypes = GetDataTypes();
	f.Write(&DataTypes, 1);
	int NumBlocks = GetBlockCount();
	if (HasBlockTypes())
	{
		f.Write(m_BlockTypes, NumBlocks * sizeof(BLOCKTYPE));
	}
	if (HasBlockMetas())
	{
		f.Write(m_BlockMetas, NumBlocks);
	}
	if (HasBlockLights())
	{
		f.Write(m_BlockLight, NumBlocks);
	}
	if (HasBlockSkyLights())
	{
		f.Write(m_BlockSkyLight, NumBlocks);
	}
}
















void cBlockArea::Crop(int a_AddMinX, int a_SubMaxX, int a_AddMinY, int a_SubMaxY, int a_AddMinZ, int a_SubMaxZ)
{
	if (
		(a_AddMinX + a_SubMaxX >= m_Size.x) ||
		(a_AddMinY + a_SubMaxY >= m_Size.y) ||
		(a_AddMinZ + a_SubMaxZ >= m_Size.z)
	)
	{
		LOGWARNING("cBlockArea:Crop called with more croping than the dimensions: %d x %d x %d with cropping %d, %d and %d",
			m_Size.x, m_Size.y, m_Size.z,
			a_AddMinX + a_SubMaxX, a_AddMinY + a_SubMaxY, a_AddMinZ + a_SubMaxZ
		);
		return;
	}
	
	if (HasBlockTypes())
	{
		CropBlockTypes(a_AddMinX, a_SubMaxX, a_AddMinY, a_SubMaxY, a_AddMinZ, a_SubMaxZ);
	}
	if (HasBlockMetas())
	{
		CropNibbles(m_BlockMetas, a_AddMinX, a_SubMaxX, a_AddMinY, a_SubMaxY, a_AddMinZ, a_SubMaxZ);
	}
	if (HasBlockLights())
	{
		CropNibbles(m_BlockLight, a_AddMinX, a_SubMaxX, a_AddMinY, a_SubMaxY, a_AddMinZ, a_SubMaxZ);
	}
	if (HasBlockSkyLights())
	{
		CropNibbles(m_BlockSkyLight, a_AddMinX, a_SubMaxX, a_AddMinY, a_SubMaxY, a_AddMinZ, a_SubMaxZ);
	}
	m_Origin.Move(a_AddMinX, a_AddMinY, a_AddMinZ);
	m_Size.x -= a_AddMinX + a_SubMaxX;
	m_Size.y -= a_AddMinY + a_SubMaxY;
	m_Size.z -= a_AddMinZ + a_SubMaxZ;
}





void cBlockArea::Expand(int a_SubMinX, int a_AddMaxX, int a_SubMinY, int a_AddMaxY, int a_SubMinZ, int a_AddMaxZ)
{
	if (HasBlockTypes())
	{
		ExpandBlockTypes(a_SubMinX, a_AddMaxX, a_SubMinY, a_AddMaxY, a_SubMinZ, a_AddMaxZ);
	}
	if (HasBlockMetas())
	{
		ExpandNibbles(m_BlockMetas, a_SubMinX, a_AddMaxX, a_SubMinY, a_AddMaxY, a_SubMinZ, a_AddMaxZ);
	}
	if (HasBlockLights())
	{
		ExpandNibbles(m_BlockLight, a_SubMinX, a_AddMaxX, a_SubMinY, a_AddMaxY, a_SubMinZ, a_AddMaxZ);
	}
	if (HasBlockSkyLights())
	{
		ExpandNibbles(m_BlockSkyLight, a_SubMinX, a_AddMaxX, a_SubMinY, a_AddMaxY, a_SubMinZ, a_AddMaxZ);
	}
	m_Origin.Move(-a_SubMinX, -a_SubMinY, -a_SubMinZ);
	m_Size.x += a_SubMinX + a_AddMaxX;
	m_Size.y += a_SubMinY + a_AddMaxY;
	m_Size.z += a_SubMinZ + a_AddMaxZ;
}





void cBlockArea::Merge(const cBlockArea & a_Src, int a_RelX, int a_RelY, int a_RelZ, eMergeStrategy a_Strategy)
{
	// Block types are compulsory, block metas are voluntary
	if (!HasBlockTypes() || !a_Src.HasBlockTypes())
	{
		LOGWARNING("%s: cannot merge because one of the areas doesn't have blocktypes.", __FUNCTION__);
		return;
	}
	
	// Dst is *this, Src is a_Src
	int SrcOffX = std::max(0, -a_RelX);  // Offset in Src where to start reading
	int DstOffX = std::max(0,  a_RelX);  // Offset in Dst where to start writing
	int SizeX   = std::min(a_Src.GetSizeX() - SrcOffX, GetSizeX() - DstOffX);  // How many blocks to copy

	int SrcOffY = std::max(0, -a_RelY);  // Offset in Src where to start reading
	int DstOffY = std::max(0,  a_RelY);  // Offset in Dst where to start writing
	int SizeY   = std::min(a_Src.GetSizeY() - SrcOffY, GetSizeY() - DstOffY);  // How many blocks to copy

	int SrcOffZ = std::max(0, -a_RelZ);  // Offset in Src where to start reading
	int DstOffZ = std::max(0,  a_RelZ);  // Offset in Dst where to start writing
	int SizeZ   = std::min(a_Src.GetSizeZ() - SrcOffZ, GetSizeZ() - DstOffZ);  // How many blocks to copy

	const NIBBLETYPE * SrcMetas = a_Src.GetBlockMetas();
	NIBBLETYPE * DstMetas = m_BlockMetas;
	bool IsDummyMetas = ((SrcMetas == NULL) || (DstMetas == NULL));
	
	if (IsDummyMetas)
	{
		SrcMetas = new NIBBLETYPE[a_Src.GetBlockCount()];
		DstMetas = new NIBBLETYPE[GetBlockCount()];
	}
	
	switch (a_Strategy)
	{
		case msOverwrite:
		{
			InternalMergeBlocks(
				m_BlockTypes, a_Src.GetBlockTypes(),
				DstMetas, SrcMetas,
				SizeX, SizeY, SizeZ,
				SrcOffX, SrcOffY, SrcOffZ,
				DstOffX, DstOffY, DstOffZ,
				a_Src.GetSizeX(), a_Src.GetSizeY(), a_Src.GetSizeZ(),
				m_Size.x, m_Size.y, m_Size.z,
				MergeCombinatorOverwrite
			);
			break;
		}  // case msOverwrite
		
		case msFillAir:
		{
			InternalMergeBlocks(
				m_BlockTypes, a_Src.GetBlockTypes(),
				DstMetas, SrcMetas,
				SizeX, SizeY, SizeZ,
				SrcOffX, SrcOffY, SrcOffZ,
				DstOffX, DstOffY, DstOffZ,
				a_Src.GetSizeX(), a_Src.GetSizeY(), a_Src.GetSizeZ(),
				m_Size.x, m_Size.y, m_Size.z,
				MergeCombinatorFillAir
			);
			break;
		}  // case msFillAir
		
		case msImprint:
		{
			InternalMergeBlocks(
				m_BlockTypes, a_Src.GetBlockTypes(),
				DstMetas, SrcMetas,
				SizeX, SizeY, SizeZ,
				SrcOffX, SrcOffY, SrcOffZ,
				DstOffX, DstOffY, DstOffZ,
				a_Src.GetSizeX(), a_Src.GetSizeY(), a_Src.GetSizeZ(),
				m_Size.x, m_Size.y, m_Size.z,
				MergeCombinatorImprint
			);
			break;
		}  // case msImprint
		
		case msLake:
		{
			InternalMergeBlocks(
				m_BlockTypes, a_Src.GetBlockTypes(),
				DstMetas, SrcMetas,
				SizeX, SizeY, SizeZ,
				SrcOffX, SrcOffY, SrcOffZ,
				DstOffX, DstOffY, DstOffZ,
				a_Src.GetSizeX(), a_Src.GetSizeY(), a_Src.GetSizeZ(),
				m_Size.x, m_Size.y, m_Size.z,
				MergeCombinatorLake
			);
			break;
		}  // case msLake
		
		case msSpongePrint:
		{
			InternalMergeBlocks(
				m_BlockTypes, a_Src.GetBlockTypes(),
				DstMetas, SrcMetas,
				SizeX, SizeY, SizeZ,
				SrcOffX, SrcOffY, SrcOffZ,
				DstOffX, DstOffY, DstOffZ,
				a_Src.GetSizeX(), a_Src.GetSizeY(), a_Src.GetSizeZ(),
				m_Size.x, m_Size.y, m_Size.z,
				MergeCombinatorSpongePrint
			);
			break;
		}  // case msSpongePrint

		case msDifference:
		{
			InternalMergeBlocks(
				m_BlockTypes, a_Src.GetBlockTypes(),
				DstMetas, SrcMetas,
				SizeX, SizeY, SizeZ,
				SrcOffX, SrcOffY, SrcOffZ,
				DstOffX, DstOffY, DstOffZ,
				a_Src.GetSizeX(), a_Src.GetSizeY(), a_Src.GetSizeZ(),
				m_Size.x, m_Size.y, m_Size.z,
				MergeCombinatorDifference
			);
			break;
		}	// case msDifference
		
		case msMask:
		{
			InternalMergeBlocks(
				m_BlockTypes, a_Src.GetBlockTypes(),
				DstMetas, SrcMetas,
				SizeX, SizeY, SizeZ,
				SrcOffX, SrcOffY, SrcOffZ,
				DstOffX, DstOffY, DstOffZ,
				a_Src.GetSizeX(), a_Src.GetSizeY(), a_Src.GetSizeZ(),
				m_Size.x, m_Size.y, m_Size.z,
				MergeCombinatorMask
			);
			break;
		}  // case msMask
		
		default:
		{
			LOGWARNING("Unknown block area merge strategy: %d", a_Strategy);
			ASSERT(!"Unknown block area merge strategy");
			break;
		}
	}  // switch (a_Strategy)
	
	if (IsDummyMetas)
	{
		delete[] SrcMetas;
		delete[] DstMetas;
	}
}





void cBlockArea::Merge(const cBlockArea & a_Src, const Vector3i & a_RelMinCoords, eMergeStrategy a_Strategy)
{
	Merge(a_Src, a_RelMinCoords.x, a_RelMinCoords.y, a_RelMinCoords.z, a_Strategy);
}





void cBlockArea::Fill(int a_DataTypes, BLOCKTYPE a_BlockType, NIBBLETYPE a_BlockMeta, NIBBLETYPE a_BlockLight, NIBBLETYPE a_BlockSkyLight)
{
	if ((a_DataTypes & GetDataTypes()) != a_DataTypes)
	{
		LOGWARNING("%s: requested datatypes that are not present in the BlockArea object, trimming those away (req 0x%x, stor 0x%x)",
			__FUNCTION__, a_DataTypes, GetDataTypes()
		);
		a_DataTypes = a_DataTypes & GetDataTypes();
	}
	
	int BlockCount = GetBlockCount();
	if ((a_DataTypes & baTypes) != 0)
	{
		for (int i = 0; i < BlockCount; i++)
		{
			m_BlockTypes[i] = a_BlockType;
		}
	}
	if ((a_DataTypes & baMetas) != 0)
	{
		for (int i = 0; i < BlockCount; i++)
		{
			m_BlockMetas[i] = a_BlockMeta;
		}
	}
	if ((a_DataTypes & baLight) != 0)
	{
		for (int i = 0; i < BlockCount; i++)
		{
			m_BlockLight[i] = a_BlockLight;
		}
	}
	if ((a_DataTypes & baSkyLight) != 0)
	{
		for (int i = 0; i < BlockCount; i++)
		{
			m_BlockSkyLight[i] = a_BlockSkyLight;
		}
	}
}





void cBlockArea::FillRelCuboid(int a_MinRelX, int a_MaxRelX, int a_MinRelY, int a_MaxRelY, int a_MinRelZ, int a_MaxRelZ, 
	int a_DataTypes, BLOCKTYPE a_BlockType, NIBBLETYPE a_BlockMeta,
	NIBBLETYPE a_BlockLight, NIBBLETYPE a_BlockSkyLight
)
{
	if ((a_DataTypes & GetDataTypes()) != a_DataTypes)
	{
		LOGWARNING("%s: requested datatypes that are not present in the BlockArea object, trimming those away (req 0x%x, stor 0x%x)",
			__FUNCTION__, a_DataTypes, GetDataTypes()
		);
		a_DataTypes = a_DataTypes & GetDataTypes();
	}
	
	if ((a_DataTypes & baTypes) != 0)
	{
		for (int y = a_MinRelY; y <= a_MaxRelY; y++) for (int z = a_MinRelZ; z <= a_MaxRelZ; z++) for (int x = a_MinRelX; x <= a_MaxRelX; x++)
		{
			m_BlockTypes[MakeIndex(x, y, z)] = a_BlockType;
		}  // for x, z, y
	}
	if ((a_DataTypes & baMetas) != 0)
	{
		for (int y = a_MinRelY; y <= a_MaxRelY; y++) for (int z = a_MinRelZ; z <= a_MaxRelZ; z++) for (int x = a_MinRelX; x <= a_MaxRelX; x++)
		{
			m_BlockMetas[MakeIndex(x, y, z)] = a_BlockMeta;
		}  // for x, z, y
	}
	if ((a_DataTypes & baLight) != 0)
	{
		for (int y = a_MinRelY; y <= a_MaxRelY; y++) for (int z = a_MinRelZ; z <= a_MaxRelZ; z++) for (int x = a_MinRelX; x <= a_MaxRelX; x++)
		{
			m_BlockLight[MakeIndex(x, y, z)] = a_BlockLight;
		}  // for x, z, y
	}
	if ((a_DataTypes & baSkyLight) != 0)
	{
		for (int y = a_MinRelY; y <= a_MaxRelY; y++) for (int z = a_MinRelZ; z <= a_MaxRelZ; z++) for (int x = a_MinRelX; x <= a_MaxRelX; x++)
		{
			m_BlockSkyLight[MakeIndex(x, y, z)] = a_BlockSkyLight;
		}  // for x, z, y
	}
}





void cBlockArea::FillRelCuboid(const cCuboid & a_RelCuboid,
	int a_DataTypes, BLOCKTYPE a_BlockType, NIBBLETYPE a_BlockMeta,
	NIBBLETYPE a_BlockLight, NIBBLETYPE a_BlockSkyLight
)
{
	FillRelCuboid(
		a_RelCuboid.p1.x, a_RelCuboid.p2.x,
		a_RelCuboid.p1.y, a_RelCuboid.p2.y,
		a_RelCuboid.p1.z, a_RelCuboid.p2.z,
		a_DataTypes, a_BlockType, a_BlockMeta, a_BlockLight, a_BlockSkyLight
	);
}





void cBlockArea::RelLine(int a_RelX1, int a_RelY1, int a_RelZ1, int a_RelX2, int a_RelY2, int a_RelZ2,
	int a_DataTypes, BLOCKTYPE a_BlockType, NIBBLETYPE a_BlockMeta,
	NIBBLETYPE a_BlockLight, NIBBLETYPE a_BlockSkyLight
)
{
	// Bresenham-3D algorithm for drawing lines:
	int dx = abs(a_RelX2 - a_RelX1);
	int dy = abs(a_RelY2 - a_RelY1);
	int dz = abs(a_RelZ2 - a_RelZ1);
	int sx = (a_RelX1 < a_RelX2) ? 1 : -1;
	int sy = (a_RelY1 < a_RelY2) ? 1 : -1;
	int sz = (a_RelZ1 < a_RelZ2) ? 1 : -1;

	if (dx >= std::max(dy, dz))  // x dominant
	{
		int yd = dy - dx / 2;
		int zd = dz - dx / 2;

		for (;;)
		{
			RelSetData(a_RelX1, a_RelY1, a_RelZ1, a_DataTypes, a_BlockType, a_BlockMeta, a_BlockLight, a_BlockSkyLight);

			if (a_RelX1 == a_RelX2)
			{
				break;
			}

			if (yd >= 0)  // move along y
			{
				a_RelY1 += sy;
				yd -= dx;
			}

			if (zd >= 0)  // move along z
			{
				a_RelZ1 += sz;
				zd -= dx;
			}

			// move along x
			a_RelX1  += sx;
			yd += dy;
			zd += dz;
		}
	}
	else if (dy >= std::max(dx, dz))  // y dominant
	{
		int xd = dx - dy / 2;
		int zd = dz - dy / 2;

		for (;;)
		{
			RelSetData(a_RelX1, a_RelY1, a_RelZ1, a_DataTypes, a_BlockType, a_BlockMeta, a_BlockLight, a_BlockSkyLight);

			if (a_RelY1 == a_RelY2)
			{
				break;
			}

			if (xd >= 0)  // move along x
			{
				a_RelX1 += sx;
				xd -= dy;
			}

			if (zd >= 0)  // move along z
			{
				a_RelZ1 += sz;
				zd -= dy;
			}

			// move along y
			a_RelY1 += sy;
			xd += dx;
			zd += dz;
		}
	}
	else
	{
		// z dominant
		ASSERT(dz >= std::max(dx, dy));
		int xd = dx - dz / 2;
		int yd = dy - dz / 2;

		for (;;)
		{
			RelSetData(a_RelX1, a_RelY1, a_RelZ1, a_DataTypes, a_BlockType, a_BlockMeta, a_BlockLight, a_BlockSkyLight);

			if (a_RelZ1 == a_RelZ2)
			{
				break;
			}

			if (xd >= 0)  // move along x
			{
				a_RelX1 += sx;
				xd -= dz;
			}

			if (yd >= 0)  // move along y
			{
				a_RelY1 += sy;
				yd -= dz;
			}
			
			// move along z
			a_RelZ1 += sz;
			xd += dx;
			yd += dy;
		}
	}  // if (which dimension is dominant)
}





void cBlockArea::RelLine(const Vector3i & a_Point1, const Vector3i & a_Point2,
	int a_DataTypes, BLOCKTYPE a_BlockType, NIBBLETYPE a_BlockMeta,
	NIBBLETYPE a_BlockLight, NIBBLETYPE a_BlockSkyLight
)
{
	RelLine(
		a_Point1.x, a_Point1.y, a_Point1.z,
		a_Point2.x, a_Point2.y, a_Point2.z,
		a_DataTypes, a_BlockType, a_BlockMeta, a_BlockLight, a_BlockSkyLight
	);
}





void cBlockArea::RotateCCW(void)
{
	if (!HasBlockTypes())
	{
		LOGWARNING("cBlockArea: Cannot rotate blockmeta without blocktypes!");
		return;
	}
	
	if (!HasBlockMetas())
	{
		// There are no blockmetas to rotate, just use the NoMeta function
		RotateCCWNoMeta();
		return;
	}
	
	// We are guaranteed that both blocktypes and blockmetas exist; rotate both at the same time:
	BLOCKTYPE * NewTypes = new BLOCKTYPE[GetBlockCount()];
	NIBBLETYPE * NewMetas = new NIBBLETYPE[GetBlockCount()];
	for (int x = 0; x < m_Size.x; x++)
	{
		int NewZ = m_Size.x - x - 1;
		for (int z = 0; z < m_Size.z; z++)
		{
			int NewX = z;
			for (int y = 0; y < m_Size.y; y++)
			{
				int NewIdx = NewX + NewZ * m_Size.z + y * m_Size.x * m_Size.z;
				int OldIdx = MakeIndex(x, y, z);
				NewTypes[NewIdx] = m_BlockTypes[OldIdx];
				NewMetas[NewIdx] = BlockHandler(m_BlockTypes[OldIdx])->MetaRotateCCW(m_BlockMetas[OldIdx]);
			}  // for y
		}  // for z
	}  // for x
	std::swap(m_BlockTypes, NewTypes);
	std::swap(m_BlockMetas, NewMetas);
	delete[] NewTypes;
	delete[] NewMetas;

	std::swap(m_Size.x, m_Size.z);
}





void cBlockArea::RotateCW(void)
{
	if (!HasBlockTypes())
	{
		LOGWARNING("cBlockArea: Cannot rotate blockmeta without blocktypes!");
		return;
	}

	if (!HasBlockMetas())
	{
		// There are no blockmetas to rotate, just use the NoMeta function
		RotateCWNoMeta();
		return;
	}
	
	// We are guaranteed that both blocktypes and blockmetas exist; rotate both at the same time:
	BLOCKTYPE * NewTypes = new BLOCKTYPE[GetBlockCount()];
	NIBBLETYPE * NewMetas = new NIBBLETYPE[GetBlockCount()];
	for (int x = 0; x < m_Size.x; x++)
	{
		int NewZ = x;
		for (int z = 0; z < m_Size.z; z++)
		{
			int NewX = m_Size.z - z - 1;
			for (int y = 0; y < m_Size.y; y++)
			{
				int NewIdx = NewX + NewZ * m_Size.z + y * m_Size.x * m_Size.z;
				int OldIdx = MakeIndex(x, y, z);
				NewTypes[NewIdx] = m_BlockTypes[OldIdx];
				NewMetas[NewIdx] = BlockHandler(m_BlockTypes[OldIdx])->MetaRotateCW(m_BlockMetas[OldIdx]);
			}  // for y
		}  // for z
	}  // for x
	std::swap(m_BlockTypes, NewTypes);
	std::swap(m_BlockMetas, NewMetas);
	delete[] NewTypes;
	delete[] NewMetas;

	std::swap(m_Size.x, m_Size.z);
}





void cBlockArea::MirrorXY(void)
{
	if (!HasBlockTypes())
	{
		LOGWARNING("cBlockArea: Cannot mirror meta without blocktypes!");
		return;
	}
	
	if (!HasBlockMetas())
	{
		// There are no blockmetas to mirror, just use the NoMeta function
		MirrorXYNoMeta();
		return;
	}

	// We are guaranteed that both blocktypes and blockmetas exist; mirror both at the same time:
	int HalfZ = m_Size.z / 2;
	int MaxZ = m_Size.z - 1;
	for (int y = 0; y < m_Size.y; y++)
	{
		for (int z = 0; z < HalfZ; z++)
		{
			for (int x = 0; x < m_Size.x; x++)
			{
				int Idx1 = MakeIndex(x, y, z);
				int Idx2 = MakeIndex(x, y, MaxZ - z);
				std::swap(m_BlockTypes[Idx1], m_BlockTypes[Idx2]);
				NIBBLETYPE Meta1 = BlockHandler(m_BlockTypes[Idx2])->MetaMirrorXY(m_BlockMetas[Idx1]);
				NIBBLETYPE Meta2 = BlockHandler(m_BlockTypes[Idx1])->MetaMirrorXY(m_BlockMetas[Idx2]);
				m_BlockMetas[Idx1] = Meta2;
				m_BlockMetas[Idx2] = Meta1;
			}  // for x
		}  // for z
	}  // for y
}





void cBlockArea::MirrorXZ(void)
{
	if (!HasBlockTypes())
	{
		LOGWARNING("cBlockArea: Cannot mirror meta without blocktypes!");
		return;
	}

	if (!HasBlockMetas())
	{
		// There are no blockmetas to mirror, just use the NoMeta function
		MirrorXZNoMeta();
		return;
	}

	// We are guaranteed that both blocktypes and blockmetas exist; mirror both at the same time:
	int HalfY = m_Size.y / 2;
	int MaxY = m_Size.y - 1;
	for (int y = 0; y < HalfY; y++)
	{
		for (int z = 0; z < m_Size.z; z++)
		{
			for (int x = 0; x < m_Size.x; x++)
			{
				int Idx1 = MakeIndex(x, y, z);
				int Idx2 = MakeIndex(x, MaxY - y, z);
				std::swap(m_BlockTypes[Idx1], m_BlockTypes[Idx2]);
				NIBBLETYPE Meta1 = BlockHandler(m_BlockTypes[Idx2])->MetaMirrorXZ(m_BlockMetas[Idx1]);
				NIBBLETYPE Meta2 = BlockHandler(m_BlockTypes[Idx1])->MetaMirrorXZ(m_BlockMetas[Idx2]);
				m_BlockMetas[Idx1] = Meta2;
				m_BlockMetas[Idx2] = Meta1;
			}  // for x
		}  // for z
	}  // for y
}





void cBlockArea::MirrorYZ(void)
{
	if (!HasBlockTypes())
	{
		LOGWARNING("cBlockArea: Cannot mirror meta without blocktypes!");
		return;
	}

	if (!HasBlockMetas())
	{
		// There are no blockmetas to mirror, just use the NoMeta function
		MirrorYZNoMeta();
		return;
	}

	// We are guaranteed that both blocktypes and blockmetas exist; mirror both at the same time:
	int HalfX = m_Size.x / 2;
	int MaxX = m_Size.x - 1;
	for (int y = 0; y < m_Size.y; y++)
	{
		for (int z = 0; z < m_Size.z; z++)
		{
			for (int x = 0; x < HalfX; x++)
			{
				int Idx1 = MakeIndex(x, y, z);
				int Idx2 = MakeIndex(MaxX - x, y, z);
				std::swap(m_BlockTypes[Idx1], m_BlockTypes[Idx2]);
				NIBBLETYPE Meta1 = BlockHandler(m_BlockTypes[Idx2])->MetaMirrorYZ(m_BlockMetas[Idx1]);
				NIBBLETYPE Meta2 = BlockHandler(m_BlockTypes[Idx1])->MetaMirrorYZ(m_BlockMetas[Idx2]);
				m_BlockMetas[Idx1] = Meta2;
				m_BlockMetas[Idx2] = Meta1;
			}  // for x
		}  // for z
	}  // for y
}





void cBlockArea::RotateCCWNoMeta(void)
{
	if (HasBlockTypes())
	{
		BLOCKTYPE * NewTypes = new BLOCKTYPE[GetBlockCount()];
		for (int x = 0; x < m_Size.x; x++)
		{
			int NewZ = m_Size.x - x - 1;
			for (int z = 0; z < m_Size.z; z++)
			{
				int NewX = z;
				for (int y = 0; y < m_Size.y; y++)
				{
					NewTypes[NewX + NewZ * m_Size.z + y * m_Size.x * m_Size.z] = m_BlockTypes[MakeIndex(x, y, z)];
				}  // for y
			}  // for z
		}  // for x
		std::swap(m_BlockTypes, NewTypes);
		delete[] NewTypes;
	}
	if (HasBlockMetas())
	{
		NIBBLETYPE * NewMetas = new NIBBLETYPE[GetBlockCount()];
		for (int x = 0; x < m_Size.x; x++)
		{
			int NewZ = m_Size.x - x - 1;
			for (int z = 0; z < m_Size.z; z++)
			{
				int NewX = z;
				for (int y = 0; y < m_Size.y; y++)
				{
					NewMetas[NewX + NewZ * m_Size.z + y * m_Size.x * m_Size.z] = m_BlockMetas[MakeIndex(x, y, z)];
				}  // for y
			}  // for z
		}  // for x
		std::swap(m_BlockMetas, NewMetas);
		delete[] NewMetas;
	}
	std::swap(m_Size.x, m_Size.z);
}





void cBlockArea::RotateCWNoMeta(void)
{
	if (HasBlockTypes())
	{
		BLOCKTYPE * NewTypes = new BLOCKTYPE[GetBlockCount()];
		for (int z = 0; z < m_Size.z; z++)
		{
			int NewX = m_Size.z - z - 1;
			for (int x = 0; x < m_Size.x; x++)
			{
				int NewZ = x;
				for (int y = 0; y < m_Size.y; y++)
				{
					NewTypes[NewX + NewZ * m_Size.z + y * m_Size.x * m_Size.z] = m_BlockTypes[MakeIndex(x, y, z)];
				}  // for y
			}  // for x
		}  // for z
		std::swap(m_BlockTypes, NewTypes);
		delete[] NewTypes;
	}
	if (HasBlockMetas())
	{
		NIBBLETYPE * NewMetas = new NIBBLETYPE[GetBlockCount()];
		for (int z = 0; z < m_Size.z; z++)
		{
			int NewX = m_Size.z - z - 1;
			for (int x = 0; x < m_Size.x; x++)
			{
				int NewZ = x;
				for (int y = 0; y < m_Size.y; y++)
				{
					NewMetas[NewX + NewZ * m_Size.z + y * m_Size.x * m_Size.z] = m_BlockMetas[MakeIndex(x, y, z)];
				}  // for y
			}  // for x
		}  // for z
		std::swap(m_BlockMetas, NewMetas);
		delete[] NewMetas;
	}
	std::swap(m_Size.x, m_Size.z);
}





void cBlockArea::MirrorXYNoMeta(void)
{
	int HalfZ = m_Size.z / 2;
	int MaxZ = m_Size.z - 1;
	if (HasBlockTypes())
	{
		for (int y = 0; y < m_Size.y; y++)
		{
			for (int z = 0; z < HalfZ; z++)
			{
				for (int x = 0; x < m_Size.x; x++)
				{
					std::swap(m_BlockTypes[MakeIndex(x, y, z)], m_BlockTypes[MakeIndex(x, y, MaxZ - z)]);
				}  // for x
			}  // for z
		}  // for y
	}  // if (HasBlockTypes)
	
	if (HasBlockMetas())
	{
		for (int y = 0; y < m_Size.y; y++)
		{
			for (int z = 0; z < HalfZ; z++)
			{
				for (int x = 0; x < m_Size.x; x++)
				{
					std::swap(m_BlockMetas[MakeIndex(x, y, z)], m_BlockMetas[MakeIndex(x, y, MaxZ - z)]);
				}  // for x
			}  // for z
		}  // for y
	}  // if (HasBlockMetas)
}





void cBlockArea::MirrorXZNoMeta(void)
{
	int HalfY = m_Size.y / 2;
	int MaxY = m_Size.y - 1;
	if (HasBlockTypes())
	{
		for (int y = 0; y < HalfY; y++)
		{
			for (int z = 0; z < m_Size.z; z++)
			{
				for (int x = 0; x < m_Size.x; x++)
				{
					std::swap(m_BlockTypes[MakeIndex(x, y, z)], m_BlockTypes[MakeIndex(x, MaxY - y, z)]);
				}  // for x
			}  // for z
		}  // for y
	}  // if (HasBlockTypes)
	
	if (HasBlockMetas())
	{
		for (int y = 0; y < HalfY; y++)
		{
			for (int z = 0; z < m_Size.z; z++)
			{
				for (int x = 0; x < m_Size.x; x++)
				{
					std::swap(m_BlockMetas[MakeIndex(x, y, z)], m_BlockMetas[MakeIndex(x, MaxY - y, z)]);
				}  // for x
			}  // for z
		}  // for y
	}  // if (HasBlockMetas)
}





void cBlockArea::MirrorYZNoMeta(void)
{
	int HalfX = m_Size.x / 2;
	int MaxX = m_Size.x - 1;
	if (HasBlockTypes())
	{
		for (int y = 0; y < m_Size.y; y++)
		{
			for (int z = 0; z < m_Size.z; z++)
			{
				for (int x = 0; x < HalfX; x++)
				{
					std::swap(m_BlockTypes[MakeIndex(x, y, z)], m_BlockTypes[MakeIndex(MaxX - x, y, z)]);
				}  // for x
			}  // for z
		}  // for y
	}  // if (HasBlockTypes)
	
	if (HasBlockMetas())
	{
		for (int y = 0; y < m_Size.y; y++)
		{
			for (int z = 0; z < m_Size.z; z++)
			{
				for (int x = 0; x < HalfX; x++)
				{
					std::swap(m_BlockMetas[MakeIndex(x, y, z)], m_BlockMetas[MakeIndex(MaxX - x, y, z)]);
				}  // for x
			}  // for z
		}  // for y
	}  // if (HasBlockMetas)
}





void cBlockArea::SetRelBlockType(int a_RelX, int a_RelY, int a_RelZ, BLOCKTYPE a_BlockType)
{
	if (m_BlockTypes == NULL)
	{
		LOGWARNING("cBlockArea: BlockTypes have not been read!");
		return;
	}
	m_BlockTypes[MakeIndex(a_RelX, a_RelY, a_RelZ)] = a_BlockType;
}





void cBlockArea::SetBlockType(int a_BlockX, int a_BlockY, int a_BlockZ, BLOCKTYPE a_BlockType)
{
	SetRelBlockType(a_BlockX - m_Origin.x, a_BlockY - m_Origin.y, a_BlockZ - m_Origin.z, a_BlockType);
}





void cBlockArea::SetRelBlockMeta(int a_RelX, int a_RelY, int a_RelZ, NIBBLETYPE a_BlockMeta)
{
	SetRelNibble(a_RelX, a_RelY, a_RelZ, a_BlockMeta, m_BlockMetas);
}





void cBlockArea::SetBlockMeta(int a_BlockX, int a_BlockY, int a_BlockZ, NIBBLETYPE a_BlockMeta)
{
	SetNibble(a_BlockX, a_BlockY, a_BlockZ, a_BlockMeta, m_BlockMetas);
}





void cBlockArea::SetRelBlockLight(int a_RelX, int a_RelY, int a_RelZ, NIBBLETYPE a_BlockLight)
{
	SetRelNibble(a_RelX, a_RelY, a_RelZ, a_BlockLight, m_BlockLight);
}





void cBlockArea::SetBlockLight(int a_BlockX, int a_BlockY, int a_BlockZ, NIBBLETYPE a_BlockLight)
{
	SetNibble(a_BlockX, a_BlockY, a_BlockZ, a_BlockLight, m_BlockLight);
}





void cBlockArea::SetRelBlockSkyLight(int a_RelX, int a_RelY, int a_RelZ, NIBBLETYPE a_BlockSkyLight)
{
	SetRelNibble(a_RelX, a_RelY, a_RelZ, a_BlockSkyLight, m_BlockSkyLight);
}





void cBlockArea::SetBlockSkyLight(int a_BlockX, int a_BlockY, int a_BlockZ, NIBBLETYPE a_BlockSkyLight)
{
	SetNibble(a_BlockX, a_BlockY, a_BlockZ, a_BlockSkyLight, m_BlockSkyLight);
}





BLOCKTYPE cBlockArea::GetRelBlockType(int a_RelX, int a_RelY, int a_RelZ) const
{
	if (m_BlockTypes == NULL)
	{
		LOGWARNING("cBlockArea: BlockTypes have not been read!");
		return E_BLOCK_AIR;
	}
	return m_BlockTypes[MakeIndex(a_RelX, a_RelY, a_RelZ)];
}





BLOCKTYPE cBlockArea::GetBlockType(int a_BlockX, int a_BlockY, int a_BlockZ) const
{
	return GetRelBlockType(a_BlockX - m_Origin.x, a_BlockY - m_Origin.y, a_BlockZ - m_Origin.z);
}





NIBBLETYPE cBlockArea::GetRelBlockMeta(int a_RelX, int a_RelY, int a_RelZ) const
{
	return GetRelNibble(a_RelX, a_RelY, a_RelZ, m_BlockMetas);
}





NIBBLETYPE cBlockArea::GetBlockMeta(int a_BlockX, int a_BlockY, int a_BlockZ) const
{
	return GetNibble(a_BlockX, a_BlockY, a_BlockZ, m_BlockMetas);
}





NIBBLETYPE cBlockArea::GetRelBlockLight(int a_RelX, int a_RelY, int a_RelZ) const
{
	return GetRelNibble(a_RelX, a_RelY, a_RelZ, m_BlockLight);
}





NIBBLETYPE cBlockArea::GetBlockLight(int a_BlockX, int a_BlockY, int a_BlockZ) const
{
	return GetNibble(a_BlockX, a_BlockY, a_BlockZ, m_BlockLight);
}





NIBBLETYPE cBlockArea::GetRelBlockSkyLight(int a_RelX, int a_RelY, int a_RelZ) const
{
	return GetRelNibble(a_RelX, a_RelY, a_RelZ, m_BlockSkyLight);
}





NIBBLETYPE cBlockArea::GetBlockSkyLight(int a_BlockX, int a_BlockY, int a_BlockZ) const
{
	return GetNibble(a_BlockX, a_BlockY, a_BlockZ, m_BlockSkyLight);
}





void cBlockArea::SetBlockTypeMeta(int a_BlockX, int a_BlockY, int a_BlockZ, BLOCKTYPE a_BlockType, NIBBLETYPE a_BlockMeta)
{
	SetRelBlockTypeMeta(a_BlockX - m_Origin.x, a_BlockY - m_Origin.y, a_BlockZ - m_Origin.z, a_BlockType, a_BlockMeta);
}





void cBlockArea::SetRelBlockTypeMeta(int a_RelX,   int a_RelY,   int a_RelZ,   BLOCKTYPE a_BlockType, NIBBLETYPE a_BlockMeta)
{
	int idx = MakeIndex(a_RelX, a_RelY, a_RelZ);
	if (m_BlockTypes == NULL)
	{
		LOGWARNING("%s: BlockTypes not available but requested to be written to.", __FUNCTION__);
	}
	else
	{
		m_BlockTypes[idx] = a_BlockType;
	}
	if (m_BlockMetas == NULL)
	{
		LOGWARNING("%s: BlockMetas not available but requested to be written to.", __FUNCTION__);
	}
	else
	{
		m_BlockMetas[idx] = a_BlockMeta;
	}
}





void cBlockArea::GetBlockTypeMeta(int a_BlockX, int a_BlockY, int a_BlockZ, BLOCKTYPE & a_BlockType, NIBBLETYPE & a_BlockMeta) const
{
	return GetRelBlockTypeMeta(a_BlockX - m_Origin.x, a_BlockY - m_Origin.y, a_BlockZ - m_Origin.z, a_BlockType, a_BlockMeta);
}





void cBlockArea::GetRelBlockTypeMeta(int a_RelX, int a_RelY, int a_RelZ, BLOCKTYPE & a_BlockType, NIBBLETYPE & a_BlockMeta) const
{
	int idx = MakeIndex(a_RelX, a_RelY, a_RelZ);
	if (m_BlockTypes == NULL)
	{
		LOGWARNING("cBlockArea: BlockTypes have not been read!");
		a_BlockType = E_BLOCK_AIR;
	}
	else
	{
		a_BlockType = m_BlockTypes[idx];
	}
	
	if (m_BlockMetas == NULL)
	{
		LOGWARNING("cBlockArea: BlockMetas have not been read!");
		a_BlockMeta = 0;
	}
	else
	{
		a_BlockMeta = m_BlockMetas[idx];
	}
}





int cBlockArea::GetDataTypes(void) const
{
	int res = 0;
	if (m_BlockTypes != NULL)
	{
		res |= baTypes;
	}
	if (m_BlockMetas != NULL)
	{
		res |= baMetas;
	}
	if (m_BlockLight != NULL)
	{
		res |= baLight;
	}
	if (m_BlockSkyLight != NULL)
	{
		res |= baSkyLight;
	}
	return res;
}





bool cBlockArea::SetSize(int a_SizeX, int a_SizeY, int a_SizeZ, int a_DataTypes)
{
	ASSERT(m_BlockTypes == NULL);  // Has been cleared
	
	if (a_DataTypes & baTypes)
	{
		m_BlockTypes = new BLOCKTYPE[a_SizeX * a_SizeY * a_SizeZ];
		if (m_BlockTypes == NULL)
		{
			return false;
		}
	}
	if (a_DataTypes & baMetas)
	{
		m_BlockMetas = new NIBBLETYPE[a_SizeX * a_SizeY * a_SizeZ];
		if (m_BlockMetas == NULL)
		{
			delete[] m_BlockTypes;
			return false;
		}
	}
	if (a_DataTypes & baLight)
	{
		m_BlockLight = new NIBBLETYPE[a_SizeX * a_SizeY * a_SizeZ];
		if (m_BlockLight == NULL)
		{
			delete[] m_BlockMetas;
			delete[] m_BlockTypes;
			return false;
		}
	}
	if (a_DataTypes & baSkyLight)
	{
		m_BlockSkyLight = new NIBBLETYPE[a_SizeX * a_SizeY * a_SizeZ];
		if (m_BlockSkyLight == NULL)
		{
			delete[] m_BlockLight;
			delete[] m_BlockMetas;
			delete[] m_BlockTypes;
			return false;
		}
	}
	m_Size.Set(a_SizeX, a_SizeY, a_SizeZ);
	return true;
}





int cBlockArea::MakeIndex(int a_RelX, int a_RelY, int a_RelZ) const
{
	ASSERT(a_RelX >= 0);
	ASSERT(a_RelX < m_Size.x);
	ASSERT(a_RelY >= 0);
	ASSERT(a_RelY < m_Size.y);
	ASSERT(a_RelZ >= 0);
	ASSERT(a_RelZ < m_Size.z);
	
	return a_RelX + a_RelZ * m_Size.x + a_RelY * m_Size.x * m_Size.z;
}





void cBlockArea::SetRelNibble(int a_RelX, int a_RelY, int a_RelZ, NIBBLETYPE a_Value, NIBBLETYPE * a_Array)
{
	if (a_Array == NULL)
	{
		LOGWARNING("cBlockArea: datatype has not been read!");
		return;
	}
	a_Array[MakeIndex(a_RelX, a_RelY, a_RelZ)] = a_Value;
}





void cBlockArea::SetNibble(int a_BlockX, int a_BlockY, int a_BlockZ, NIBBLETYPE a_Value, NIBBLETYPE * a_Array)
{
	SetRelNibble(a_BlockX - m_Origin.x, a_BlockY - m_Origin.y, a_BlockZ - m_Origin.z, a_Value, a_Array);
}





NIBBLETYPE cBlockArea::GetRelNibble(int a_RelX, int a_RelY, int a_RelZ, NIBBLETYPE * a_Array) const
{
	if (a_Array == NULL)
	{
		LOGWARNING("cBlockArea: datatype has not been read!");
		return 16;
	}
	return a_Array[MakeIndex(a_RelX, a_RelY, a_RelZ)];
}





NIBBLETYPE cBlockArea::GetNibble(int a_BlockX, int a_BlockY, int a_BlockZ, NIBBLETYPE * a_Array) const
{
	return GetRelNibble(a_BlockX - m_Origin.x, a_BlockY - m_Origin.y, a_BlockZ - m_Origin.z, a_Array);
}






///////////////////////////////////////////////////////////////////////////////////////////////////////////////////////
// cBlockArea::cChunkReader:

cBlockArea::cChunkReader::cChunkReader(cBlockArea & a_Area) :
	m_Area(a_Area),
	m_Origin(a_Area.m_Origin.x, a_Area.m_Origin.y, a_Area.m_Origin.z)
{
}





void cBlockArea::cChunkReader::CopyNibbles(NIBBLETYPE * a_AreaDst, const NIBBLETYPE * a_ChunkSrc)
{
	int SizeY = m_Area.m_Size.y;
	int MinY = m_Origin.y;
	
	// SizeX, SizeZ are the dmensions of the block data to copy from the current chunk (size of the geometric union)
	// OffX, OffZ are the offsets of the current chunk data from the area origin
	// BaseX, BaseZ are the offsets of the area data within the current chunk from the chunk borders
	int SizeX = cChunkDef::Width;
	int SizeZ = cChunkDef::Width;
	int OffX, OffZ;
	int BaseX, BaseZ;
	OffX = m_CurrentChunkX * cChunkDef::Width - m_Origin.x;
	if (OffX < 0)
	{
		BaseX = -OffX;
		SizeX += OffX;  // SizeX is decreased, OffX is negative
		OffX = 0;
	}
	else
	{
		BaseX = 0;
	}
	OffZ = m_CurrentChunkZ * cChunkDef::Width - m_Origin.z;
	if (OffZ < 0)
	{
		BaseZ = -OffZ;
		SizeZ += OffZ;  // SizeZ is decreased, OffZ is negative
		OffZ = 0;
	}
	else
	{
		BaseZ = 0;
	}
	// If the chunk extends beyond the area in the X or Z axis, cut off the Size:
	if ((m_CurrentChunkX + 1) * cChunkDef::Width > m_Origin.x + m_Area.m_Size.x)
	{
		SizeX -= (m_CurrentChunkX + 1) * cChunkDef::Width - (m_Origin.x + m_Area.m_Size.x);
	}
	if ((m_CurrentChunkZ + 1) * cChunkDef::Width > m_Origin.z + m_Area.m_Size.z)
	{
		SizeZ -= (m_CurrentChunkZ + 1) * cChunkDef::Width - (m_Origin.z + m_Area.m_Size.z);
	}

	for (int y = 0; y < SizeY; y++)
	{
		int ChunkY = MinY + y;
		int AreaY = y;
		for (int z = 0; z < SizeZ; z++)
		{
			int ChunkZ = BaseZ + z;
			int AreaZ = OffZ + z;
			for (int x = 0; x < SizeX; x++)
			{
				int ChunkX = BaseX + x;
				int AreaX = OffX + x;
				a_AreaDst[m_Area.MakeIndex(AreaX, AreaY, AreaZ)] = cChunkDef::GetNibble(a_ChunkSrc, ChunkX, ChunkY, ChunkZ);
			}  // for x
		}  // for z
	}  // for y
}





bool cBlockArea::cChunkReader::Coords(int a_ChunkX, int a_ChunkZ)
{
	m_CurrentChunkX = a_ChunkX;
	m_CurrentChunkZ = a_ChunkZ;
	return true;
}





void cBlockArea::cChunkReader::BlockTypes(const BLOCKTYPE * a_BlockTypes)
{
	if (m_Area.m_BlockTypes == NULL)
	{
		// Don't want BlockTypes
		return;
	}
	
	int SizeY = m_Area.m_Size.y;
	int MinY = m_Origin.y;
	
	// SizeX, SizeZ are the dmensions of the block data to copy from the current chunk (size of the geometric union)
	// OffX, OffZ are the offsets of the current chunk data from the area origin
	// BaseX, BaseZ are the offsets of the area data within the current chunk from the chunk borders
	int SizeX = cChunkDef::Width;
	int SizeZ = cChunkDef::Width;
	int OffX, OffZ;
	int BaseX, BaseZ;
	OffX = m_CurrentChunkX * cChunkDef::Width - m_Origin.x;
	if (OffX < 0)
	{
		BaseX = -OffX;
		SizeX += OffX;  // SizeX is decreased, OffX is negative
		OffX = 0;
	}
	else
	{
		BaseX = 0;
	}
	OffZ = m_CurrentChunkZ * cChunkDef::Width - m_Origin.z;
	if (OffZ < 0)
	{
		BaseZ = -OffZ;
		SizeZ += OffZ;  // SizeZ is decreased, OffZ is negative
		OffZ = 0;
	}
	else
	{
		BaseZ = 0;
	}
	// If the chunk extends beyond the area in the X or Z axis, cut off the Size:
	if ((m_CurrentChunkX + 1) * cChunkDef::Width > m_Origin.x + m_Area.m_Size.x)
	{
		SizeX -= (m_CurrentChunkX + 1) * cChunkDef::Width - (m_Origin.x + m_Area.m_Size.x);
	}
	if ((m_CurrentChunkZ + 1) * cChunkDef::Width > m_Origin.z + m_Area.m_Size.z)
	{
		SizeZ -= (m_CurrentChunkZ + 1) * cChunkDef::Width - (m_Origin.z + m_Area.m_Size.z);
	}

	for (int y = 0; y < SizeY; y++)
	{
		int ChunkY = MinY + y;
		int AreaY = y;
		for (int z = 0; z < SizeZ; z++)
		{
			int ChunkZ = BaseZ + z;
			int AreaZ = OffZ + z;
			for (int x = 0; x < SizeX; x++)
			{
				int ChunkX = BaseX + x;
				int AreaX = OffX + x;
				m_Area.m_BlockTypes[m_Area.MakeIndex(AreaX, AreaY, AreaZ)] = cChunkDef::GetBlock(a_BlockTypes, ChunkX, ChunkY, ChunkZ);
			}  // for x
		}  // for z
	}  // for y
}





void cBlockArea::cChunkReader::BlockMeta(const NIBBLETYPE * a_BlockMetas)
{
	if (m_Area.m_BlockMetas == NULL)
	{
		// Don't want metas
		return;
	}
	CopyNibbles(m_Area.m_BlockMetas, a_BlockMetas);
}





void cBlockArea::cChunkReader::BlockLight(const NIBBLETYPE * a_BlockLight)
{
	if (m_Area.m_BlockLight == NULL)
	{
		// Don't want light
		return;
	}
	CopyNibbles(m_Area.m_BlockLight, a_BlockLight);
}





void cBlockArea::cChunkReader::BlockSkyLight(const NIBBLETYPE * a_BlockSkyLight)
{
	if (m_Area.m_BlockSkyLight == NULL)
	{
		// Don't want skylight
		return;
	}
	CopyNibbles(m_Area.m_BlockSkyLight, a_BlockSkyLight);
}





void cBlockArea::CropBlockTypes(int a_AddMinX, int a_SubMaxX, int a_AddMinY, int a_SubMaxY, int a_AddMinZ, int a_SubMaxZ)
{
	int NewSizeX = GetSizeX() - a_AddMinX - a_SubMaxX;
	int NewSizeY = GetSizeY() - a_AddMinY - a_SubMaxY;
	int NewSizeZ = GetSizeZ() - a_AddMinZ - a_SubMaxZ;
	BLOCKTYPE * NewBlockTypes = new BLOCKTYPE[NewSizeX * NewSizeY * NewSizeZ];
	int idx = 0;
	for (int y = 0; y < NewSizeY; y++)
	{
		for (int z = 0; z < NewSizeZ; z++)
		{
			for (int x = 0; x < NewSizeX; x++)
			{
				int OldIndex = MakeIndex(x + a_AddMinX, y + a_AddMinY, z + a_AddMinZ);
				NewBlockTypes[idx++] = m_BlockTypes[OldIndex];
			}  // for x
		}  // for z
	}  // for y
	delete m_BlockTypes;
	m_BlockTypes = NewBlockTypes;
}





void cBlockArea::CropNibbles(NIBBLEARRAY & a_Array, int a_AddMinX, int a_SubMaxX, int a_AddMinY, int a_SubMaxY, int a_AddMinZ, int a_SubMaxZ)
{
	int NewSizeX = GetSizeX() - a_AddMinX - a_SubMaxX;
	int NewSizeY = GetSizeY() - a_AddMinY - a_SubMaxY;
	int NewSizeZ = GetSizeZ() - a_AddMinZ - a_SubMaxZ;
	NIBBLETYPE * NewNibbles = new NIBBLETYPE[NewSizeX * NewSizeY * NewSizeZ];
	int idx = 0;
	for (int y = 0; y < NewSizeY; y++)
	{
		for (int z = 0; z < NewSizeZ; z++)
		{
			for (int x = 0; x < NewSizeX; x++)
			{
				NewNibbles[idx++] = a_Array[MakeIndex(x + a_AddMinX, y + a_AddMinY, z + a_AddMinZ)];
			}  // for x
		}  // for z
	}  // for y
	delete a_Array;
	a_Array = NewNibbles;
}





void cBlockArea::ExpandBlockTypes(int a_SubMinX, int a_AddMaxX, int a_SubMinY, int a_AddMaxY, int a_SubMinZ, int a_AddMaxZ)
{
	int NewSizeX = m_Size.x + a_SubMinX + a_AddMaxX;
	int NewSizeY = m_Size.y + a_SubMinY + a_AddMaxY;
	int NewSizeZ = m_Size.z + a_SubMinZ + a_AddMaxZ;
	int BlockCount = NewSizeX * NewSizeY * NewSizeZ;
	BLOCKTYPE * NewBlockTypes = new BLOCKTYPE[BlockCount];
	memset(NewBlockTypes, 0, BlockCount * sizeof(BLOCKTYPE));
	int OldIndex = 0;
	for (int y = 0; y < m_Size.y; y++)
	{
		int IndexBaseY = (y + a_SubMinY) * m_Size.x * m_Size.z;
		for (int z = 0; z < m_Size.z; z++)
		{
			int IndexBaseZ = IndexBaseY + (z + a_SubMinZ) * m_Size.x;
			int idx = IndexBaseZ + a_SubMinX;
			for (int x = 0; x < m_Size.x; x++)
			{
				NewBlockTypes[idx++] = m_BlockTypes[OldIndex++];
			}  // for x
		}  // for z
	}  // for y
	delete m_BlockTypes;
	m_BlockTypes = NewBlockTypes;
}





void cBlockArea::ExpandNibbles(NIBBLEARRAY & a_Array, int a_SubMinX, int a_AddMaxX, int a_SubMinY, int a_AddMaxY, int a_SubMinZ, int a_AddMaxZ)
{
	int NewSizeX = m_Size.x + a_SubMinX + a_AddMaxX;
	int NewSizeY = m_Size.y + a_SubMinY + a_AddMaxY;
	int NewSizeZ = m_Size.z + a_SubMinZ + a_AddMaxZ;
	int BlockCount = NewSizeX * NewSizeY * NewSizeZ;
	NIBBLETYPE * NewNibbles = new NIBBLETYPE[BlockCount];
	memset(NewNibbles, 0, BlockCount * sizeof(NIBBLETYPE));
	int OldIndex = 0;
	for (int y = 0; y < m_Size.y; y++)
	{
		int IndexBaseY = (y + a_SubMinY) * m_Size.x * m_Size.z;
		for (int z = 0; z < m_Size.z; z++)
		{
			int IndexBaseZ = IndexBaseY + (z + a_SubMinZ) * m_Size.x;
			int idx = IndexBaseZ + a_SubMinX;
			for (int x = 0; x < m_Size.x; x++)
			{
				NewNibbles[idx++] = a_Array[OldIndex++];
			}  // for x
		}  // for z
	}  // for y
	delete a_Array;
	a_Array = NewNibbles;
}





void cBlockArea::RelSetData(
	int a_RelX, int a_RelY, int a_RelZ,
	int a_DataTypes, BLOCKTYPE a_BlockType, NIBBLETYPE a_BlockMeta,
	NIBBLETYPE a_BlockLight, NIBBLETYPE a_BlockSkyLight
)
{
	int Index = MakeIndex(a_RelX, a_RelY, a_RelZ);
	if ((a_DataTypes & baTypes) != 0)
	{
		m_BlockTypes[Index] = a_BlockType;
	}
	if ((a_DataTypes & baMetas) != 0)
	{
		m_BlockMetas[Index] = a_BlockMeta;
	}
	if ((a_DataTypes & baLight) != 0)
	{
		m_BlockLight[Index] = a_BlockLight;
	}
	if ((a_DataTypes & baSkyLight) != 0)
	{
		m_BlockSkyLight[Index] = a_BlockSkyLight;
	}
}



<|MERGE_RESOLUTION|>--- conflicted
+++ resolved
@@ -173,30 +173,34 @@
 
 
 
-<<<<<<< HEAD
+/** Combinator used for cBlockArea::msDifference merging */
+static inline void MergeCombinatorDifference(BLOCKTYPE & a_DstType, BLOCKTYPE a_SrcType, NIBBLETYPE & a_DstMeta, NIBBLETYPE a_SrcMeta)
+{
+	if ((a_DstType == a_SrcType) && (a_DstMeta == a_SrcMeta))
+	{
+		a_DstType = E_BLOCK_AIR;
+		a_DstMeta = 0;
+	}
+	else
+	{
+		a_DstType = a_SrcType;
+		a_DstMeta = a_SrcMeta;
+	}
+}
+
+
+
+
+
 /** Combinator used for cBlockArea::msMask merging */
 static inline void MergeCombinatorMask(BLOCKTYPE & a_DstType, BLOCKTYPE a_SrcType, NIBBLETYPE & a_DstMeta, NIBBLETYPE a_SrcMeta)
 {
 	// If the blocks are the same, keep the dest; otherwise replace with air
 	if ((a_SrcType != a_DstType) || (a_SrcMeta != a_DstMeta))
-=======
-/** Combinator used for cBlockArea::msDifference merging */
-static inline void MergeCombinatorDifference(BLOCKTYPE & a_DstType, BLOCKTYPE a_SrcType, NIBBLETYPE & a_DstMeta, NIBBLETYPE a_SrcMeta)
-{
-	if ((a_DstType == a_SrcType) && (a_DstMeta == a_SrcMeta))
->>>>>>> 21e0607e
 	{
 		a_DstType = E_BLOCK_AIR;
 		a_DstMeta = 0;
 	}
-<<<<<<< HEAD
-=======
-	else
-	{
-		a_DstType = a_SrcType;
-		a_DstMeta = a_SrcMeta;
-	}
->>>>>>> 21e0607e
 }
 
 
