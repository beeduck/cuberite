
cmake_minimum_required (VERSION 2.6)
project (MCServer)

include_directories ("${PROJECT_SOURCE_DIR}/../")

SET (SRCS
	CriticalSection.cpp
	Errors.cpp
	Event.cpp
	File.cpp
	GZipFile.cpp
	IsThread.cpp
	ListenThread.cpp
	Semaphore.cpp
	Socket.cpp
	SocketThreads.cpp
<<<<<<< HEAD
=======
	StackTrace.cpp
	Thread.cpp
	Timer.cpp
>>>>>>> c8e75994
)

SET (HDRS
	CriticalSection.h
	Errors.h
	Event.h
	File.h
	GZipFile.h
	IsThread.h
	ListenThread.h
	Queue.h
	Semaphore.h
	Socket.h
	SocketThreads.h
<<<<<<< HEAD
=======
	StackTrace.h
	Thread.h
	Timer.h
>>>>>>> c8e75994
)

if(NOT MSVC)
	add_library(OSSupport ${SRCS} ${HDRS})

	if(UNIX)
		if(NOT APPLE)
			target_link_libraries(OSSupport rt)
		endif()

		target_link_libraries(OSSupport pthread)
	endif()
endif()<|MERGE_RESOLUTION|>--- conflicted
+++ resolved
@@ -15,12 +15,7 @@
 	Semaphore.cpp
 	Socket.cpp
 	SocketThreads.cpp
-<<<<<<< HEAD
-=======
 	StackTrace.cpp
-	Thread.cpp
-	Timer.cpp
->>>>>>> c8e75994
 )
 
 SET (HDRS
@@ -35,12 +30,7 @@
 	Semaphore.h
 	Socket.h
 	SocketThreads.h
-<<<<<<< HEAD
-=======
 	StackTrace.h
-	Thread.h
-	Timer.h
->>>>>>> c8e75994
 )
 
 if(NOT MSVC)
