
#include "Globals.h"  // NOTE: MSVC stupidness requires this to be the same across all modules

#include <algorithm>

#include "IncrementalRedstoneSimulator.h"
#include "../BlockEntities/DropSpenserEntity.h"
#include "../BlockEntities/NoteEntity.h"
#include "../BlockEntities/CommandBlockEntity.h"
#include "../Entities/TNTEntity.h"
#include "../Entities/Pickup.h"
#include "../Blocks/BlockTorch.h"
#include "../Blocks/BlockDoor.h"
#include "../Blocks/BlockButton.h"
#include "../Blocks/BlockLever.h"
#include "../Blocks/BlockPiston.h"



	

cIncrementalRedstoneSimulator::cIncrementalRedstoneSimulator(cWorld & a_World) :
	super(a_World),
	m_RedstoneSimulatorChunkData(),
	m_PoweredBlocks(),
	m_LinkedPoweredBlocks(),
	m_SimulatedPlayerToggleableBlocks(),
	m_RepeatersDelayList(),
	m_Chunk()
{
}





cIncrementalRedstoneSimulator::~cIncrementalRedstoneSimulator()
{
}





void cIncrementalRedstoneSimulator::RedstoneAddBlock(int a_BlockX, int a_BlockY, int a_BlockZ, cChunk * a_Chunk, cChunk * a_OtherChunk)
{
	if ((a_Chunk == NULL) || !a_Chunk->IsValid())
	{
		return;
	}
	else if ((a_BlockY < 0) || (a_BlockY > cChunkDef::Height))
	{
		return;
	}

	// We may be called with coordinates in a chunk that is not the first chunk parameter
	// In that case, the actual chunk (which the coordinates are in), will be passed as the second parameter
	// Use that Chunk pointer to get a relative position

	int RelX = 0;
	int RelZ = 0;	
	BLOCKTYPE Block;
	NIBBLETYPE Meta;
	cChunk * Chunk;

	if (a_OtherChunk != NULL)
	{
		RelX = a_BlockX - a_OtherChunk->GetPosX() * cChunkDef::Width;
		RelZ = a_BlockZ - a_OtherChunk->GetPosZ() * cChunkDef::Width;
		a_OtherChunk->GetBlockTypeMeta(RelX, a_BlockY, RelZ, Block, Meta);
		Chunk = a_OtherChunk;
	}
	else
	{
		RelX = a_BlockX - a_Chunk->GetPosX() * cChunkDef::Width;
		RelZ = a_BlockZ - a_Chunk->GetPosZ() * cChunkDef::Width;
		a_Chunk->GetBlockTypeMeta(RelX, a_BlockY, RelZ, Block, Meta);
		Chunk = a_Chunk;
	}

	// Every time a block is changed (AddBlock called), we want to go through all lists and check to see if the coordiantes stored within are still valid
	// Checking only when a block is changed, as opposed to every tick, also improves performance

	PoweredBlocksList * PoweredBlocks = a_Chunk->GetRedstoneSimulatorPoweredBlocksList();
	for (PoweredBlocksList::iterator itr = PoweredBlocks->begin(); itr != PoweredBlocks->end();)
	{
		if (!itr->a_SourcePos.Equals(Vector3i(a_BlockX, a_BlockY, a_BlockZ)))
		{
			++itr;
			continue;
		}

		if (!IsPotentialSource(Block))
		{
			LOGD("cIncrementalRedstoneSimulator: Erased block @ {%i, %i, %i} from powered blocks list as it no longer connected to a source", itr->a_BlockPos.x, itr->a_BlockPos.y, itr->a_BlockPos.z);
			itr = PoweredBlocks->erase(itr);
			Chunk->SetIsRedstoneDirty(true);
			continue;
		}
		else if (
			// Changeable sources
			((Block == E_BLOCK_REDSTONE_WIRE) && (Meta == 0)) ||
			((Block == E_BLOCK_LEVER) && !IsLeverOn(Meta)) ||
			((Block == E_BLOCK_DETECTOR_RAIL) && (Meta & 0x08) == 0) ||
			(((Block == E_BLOCK_STONE_BUTTON) || (Block == E_BLOCK_WOODEN_BUTTON)) && (!IsButtonOn(Meta))) ||
			(((Block == E_BLOCK_STONE_PRESSURE_PLATE) || (Block == E_BLOCK_WOODEN_PRESSURE_PLATE)) && (Meta == 0)) ||
			(((Block == E_BLOCK_LIGHT_WEIGHTED_PRESSURE_PLATE) || (Block == E_BLOCK_HEAVY_WEIGHTED_PRESSURE_PLATE)) && (Meta == 0))
			)
		{
			LOGD("cIncrementalRedstoneSimulator: Erased block @ {%i, %i, %i} from powered blocks list due to present/past metadata mismatch", itr->a_BlockPos.x, itr->a_BlockPos.y, itr->a_BlockPos.z);
			itr = PoweredBlocks->erase(itr);
			Chunk->SetIsRedstoneDirty(true);
			continue;
		}
		else if (Block == E_BLOCK_DAYLIGHT_SENSOR)
		{
			if (!m_World.IsChunkLighted(Chunk->GetPosX(), Chunk->GetPosZ()))
			{
				m_World.QueueLightChunk(Chunk->GetPosX(), Chunk->GetPosZ());
			}
			else
			{
				if (Chunk->GetTimeAlteredLight(Chunk->GetSkyLight(RelX, a_BlockY + 1, RelZ)) <= 7)
				{
					itr = PoweredBlocks->erase(itr);
					Chunk->SetIsRedstoneDirty(true);
					continue;
				}
			}
		}
		++itr;
	}

	LinkedBlocksList * LinkedPoweredBlocks = a_Chunk->GetRedstoneSimulatorLinkedBlocksList();
	// We loop through all values (insteading of breaking out at the first) to make sure everything is gone, as there can be multiple SourceBlock entries for one AddBlock coordinate
	for (LinkedBlocksList::iterator itr = LinkedPoweredBlocks->begin(); itr != LinkedPoweredBlocks->end();)
	{
		if (itr->a_SourcePos.Equals(Vector3i(a_BlockX, a_BlockY, a_BlockZ)))
		{
			if (!IsPotentialSource(Block))
			{
				LOGD("cIncrementalRedstoneSimulator: Erased block @ {%i, %i, %i} from linked powered blocks list as it is no longer connected to a source", itr->a_BlockPos.x, itr->a_BlockPos.y, itr->a_BlockPos.z);
				itr = LinkedPoweredBlocks->erase(itr);
				Chunk->SetIsRedstoneDirty(true);
				continue;
			}
			else if (
				// Things that can send power through a block but which depends on meta
				((Block == E_BLOCK_REDSTONE_WIRE) && (Meta == 0)) ||
				((Block == E_BLOCK_LEVER) && !IsLeverOn(Meta)) ||
				(((Block == E_BLOCK_STONE_BUTTON) || (Block == E_BLOCK_WOODEN_BUTTON)) && (!IsButtonOn(Meta))) ||
				(((Block == E_BLOCK_STONE_PRESSURE_PLATE) || (Block == E_BLOCK_WOODEN_PRESSURE_PLATE)) && (Meta == 0)) ||
				(((Block == E_BLOCK_LIGHT_WEIGHTED_PRESSURE_PLATE) || (Block == E_BLOCK_HEAVY_WEIGHTED_PRESSURE_PLATE)) && (Meta == 0))
				)
			{
				LOGD("cIncrementalRedstoneSimulator: Erased block @ {%i, %i, %i} from linked powered blocks list due to present/past metadata mismatch", itr->a_BlockPos.x, itr->a_BlockPos.y, itr->a_BlockPos.z);
				itr = LinkedPoweredBlocks->erase(itr);
				Chunk->SetIsRedstoneDirty(true);
				continue;
			}
		}
		else if (itr->a_MiddlePos.Equals(Vector3i(a_BlockX, a_BlockY, a_BlockZ)))
		{
			if (!IsViableMiddleBlock(Block))
			{
				LOGD("cIncrementalRedstoneSimulator: Erased block @ {%i, %i, %i} from linked powered blocks list as it is no longer powered through a valid middle block", itr->a_BlockPos.x, itr->a_BlockPos.y, itr->a_BlockPos.z);
				itr = LinkedPoweredBlocks->erase(itr);
				Chunk->SetIsRedstoneDirty(true);
				continue;
			}
		}
		++itr;
	}

	SimulatedPlayerToggleableList * SimulatedPlayerToggleableBlocks = a_Chunk->GetRedstoneSimulatorSimulatedPlayerToggleableList();
	for (SimulatedPlayerToggleableList::iterator itr = SimulatedPlayerToggleableBlocks->begin(); itr != SimulatedPlayerToggleableBlocks->end(); ++itr)
	{
		if (!itr->a_RelBlockPos.Equals(Vector3i(RelX, a_BlockY, RelZ)))
		{
			continue;
		}

		if (!IsAllowedBlock(Block))
		{
			LOGD("cIncrementalRedstoneSimulator: Erased block @ {%i, %i, %i} from toggleable simulated list as it is no longer redstone", itr->a_RelBlockPos.x, itr->a_RelBlockPos.y, itr->a_RelBlockPos.z);
			SimulatedPlayerToggleableBlocks->erase(itr);
			break;
		}
	}

	RepeatersDelayList * RepeatersDelayList = a_Chunk->GetRedstoneSimulatorRepeatersDelayList();
	for (RepeatersDelayList::iterator itr = RepeatersDelayList->begin(); itr != RepeatersDelayList->end(); ++itr)
	{
		if (!itr->a_RelBlockPos.Equals(Vector3i(RelX, a_BlockY, RelZ)))
		{
			continue;
		}

		if ((Block != E_BLOCK_REDSTONE_REPEATER_ON) && (Block != E_BLOCK_REDSTONE_REPEATER_OFF))
		{
			RepeatersDelayList->erase(itr);
			break;
		}
	}

	if (a_OtherChunk != NULL)
	{
		// DO NOT touch our chunk's data structure if we are being called with coordinates from another chunk - this one caused me massive grief :P
		return;
	}

	cRedstoneSimulatorChunkData * RedstoneSimulatorChunkData = a_Chunk->GetRedstoneSimulatorData();
	for (cRedstoneSimulatorChunkData::iterator itr = RedstoneSimulatorChunkData->begin(); itr != RedstoneSimulatorChunkData->end(); ++itr)
	{
		if ((itr->x == RelX) && (itr->y == a_BlockY) && (itr->z == RelZ)) // We are at an entry matching the current (changed) block
		{
			if (!IsAllowedBlock(Block))
			{
				itr->DataTwo = true; // The new blocktype is not redstone; it must be queued to be removed from this list
			}
			else
			{
				itr->DataTwo = false;
				itr->Data = Block; // Update block information
			}
			return;
		}
	}

	if (!IsAllowedBlock(Block))
	{
		return;
	}
	
	for (cRedstoneSimulatorChunkData::iterator itr = a_Chunk->GetRedstoneSimulatorQueuedData()->begin(); itr != a_Chunk->GetRedstoneSimulatorQueuedData()->end(); ++itr)
	{
		if ((itr->x == RelX) && (itr->y == a_BlockY) && (itr->z == RelZ))
		{
			// Can't have duplicates in here either, in case something adds the block again before the structure can written to the main chunk data
			return;
		}
	}
	a_Chunk->GetRedstoneSimulatorQueuedData()->push_back(cCoordWithBlockAndBool(RelX, a_BlockY, RelZ, Block, false));
}





void cIncrementalRedstoneSimulator::SimulateChunk(float a_Dt, int a_ChunkX, int a_ChunkZ, cChunk * a_Chunk)
{
	m_RedstoneSimulatorChunkData = a_Chunk->GetRedstoneSimulatorData();
	if (m_RedstoneSimulatorChunkData->empty() && a_Chunk->GetRedstoneSimulatorQueuedData()->empty())
	{
		return;
	}

	m_RedstoneSimulatorChunkData->insert(m_RedstoneSimulatorChunkData->end(), a_Chunk->GetRedstoneSimulatorQueuedData()->begin(), a_Chunk->GetRedstoneSimulatorQueuedData()->end());
	a_Chunk->GetRedstoneSimulatorQueuedData()->clear();

	m_PoweredBlocks = a_Chunk->GetRedstoneSimulatorPoweredBlocksList();
	m_RepeatersDelayList = a_Chunk->GetRedstoneSimulatorRepeatersDelayList();
	m_SimulatedPlayerToggleableBlocks = a_Chunk->GetRedstoneSimulatorSimulatedPlayerToggleableList();
	m_LinkedPoweredBlocks = a_Chunk->GetRedstoneSimulatorLinkedBlocksList();
	m_Chunk = a_Chunk;
	bool ShouldUpdateSimulateOnceBlocks = false;

	if (a_Chunk->IsRedstoneDirty())
	{
		// Simulate the majority of devices only if something (blockwise or power-wise) has changed
		// Make sure to allow the chunk to resimulate after the initial run if there was a power change (ShouldUpdateSimulateOnceBlocks helps to do this)
		a_Chunk->SetIsRedstoneDirty(false);
		ShouldUpdateSimulateOnceBlocks = true;
	}

	HandleRedstoneRepeaterDelays();

	for (cRedstoneSimulatorChunkData::iterator dataitr = m_RedstoneSimulatorChunkData->begin(); dataitr != m_RedstoneSimulatorChunkData->end();)
	{
		if (dataitr->DataTwo)
		{
			dataitr = m_RedstoneSimulatorChunkData->erase(dataitr);
			continue;
		}

		switch (dataitr->Data)
		{
			case E_BLOCK_DAYLIGHT_SENSOR: HandleDaylightSensor(dataitr->x, dataitr->y, dataitr->z); break;
			case E_BLOCK_WOODEN_PRESSURE_PLATE:
			case E_BLOCK_STONE_PRESSURE_PLATE:
			case E_BLOCK_LIGHT_WEIGHTED_PRESSURE_PLATE:
			case E_BLOCK_HEAVY_WEIGHTED_PRESSURE_PLATE:
			{
				HandlePressurePlate(dataitr->x, dataitr->y, dataitr->z, dataitr->Data);
				break;
			}
			default: break;
		}

		if (ShouldUpdateSimulateOnceBlocks)
		{
			switch (dataitr->Data)
			{				
				case E_BLOCK_REDSTONE_WIRE:         HandleRedstoneWire(dataitr->x, dataitr->y, dataitr->z);	  break;
				case E_BLOCK_COMMAND_BLOCK:         HandleCommandBlock(dataitr->x, dataitr->y, dataitr->z);   break;
				case E_BLOCK_NOTE_BLOCK:            HandleNoteBlock(dataitr->x, dataitr->y, dataitr->z);      break;
				case E_BLOCK_BLOCK_OF_REDSTONE:     HandleRedstoneBlock(dataitr->x, dataitr->y, dataitr->z);  break;
				case E_BLOCK_LEVER:                 HandleRedstoneLever(dataitr->x, dataitr->y, dataitr->z);  break;
				case E_BLOCK_FENCE_GATE:            HandleFenceGate(dataitr->x, dataitr->y, dataitr->z);      break;
				case E_BLOCK_TNT:                   HandleTNT(dataitr->x, dataitr->y, dataitr->z);            break;
				case E_BLOCK_TRAPDOOR:              HandleTrapdoor(dataitr->x, dataitr->y, dataitr->z);       break;

				case E_BLOCK_ACTIVATOR_RAIL:
				case E_BLOCK_DETECTOR_RAIL:
				case E_BLOCK_POWERED_RAIL:
				{
					HandleRail(dataitr->x, dataitr->y, dataitr->z, dataitr->Data);
					break;
				}
				case E_BLOCK_WOODEN_DOOR:
				case E_BLOCK_IRON_DOOR:
				{
					HandleDoor(dataitr->x, dataitr->y, dataitr->z);
					break;
				}
				case E_BLOCK_REDSTONE_LAMP_OFF:
				case E_BLOCK_REDSTONE_LAMP_ON:
				{
					HandleRedstoneLamp(dataitr->x, dataitr->y, dataitr->z, dataitr->Data);
					break;
				}
				case E_BLOCK_DISPENSER:
				case E_BLOCK_DROPPER:
				{
					HandleDropSpenser(dataitr->x, dataitr->y, dataitr->z);
					break;
				}
				case E_BLOCK_PISTON:
				case E_BLOCK_STICKY_PISTON:
				{
					HandlePiston(dataitr->x, dataitr->y, dataitr->z);
					break;
				}
				case E_BLOCK_REDSTONE_REPEATER_OFF:
				case E_BLOCK_REDSTONE_REPEATER_ON:
				{
					HandleRedstoneRepeater(dataitr->x, dataitr->y, dataitr->z, dataitr->Data);
				}
				case E_BLOCK_REDSTONE_TORCH_OFF:
				case E_BLOCK_REDSTONE_TORCH_ON:
				{
					HandleRedstoneTorch(dataitr->x, dataitr->y, dataitr->z, dataitr->Data);
					break;
				}
				case E_BLOCK_STONE_BUTTON:
				case E_BLOCK_WOODEN_BUTTON:
				{
					HandleRedstoneButton(dataitr->x, dataitr->y, dataitr->z);
					break;
				}
				default: break;
			}
		}
		++dataitr;
	}
}




void cIncrementalRedstoneSimulator::WakeUp(int a_BlockX, int a_BlockY, int a_BlockZ, cChunk * a_Chunk)
{
	if (
		((a_BlockX % cChunkDef::Width) <= 1) ||
		((a_BlockX % cChunkDef::Width) >= 14) ||
		((a_BlockZ % cChunkDef::Width) <= 1) ||
		((a_BlockZ % cChunkDef::Width) >= 14)
		) // Are we on a chunk boundary? +- 2 because of LinkedPowered blocks
	{
		// On a chunk boundary, alert all four sides (i.e. at least one neighbouring chunk)
		AddBlock(a_BlockX, a_BlockY, a_BlockZ, a_Chunk);

		// Pass the original coordinates, because when adding things to our simulator lists, we get the chunk that they are in, and therefore any updates need to preseve their position
		// RedstoneAddBlock to pass both the neighbouring chunk and the chunk which the coordiantes are in and +- 2 in GetNeighbour() to accomodate for LinkedPowered blocks being 2 away from chunk boundaries
		RedstoneAddBlock(a_BlockX, a_BlockY, a_BlockZ, a_Chunk->GetNeighborChunk(a_BlockX - 2, a_BlockZ), a_Chunk);
		RedstoneAddBlock(a_BlockX, a_BlockY, a_BlockZ, a_Chunk->GetNeighborChunk(a_BlockX + 2, a_BlockZ), a_Chunk);
		RedstoneAddBlock(a_BlockX, a_BlockY, a_BlockZ, a_Chunk->GetNeighborChunk(a_BlockX, a_BlockZ - 2), a_Chunk);
		RedstoneAddBlock(a_BlockX, a_BlockY, a_BlockZ, a_Chunk->GetNeighborChunk(a_BlockX, a_BlockZ + 2), a_Chunk);

		return;
	}

	// Not on boundary, just alert this chunk for speed
	AddBlock(a_BlockX, a_BlockY, a_BlockZ, a_Chunk);
}





void cIncrementalRedstoneSimulator::HandleRedstoneTorch(int a_RelBlockX, int a_RelBlockY, int a_RelBlockZ, BLOCKTYPE a_MyState)
{
	static const struct // Define which directions the torch can power
	{
		int x, y, z;
	} gCrossCoords[] =
	{
		{ 1, 0,  0},
		{-1, 0,  0},
		{ 0, 0,  1},
		{ 0, 0, -1},
		{ 0, 1,  0},
	} ;

	if (a_MyState == E_BLOCK_REDSTONE_TORCH_ON)
	{
		// Check if the block the torch is on is powered		
		int X = a_RelBlockX; int Y = a_RelBlockY; int Z = a_RelBlockZ;
		AddFaceDirection(X, Y, Z, cBlockTorchHandler::MetaDataToDirection(m_Chunk->GetMeta(a_RelBlockX, a_RelBlockY, a_RelBlockZ)), true); // Inverse true to get the block torch is on

		if (AreCoordsDirectlyPowered(X, Y, Z))
		{
			// There was a match, torch goes off
			m_Chunk->SetBlock(a_RelBlockX, a_RelBlockY, a_RelBlockZ, E_BLOCK_REDSTONE_TORCH_OFF, m_Chunk->GetMeta(a_RelBlockX, a_RelBlockY, a_RelBlockZ));
			return;
		}

		// Torch still on, make all 4(X, Z) + 1(Y) sides powered
		for (size_t i = 0; i < ARRAYCOUNT(gCrossCoords); i++)
		{
			BLOCKTYPE Type = 0;
			if (!m_Chunk->UnboundedRelGetBlockType(a_RelBlockX + gCrossCoords[i].x, a_RelBlockY + gCrossCoords[i].y, a_RelBlockZ + gCrossCoords[i].z, Type))
			{
				continue;
			}
			if (i + 1 < ARRAYCOUNT(gCrossCoords)) // Sides of torch, not top (top is last)
			{
				if (
					((IsMechanism(Type)) || (Type == E_BLOCK_REDSTONE_WIRE)) && // Is it a mechanism or wire? Not block/other torch etc.
					(!Vector3i(a_RelBlockX + gCrossCoords[i].x, a_RelBlockY + gCrossCoords[i].y, a_RelBlockZ + gCrossCoords[i].z).Equals(Vector3i(X, Y, Z))) // CAN'T power block is that it is on
					)
				{
					SetBlockPowered(a_RelBlockX + gCrossCoords[i].x, a_RelBlockY + gCrossCoords[i].y, a_RelBlockZ + gCrossCoords[i].z, a_RelBlockX, a_RelBlockY, a_RelBlockZ);
				}
			}
			else
			{
				// Top side, power whatever is there, including blocks
				SetBlockPowered(a_RelBlockX + gCrossCoords[i].x, a_RelBlockY + gCrossCoords[i].y, a_RelBlockZ + gCrossCoords[i].z, a_RelBlockX, a_RelBlockY, a_RelBlockZ);
				// Power all blocks surrounding block above torch
				SetDirectionLinkedPowered(a_RelBlockX, a_RelBlockY, a_RelBlockZ, BLOCK_FACE_YP);
			}
		}

		if (m_Chunk->GetMeta(a_RelBlockX, a_RelBlockY, a_RelBlockZ) != 0x5) // Is torch standing on ground? If NOT (i.e. on wall), power block beneath
		{
			BLOCKTYPE Type = m_Chunk->GetBlock(a_RelBlockX, a_RelBlockY - 1, a_RelBlockZ);

			if ((IsMechanism(Type)) || (Type == E_BLOCK_REDSTONE_WIRE)) // Still can't make a normal block powered though!
			{
				SetBlockPowered(a_RelBlockX, a_RelBlockY - 1, a_RelBlockZ, a_RelBlockX, a_RelBlockY, a_RelBlockZ);
			}
		}
	}
	else
	{
		// Check if the block the torch is on is powered		
		int X = a_RelBlockX; int Y = a_RelBlockY; int Z = a_RelBlockZ;
		AddFaceDirection(X, Y, Z, cBlockTorchHandler::MetaDataToDirection(m_Chunk->GetMeta(a_RelBlockX, a_RelBlockY, a_RelBlockZ)), true); // Inverse true to get the block torch is on

		// See if off state torch can be turned on again
		if (AreCoordsDirectlyPowered(X, Y, Z))
		{
			return; // Something matches, torch still powered
		}

		// Block torch on not powered, can be turned on again!
		m_Chunk->SetBlock(a_RelBlockX, a_RelBlockY, a_RelBlockZ, E_BLOCK_REDSTONE_TORCH_ON, m_Chunk->GetMeta(a_RelBlockX, a_RelBlockY, a_RelBlockZ));
	}
}





void cIncrementalRedstoneSimulator::HandleRedstoneBlock(int a_RelBlockX, int a_RelBlockY, int a_RelBlockZ)
{
	SetAllDirsAsPowered(a_RelBlockX, a_RelBlockY, a_RelBlockZ);
	SetBlockPowered(a_RelBlockX, a_RelBlockY, a_RelBlockZ, a_RelBlockX, a_RelBlockY, a_RelBlockZ); // Set self as powered
}





void cIncrementalRedstoneSimulator::HandleRedstoneLever(int a_RelBlockX, int a_RelBlockY, int a_RelBlockZ)
{
	NIBBLETYPE Meta = m_Chunk->GetMeta(a_RelBlockX, a_RelBlockY, a_RelBlockZ);
	if (IsLeverOn(Meta))
	{
		SetAllDirsAsPowered(a_RelBlockX, a_RelBlockY, a_RelBlockZ);

		eBlockFace Dir = cBlockLeverHandler::BlockMetaDataToBlockFace(Meta);
		switch (Dir) // Now, flip the direction into the type used by SetBlockLinkedPowered()
		{
			case BLOCK_FACE_YP:
			case BLOCK_FACE_XP:
			case BLOCK_FACE_ZP:
			{
				Dir--;
				break;
			}
			case BLOCK_FACE_XM:
			case BLOCK_FACE_ZM:
			case BLOCK_FACE_YM:
			{
				Dir++;
				break;
			}
			default:
			{
				ASSERT(!"Unhandled lever metadata!");
				return;
			}
		}
		SetDirectionLinkedPowered(a_RelBlockX, a_RelBlockY, a_RelBlockZ, Dir);
	}
}





void cIncrementalRedstoneSimulator::HandleFenceGate(int a_RelBlockX, int a_RelBlockY, int a_RelBlockZ)
{
	int BlockX = (m_Chunk->GetPosX() * cChunkDef::Width) + a_RelBlockX;
	int BlockZ = (m_Chunk->GetPosZ() * cChunkDef::Width) + a_RelBlockZ;
	cChunkInterface ChunkInterface(m_World.GetChunkMap());
	NIBBLETYPE MetaData = ChunkInterface.GetBlockMeta(a_RelBlockX, a_RelBlockY, a_RelBlockZ);

	if (AreCoordsPowered(a_RelBlockX, a_RelBlockY, a_RelBlockZ))
	{
		if (!AreCoordsSimulated(a_RelBlockX, a_RelBlockY, a_RelBlockZ, true))
		{
			m_Chunk->SetMeta(a_RelBlockX, a_RelBlockY, a_RelBlockZ, MetaData | 0x4);
			m_Chunk->BroadcastSoundParticleEffect(1003, BlockX, a_RelBlockY, BlockZ, 0);
			SetPlayerToggleableBlockAsSimulated(a_RelBlockX, a_RelBlockY, a_RelBlockZ, true);
		}
	}
	else
	{
		if (!AreCoordsSimulated(a_RelBlockX, a_RelBlockY, a_RelBlockZ, false))
		{
			m_Chunk->SetMeta(a_RelBlockX, a_RelBlockY, a_RelBlockZ, MetaData & 0xFFFFFFFB);
			m_Chunk->BroadcastSoundParticleEffect(1003, BlockX, a_RelBlockY, BlockZ, 0);
			SetPlayerToggleableBlockAsSimulated(a_RelBlockX, a_RelBlockY, a_RelBlockZ, false);
		}
	}
}





void cIncrementalRedstoneSimulator::HandleRedstoneButton(int a_RelBlockX, int a_RelBlockY, int a_RelBlockZ)
{
	NIBBLETYPE Meta = m_Chunk->GetMeta(a_RelBlockX, a_RelBlockY, a_RelBlockZ);
	if (IsButtonOn(Meta))
	{
		SetAllDirsAsPowered(a_RelBlockX, a_RelBlockY, a_RelBlockZ);
		
		eBlockFace Dir = cBlockButtonHandler::BlockMetaDataToBlockFace(Meta);
		switch (Dir) // Now, flip the direction into the type used by SetBlockLinkedPowered()
		{
			case BLOCK_FACE_XP:
			case BLOCK_FACE_ZP:
			{
				Dir--;
				break;
			}
			case BLOCK_FACE_XM:
			case BLOCK_FACE_ZM:
			{
				Dir++;
				break;
			}
			default:
			{
				ASSERT(!"Unhandled button metadata!");
				return;
			}
		}
		SetDirectionLinkedPowered(a_RelBlockX, a_RelBlockY, a_RelBlockZ, Dir);
	}
}





void cIncrementalRedstoneSimulator::HandleRedstoneWire(int a_RelBlockX, int a_RelBlockY, int a_RelBlockZ)
{
	static const struct // Define which directions the wire can receive power from
	{
		int x, y, z;
	} gCrossCoords[] =
	{
		{ 1, 0,  0}, /* Wires on same level start */
		{-1, 0,  0},
		{ 0, 0,  1},
		{ 0, 0, -1}, /* Wires on same level stop */
		{ 1, 1,  0}, /* Wires one higher, surrounding self start */
		{-1, 1,  0},
		{ 0, 1,  1},
		{ 0, 1, -1}, /* Wires one higher, surrounding self stop */
		{ 1,-1,  0}, /* Wires one lower, surrounding self start */
		{-1,-1,  0},
		{ 0,-1,  1},
		{ 0,-1, -1}, /* Wires one lower, surrounding self stop */
	} ;

	static const struct // Define which directions the wire will check for repeater prescence
	{
		int x, y, z;
	} gSideCoords[] =
	{
		{ 1, 0, 0 },
		{-1, 0, 0 },
		{ 0, 0, 1 },
		{ 0, 0,-1 },
		{ 0, 1, 0 },
	};

	// Check to see if directly beside a power source
	unsigned char MyPower;
	if (!IsWirePowered(a_RelBlockX, a_RelBlockY, a_RelBlockZ, MyPower))
	{
		int BlockX = (m_Chunk->GetPosX() * cChunkDef::Width) + a_RelBlockX;
		int BlockZ = (m_Chunk->GetPosZ() * cChunkDef::Width) + a_RelBlockZ;
		m_Chunk->SetMeta(a_RelBlockX, a_RelBlockY, a_RelBlockZ, 0);
		m_World.WakeUpSimulators(BlockX, a_RelBlockY, BlockZ);
		return;
	}
	
	m_Chunk->SetMeta(a_RelBlockX, a_RelBlockY, a_RelBlockZ, MyPower);

	if (MyPower < 1)
	{
		return;
	}

	MyPower--;

	for (size_t i = 0; i < ARRAYCOUNT(gCrossCoords); i++) // Loop through all directions to transfer or receive power
	{
		if ((i >= 4) && (i <= 7)) // If we are currently checking for wire surrounding ourself one block above...
		{
			BLOCKTYPE Type = 0;
			if (a_RelBlockY + 1 >= cChunkDef::Height)
			{
				continue;
			}
			if (!m_Chunk->UnboundedRelGetBlockType(a_RelBlockX, a_RelBlockY + 1, a_RelBlockZ, Type))
			{
				continue;
			}
			if (cBlockInfo::IsSolid(Type)) // If there is something solid above us (wire cut off)...
			{
				continue; // We don't receive power from that wire
			}
		}
		else if ((i >= 8) && (i <= 11)) // See above, but this is for wire below us
		{
			BLOCKTYPE Type = 0;
			if (!m_Chunk->UnboundedRelGetBlockType(a_RelBlockX + gCrossCoords[i].x, a_RelBlockY, a_RelBlockZ + gCrossCoords[i].z, Type))
			{
				continue;
			}
			if (cBlockInfo::IsSolid(Type))
			{
				continue;
			}
		}

		BLOCKTYPE Type = 0;
		if (!m_Chunk->UnboundedRelGetBlockType(a_RelBlockX + gCrossCoords[i].x, a_RelBlockY + gCrossCoords[i].y, a_RelBlockZ + gCrossCoords[i].z, Type))
		{
			continue;
		}
		if (Type == E_BLOCK_REDSTONE_WIRE)
		{
			SetBlockPowered(a_RelBlockX + gCrossCoords[i].x, a_RelBlockY + gCrossCoords[i].y, a_RelBlockZ + gCrossCoords[i].z, a_RelBlockX, a_RelBlockY, a_RelBlockZ, MyPower);
		}
	}

	for (size_t i = 0; i < ARRAYCOUNT(gSideCoords); i++) // Look for repeaters immediately surrounding self and try to power them
	{
		BLOCKTYPE Type = 0;
		if (!m_Chunk->UnboundedRelGetBlockType(a_RelBlockX + gSideCoords[i].x, a_RelBlockY + gSideCoords[i].y, a_RelBlockZ + gSideCoords[i].z, Type))
		{
			continue;
		}
		if (Type == E_BLOCK_REDSTONE_REPEATER_OFF)
		{
			SetBlockPowered(a_RelBlockX + gSideCoords[i].x, a_RelBlockY + gSideCoords[i].y, a_RelBlockZ + gSideCoords[i].z, a_RelBlockX, a_RelBlockY, a_RelBlockZ, MyPower);
		}
	}

	// Wire still powered, power blocks beneath
	SetBlockPowered(a_RelBlockX, a_RelBlockY - 1, a_RelBlockZ, a_RelBlockX, a_RelBlockY, a_RelBlockZ, MyPower);
	SetDirectionLinkedPowered(a_RelBlockX, a_RelBlockY, a_RelBlockZ, BLOCK_FACE_YM, MyPower);

	switch (GetWireDirection(a_RelBlockX, a_RelBlockY, a_RelBlockZ))
	{
		case REDSTONE_NONE:
		{
			SetBlockPowered(a_RelBlockX + 1, a_RelBlockY, a_RelBlockZ, a_RelBlockX, a_RelBlockY, a_RelBlockZ, MyPower);
			SetBlockPowered(a_RelBlockX - 1, a_RelBlockY, a_RelBlockZ, a_RelBlockX, a_RelBlockY, a_RelBlockZ, MyPower);
			SetBlockPowered(a_RelBlockX, a_RelBlockY, a_RelBlockZ + 1, a_RelBlockX, a_RelBlockY, a_RelBlockZ, MyPower);
			SetBlockPowered(a_RelBlockX, a_RelBlockY, a_RelBlockZ - 1, a_RelBlockX, a_RelBlockY, a_RelBlockZ, MyPower);

			SetDirectionLinkedPowered(a_RelBlockX, a_RelBlockY, a_RelBlockZ, BLOCK_FACE_XM, MyPower);
			SetDirectionLinkedPowered(a_RelBlockX, a_RelBlockY, a_RelBlockZ, BLOCK_FACE_XP, MyPower);
			SetDirectionLinkedPowered(a_RelBlockX, a_RelBlockY, a_RelBlockZ, BLOCK_FACE_ZM, MyPower);
			SetDirectionLinkedPowered(a_RelBlockX, a_RelBlockY, a_RelBlockZ, BLOCK_FACE_ZP, MyPower);
			break;
		}
		case REDSTONE_X_POS:
		{
			SetBlockPowered(a_RelBlockX + 1, a_RelBlockY, a_RelBlockZ, a_RelBlockX, a_RelBlockY, a_RelBlockZ, MyPower);
			SetDirectionLinkedPowered(a_RelBlockX, a_RelBlockY, a_RelBlockZ, BLOCK_FACE_XP, MyPower);
			break;
		}
		case REDSTONE_X_NEG:
		{
			SetBlockPowered(a_RelBlockX - 1, a_RelBlockY, a_RelBlockZ, a_RelBlockX, a_RelBlockY, a_RelBlockZ, MyPower);
			SetDirectionLinkedPowered(a_RelBlockX, a_RelBlockY, a_RelBlockZ, BLOCK_FACE_XM, MyPower);
			break;
		}
		case REDSTONE_Z_POS:
		{
			SetBlockPowered(a_RelBlockX, a_RelBlockY, a_RelBlockZ + 1, a_RelBlockX, a_RelBlockY, a_RelBlockZ, MyPower);
			SetDirectionLinkedPowered(a_RelBlockX, a_RelBlockY, a_RelBlockZ, BLOCK_FACE_ZP, MyPower);
			break;
		}
		case REDSTONE_Z_NEG:
		{
			SetBlockPowered(a_RelBlockX, a_RelBlockY, a_RelBlockZ - 1, a_RelBlockX, a_RelBlockY, a_RelBlockZ, MyPower);
			SetDirectionLinkedPowered(a_RelBlockX, a_RelBlockY, a_RelBlockZ, BLOCK_FACE_ZM, MyPower);
			break;
		}
	}
}





void cIncrementalRedstoneSimulator::HandleRedstoneRepeater(int a_RelBlockX, int a_RelBlockY, int a_RelBlockZ, BLOCKTYPE a_MyState)
{
	/* Repeater Orientation Mini Guide:
	===================================

	|
	| Z Axis
	V

	X Axis ---->

	Repeater directions, values from a cWorld::GetBlockMeta(a_RelBlockX , a_RelBlockY, a_RelBlockZ) lookup:

	East (Right) (X+): 0x1
	West (Left) (X-): 0x3
	North (Up) (Z-): 0x2
	South (Down) (Z+): 0x0
	// TODO: Add E_META_XXX enum entries for all meta values and update project with them

	Sun rises from East (X+)

	*/

	// Create a variable holding my meta to avoid multiple lookups.
	NIBBLETYPE a_Meta = m_Chunk->GetMeta(a_RelBlockX, a_RelBlockY, a_RelBlockZ);
	bool IsOn = (a_MyState == E_BLOCK_REDSTONE_REPEATER_ON);
    
	if (!IsRepeaterLocked(a_RelBlockX, a_RelBlockY, a_RelBlockZ, a_Meta)) // If we're locked, change nothing. Otherwise:
	{
		bool IsSelfPowered = IsRepeaterPowered(a_RelBlockX, a_RelBlockY, a_RelBlockZ, a_Meta);
		if (IsSelfPowered && !IsOn) // Queue a power change if powered, but not on and not locked.
		{
			QueueRepeaterPowerChange(a_RelBlockX, a_RelBlockY, a_RelBlockZ, a_Meta, true);
		}
		else if (!IsSelfPowered && IsOn) // Queue a power change if unpowered, on, and not locked.
		{
<<<<<<< HEAD
			QueueRepeaterPowerChange(a_RelBlockX, a_RelBlockY, a_RelBlockZ, a_Meta, false);
=======
			WereItrsChanged = QueueRepeaterPowerChange(a_RelBlockX, a_RelBlockY, a_RelBlockZ, a_Meta, false);
		}
		else if (a_Itr == m_RepeatersDelayList->end())
		{
			return;
		}
	}
	else if (a_Itr == m_RepeatersDelayList->end())
	{
		return;
	}

	if (WereItrsChanged)
	{
		for (a_Itr = m_RepeatersDelayList->begin(); a_Itr != m_RepeatersDelayList->end(); ++a_Itr)
		{
			if (a_Itr->a_RelBlockPos == Vector3i(a_RelBlockX, a_RelBlockY, a_RelBlockZ))
			{
				// Leave a_Itr at where we found the entry
				break;
			}
>>>>>>> 6ee562ca
		}
	}
}

void cIncrementalRedstoneSimulator::HandleRedstoneRepeaterDelays()
{
	for (RepeatersDelayList::iterator itr = m_RepeatersDelayList->begin(); itr != m_RepeatersDelayList->end(); itr++)
	{
		if (itr->a_ElapsedTicks >= itr->a_DelayTicks) // Has the elapsed ticks reached the target ticks?
		{
			int RelBlockX = itr->a_RelBlockPos.x;
			int RelBlockY = itr->a_RelBlockPos.y;
			int RelBlockZ = itr->a_RelBlockPos.z;
			NIBBLETYPE Meta = m_Chunk->GetMeta(RelBlockX, RelBlockY, RelBlockZ);
			if (itr->ShouldPowerOn)
			{
		
				m_Chunk->SetBlock(itr->a_RelBlockPos, E_BLOCK_REDSTONE_REPEATER_ON, Meta); // For performance

				switch (Meta & 0x3) // We only want the direction (bottom) bits
				{
					case 0x0:
					{
						SetBlockPowered(RelBlockX, RelBlockY, RelBlockZ - 1, RelBlockX, RelBlockY, RelBlockZ);
						SetDirectionLinkedPowered(RelBlockX, RelBlockY, RelBlockZ, BLOCK_FACE_ZM);
						break;
					}
					case 0x1:
					{
						SetBlockPowered(RelBlockX + 1, RelBlockY, RelBlockZ, RelBlockX, RelBlockY, RelBlockZ);
						SetDirectionLinkedPowered(RelBlockX, RelBlockY, RelBlockZ, BLOCK_FACE_XP);
						break;
					}
					case 0x2:
					{
						SetBlockPowered(RelBlockX, RelBlockY, RelBlockZ + 1, RelBlockX, RelBlockY, RelBlockZ);
						SetDirectionLinkedPowered(RelBlockX, RelBlockY, RelBlockZ, BLOCK_FACE_ZP);
						break;
					}
					case 0x3:
					{
						SetBlockPowered(RelBlockX - 1, RelBlockY, RelBlockZ, RelBlockX, RelBlockY, RelBlockZ);
						SetDirectionLinkedPowered(RelBlockX, RelBlockY, RelBlockZ, BLOCK_FACE_XM);
						break;
					}
				}
			}
			else
			{
				m_Chunk->SetBlock(RelBlockX, RelBlockY, RelBlockZ, E_BLOCK_REDSTONE_REPEATER_OFF, Meta);
			}
			m_RepeatersDelayList->erase(itr);
		}
		else
		{
			// Apparently, incrementing ticks only works reliably here, and not in SimChunk;
			// With a world with lots of redstone, the repeaters simply do not delay
			// I am confounded to say why. Perhaps optimisation failure.
			LOGD("Incremented a repeater @ {%i %i %i} | Elapsed ticks: %i | Target delay: %i", itr->a_RelBlockPos.x, itr->a_RelBlockPos.y, itr->a_RelBlockPos.z, itr->a_ElapsedTicks, itr->a_DelayTicks);
			itr->a_ElapsedTicks++;
		}
	}
}





void cIncrementalRedstoneSimulator::HandlePiston(int a_RelBlockX, int a_RelBlockY, int a_RelBlockZ)
{	
	int BlockX = (m_Chunk->GetPosX() * cChunkDef::Width) + a_RelBlockX;
	int BlockZ = (m_Chunk->GetPosZ() * cChunkDef::Width) + a_RelBlockZ;

	if (IsPistonPowered(a_RelBlockX, a_RelBlockY, a_RelBlockZ, m_Chunk->GetMeta(a_RelBlockX, a_RelBlockY, a_RelBlockZ) & 0x7)) // We only want the bottom three bits (4th controls extended-ness)
	{
		cBlockPistonHandler::ExtendPiston(BlockX, a_RelBlockY, BlockZ, &m_World);
	}
	else
	{
		cBlockPistonHandler::RetractPiston(BlockX, a_RelBlockY, BlockZ, &m_World);
	}
}





void cIncrementalRedstoneSimulator::HandleDropSpenser(int a_RelBlockX, int a_RelBlockY, int a_RelBlockZ)
{
	class cSetPowerToDropSpenser :
		public cDropSpenserCallback
	{
		bool m_IsPowered;
	public:
		cSetPowerToDropSpenser(bool a_IsPowered) : m_IsPowered(a_IsPowered) {}
				
		virtual bool Item(cDropSpenserEntity * a_DropSpenser) override
		{
			a_DropSpenser->SetRedstonePower(m_IsPowered);
			return false;
		}
	} DrSpSP (AreCoordsPowered(a_RelBlockX, a_RelBlockY, a_RelBlockZ));

	int BlockX = (m_Chunk->GetPosX() * cChunkDef::Width) + a_RelBlockX;
	int BlockZ = (m_Chunk->GetPosZ() * cChunkDef::Width) + a_RelBlockZ;
	m_Chunk->DoWithDropSpenserAt(BlockX, a_RelBlockY, BlockZ, DrSpSP);
}





void cIncrementalRedstoneSimulator::HandleRedstoneLamp(int a_RelBlockX, int a_RelBlockY, int a_RelBlockZ, BLOCKTYPE a_MyState)
{
	if (a_MyState == E_BLOCK_REDSTONE_LAMP_OFF)
	{
		if (AreCoordsPowered(a_RelBlockX, a_RelBlockY, a_RelBlockZ))
		{
			m_Chunk->SetBlock(a_RelBlockX, a_RelBlockY, a_RelBlockZ, E_BLOCK_REDSTONE_LAMP_ON, 0);
		}
	}
	else
	{
		if (!AreCoordsPowered(a_RelBlockX, a_RelBlockY, a_RelBlockZ))
		{
			m_Chunk->SetBlock(a_RelBlockX, a_RelBlockY, a_RelBlockZ, E_BLOCK_REDSTONE_LAMP_OFF, 0);
		}
	}
}





void cIncrementalRedstoneSimulator::HandleTNT(int a_RelBlockX, int a_RelBlockY, int a_RelBlockZ)
{
	int BlockX = (m_Chunk->GetPosX() * cChunkDef::Width) + a_RelBlockX;
	int BlockZ = (m_Chunk->GetPosZ() * cChunkDef::Width) + a_RelBlockZ;

	if (AreCoordsPowered(a_RelBlockX, a_RelBlockY, a_RelBlockZ))
	{
		m_Chunk->BroadcastSoundEffect("game.tnt.primed", BlockX * 8, a_RelBlockY * 8, BlockZ * 8, 0.5f, 0.6f);
		m_Chunk->SetBlock(a_RelBlockX, a_RelBlockY, a_RelBlockZ, E_BLOCK_AIR, 0);
		m_World.SpawnPrimedTNT(BlockX + 0.5, a_RelBlockY + 0.5, BlockZ + 0.5);  // 80 ticks to boom
	}
}





void cIncrementalRedstoneSimulator::HandleDoor(int a_RelBlockX, int a_RelBlockY, int a_RelBlockZ)
{
	int BlockX = (m_Chunk->GetPosX() * cChunkDef::Width) + a_RelBlockX;
	int BlockZ = (m_Chunk->GetPosZ() * cChunkDef::Width) + a_RelBlockZ;

	if (AreCoordsPowered(a_RelBlockX, a_RelBlockY, a_RelBlockZ))
	{
		if (!AreCoordsSimulated(a_RelBlockX, a_RelBlockY, a_RelBlockZ, true))
		{
			cChunkInterface ChunkInterface(m_World.GetChunkMap());
			if (!cBlockDoorHandler::IsOpen(ChunkInterface, BlockX, a_RelBlockY, BlockZ))
			{
				cBlockDoorHandler::SetOpen(ChunkInterface, BlockX, a_RelBlockY, BlockZ, true);
				m_Chunk->BroadcastSoundParticleEffect(1003, BlockX, a_RelBlockY, BlockZ, 0);
			}
			SetPlayerToggleableBlockAsSimulated(a_RelBlockX, a_RelBlockY, a_RelBlockZ, true);
		}
	}
	else
	{
		if (!AreCoordsSimulated(a_RelBlockX, a_RelBlockY, a_RelBlockZ, false))
		{
			cChunkInterface ChunkInterface(m_World.GetChunkMap());
			if (cBlockDoorHandler::IsOpen(ChunkInterface, BlockX, a_RelBlockY, BlockZ))
			{
				cBlockDoorHandler::SetOpen(ChunkInterface, BlockX, a_RelBlockY, BlockZ, false);
				m_Chunk->BroadcastSoundParticleEffect(1003, BlockX, a_RelBlockY, BlockZ, 0);
			}
			SetPlayerToggleableBlockAsSimulated(a_RelBlockX, a_RelBlockY, a_RelBlockZ, false);
		}
	}
}





void cIncrementalRedstoneSimulator::HandleCommandBlock(int a_RelBlockX, int a_RelBlockY, int a_RelBlockZ)
{
	class cSetPowerToCommandBlock :
		public cCommandBlockCallback
	{
		bool m_IsPowered;
	public:
		cSetPowerToCommandBlock(bool a_IsPowered) : m_IsPowered(a_IsPowered) {}
				
		virtual bool Item(cCommandBlockEntity * a_CommandBlock) override
		{
			a_CommandBlock->SetRedstonePower(m_IsPowered);
			return false;
		}
	} CmdBlockSP (AreCoordsPowered(a_RelBlockX, a_RelBlockY, a_RelBlockZ));

	int BlockX = (m_Chunk->GetPosX() * cChunkDef::Width) + a_RelBlockX;
	int BlockZ = (m_Chunk->GetPosZ() * cChunkDef::Width) + a_RelBlockZ;
	m_Chunk->DoWithCommandBlockAt(BlockX, a_RelBlockY, BlockZ, CmdBlockSP);
}





void cIncrementalRedstoneSimulator::HandleRail(int a_RelBlockX, int a_RelBlockY, int a_RelBlockZ, BLOCKTYPE a_MyType)
{
	switch (a_MyType)
	{
		case E_BLOCK_DETECTOR_RAIL:
		{
			if ((m_Chunk->GetMeta(a_RelBlockX, a_RelBlockY, a_RelBlockZ) & 0x08) == 0x08)
			{
				SetAllDirsAsPowered(a_RelBlockX, a_RelBlockY, a_RelBlockZ, a_MyType);
			}
			break;
		}
		case E_BLOCK_ACTIVATOR_RAIL:
		case E_BLOCK_POWERED_RAIL:
		{
			if (AreCoordsPowered(a_RelBlockX, a_RelBlockY, a_RelBlockZ))
			{
				m_Chunk->SetMeta(a_RelBlockX, a_RelBlockY, a_RelBlockZ, m_Chunk->GetMeta(a_RelBlockX, a_RelBlockY, a_RelBlockZ) | 0x08);
			}
			else
			{
				m_Chunk->SetMeta(a_RelBlockX, a_RelBlockY, a_RelBlockZ, m_Chunk->GetMeta(a_RelBlockX, a_RelBlockY, a_RelBlockZ) & 0x07);
			}
			break;
		}
		default: LOGD("Unhandled type of rail in %s", __FUNCTION__);
	}
}





void cIncrementalRedstoneSimulator::HandleTrapdoor(int a_RelBlockX, int a_RelBlockY, int a_RelBlockZ)
{
	int BlockX = (m_Chunk->GetPosX() * cChunkDef::Width) + a_RelBlockX;
	int BlockZ = (m_Chunk->GetPosZ() * cChunkDef::Width) + a_RelBlockZ;

	if (AreCoordsPowered(a_RelBlockX, a_RelBlockY, a_RelBlockZ))
	{
		if (!AreCoordsSimulated(a_RelBlockX, a_RelBlockY, a_RelBlockZ, true))
		{
			m_World.SetTrapdoorOpen(BlockX, a_RelBlockY, BlockZ, true);
			SetPlayerToggleableBlockAsSimulated(a_RelBlockX, a_RelBlockY, a_RelBlockZ, true);
		}
	}
	else
	{
		if (!AreCoordsSimulated(a_RelBlockX, a_RelBlockY, a_RelBlockZ, false))
		{
			m_World.SetTrapdoorOpen(BlockX, a_RelBlockY, BlockZ, false);
			SetPlayerToggleableBlockAsSimulated(a_RelBlockX, a_RelBlockY, a_RelBlockZ, false);
		}
	}
}





void cIncrementalRedstoneSimulator::HandleNoteBlock(int a_RelBlockX, int a_RelBlockY, int a_RelBlockZ)
{
	bool m_bAreCoordsPowered = AreCoordsPowered(a_RelBlockX, a_RelBlockY, a_RelBlockZ);

	if (m_bAreCoordsPowered)
	{
		if (!AreCoordsSimulated(a_RelBlockX, a_RelBlockY, a_RelBlockZ, true))
		{
			class cSetPowerToNoteBlock :
				public cNoteBlockCallback
			{
				bool m_IsPowered;
			public:
				cSetPowerToNoteBlock(bool a_IsPowered) : m_IsPowered(a_IsPowered) {}

				virtual bool Item(cNoteEntity * a_NoteBlock) override
				{
					if (m_IsPowered)
					{
						a_NoteBlock->MakeSound();
					}
					return false;
				}
			} NoteBlockSP(m_bAreCoordsPowered);

			int BlockX = (m_Chunk->GetPosX() * cChunkDef::Width) + a_RelBlockX;
			int BlockZ = (m_Chunk->GetPosZ() * cChunkDef::Width) + a_RelBlockZ;
			m_Chunk->DoWithNoteBlockAt(BlockX, a_RelBlockY, BlockZ, NoteBlockSP);
			SetPlayerToggleableBlockAsSimulated(a_RelBlockX, a_RelBlockY, a_RelBlockZ, true);
		}
	}
	else
	{
		if (!AreCoordsSimulated(a_RelBlockX, a_RelBlockY, a_RelBlockZ, false))
		{
			SetPlayerToggleableBlockAsSimulated(a_RelBlockX, a_RelBlockY, a_RelBlockZ, false);
		}
	}
}





void cIncrementalRedstoneSimulator::HandleDaylightSensor(int a_RelBlockX, int a_RelBlockY, int a_RelBlockZ)
{
	int a_ChunkX, a_ChunkZ;
	cChunkDef::BlockToChunk(a_RelBlockX, a_RelBlockZ, a_ChunkX, a_ChunkZ);

	if (!m_World.IsChunkLighted(a_ChunkX, a_ChunkZ))
	{
		m_World.QueueLightChunk(a_ChunkX, a_ChunkZ);
	}
	else
	{
		int BlockX = (m_Chunk->GetPosX() * cChunkDef::Width) + a_RelBlockX;
		int BlockZ = (m_Chunk->GetPosZ() * cChunkDef::Width) + a_RelBlockZ;
		NIBBLETYPE SkyLight = m_Chunk->GetTimeAlteredLight(m_World.GetBlockSkyLight(BlockX, a_RelBlockY + 1, BlockZ));
		if (SkyLight > 8)
		{
			SetAllDirsAsPowered(a_RelBlockX, a_RelBlockY, a_RelBlockZ);
		}
		else
		{
			WakeUp(BlockX, a_RelBlockY, BlockZ, m_Chunk);
		}
	}
}





void cIncrementalRedstoneSimulator::HandlePressurePlate(int a_RelBlockX, int a_RelBlockY, int a_RelBlockZ, BLOCKTYPE a_MyType)
{
	int BlockX = (m_Chunk->GetPosX() * cChunkDef::Width) + a_RelBlockX;
	int BlockZ = (m_Chunk->GetPosZ() * cChunkDef::Width) + a_RelBlockZ;

	switch (a_MyType)
	{
		case E_BLOCK_STONE_PRESSURE_PLATE:
		{
			// MCS feature - stone pressure plates can only be triggered by players :D
			cPlayer * a_Player = m_World.FindClosestPlayer(Vector3f(BlockX + 0.5f, (float)a_RelBlockY, BlockZ + 0.5f), 0.7f, false);

			if (a_Player != NULL)
			{
				m_Chunk->SetMeta(a_RelBlockX, a_RelBlockY, a_RelBlockZ, 0x1);
				SetAllDirsAsPowered(a_RelBlockX, a_RelBlockY, a_RelBlockZ);
				SetDirectionLinkedPowered(a_RelBlockX, a_RelBlockY, a_RelBlockZ, BLOCK_FACE_YM, a_MyType);
			}
			else
			{
				m_Chunk->SetMeta(a_RelBlockX, a_RelBlockY, a_RelBlockZ, 0x0);
				m_World.WakeUpSimulators(BlockX, a_RelBlockY, BlockZ);
			}
			break;
		}
		case E_BLOCK_LIGHT_WEIGHTED_PRESSURE_PLATE:
		{
			class cPressurePlateCallback :
				public cEntityCallback
			{
			public:
				cPressurePlateCallback(int a_BlockX, int a_BlockY, int a_BlockZ) :
					m_NumberOfEntities(0),
					m_X(a_BlockX),
					m_Y(a_BlockY),
					m_Z(a_BlockZ)
				{
				}

				virtual bool Item(cEntity * a_Entity) override
				{
					Vector3f EntityPos = a_Entity->GetPosition();
					Vector3f BlockPos(m_X + 0.5f, (float)m_Y, m_Z + 0.5f);
					double Distance = (EntityPos - BlockPos).Length();

					if (Distance <= 0.7)
					{
						m_NumberOfEntities++;
					}
					return false;
				}

				bool GetPowerLevel(unsigned char & a_PowerLevel) const
				{
					a_PowerLevel = std::min(m_NumberOfEntities, MAX_POWER_LEVEL);
					return (a_PowerLevel > 0);
				}

			protected:
				int m_NumberOfEntities;

				int m_X;
				int m_Y;
				int m_Z;
			};

			cPressurePlateCallback PressurePlateCallback(BlockX, a_RelBlockY, BlockZ);
			m_World.ForEachEntity(PressurePlateCallback);

			unsigned char Power;
			NIBBLETYPE Meta = m_Chunk->GetMeta(a_RelBlockX, a_RelBlockY, a_RelBlockZ);
			if (PressurePlateCallback.GetPowerLevel(Power))
			{
				if (Meta == E_META_PRESSURE_PLATE_RAISED)
				{
					m_Chunk->BroadcastSoundEffect("random.click", (int)((BlockX + 0.5) * 8.0), (int)((a_RelBlockY + 0.1) * 8.0), (int)((BlockZ + 0.5) * 8.0), 0.3F, 0.5F);
				}
				m_Chunk->SetMeta(a_RelBlockX, a_RelBlockY, a_RelBlockZ, E_META_PRESSURE_PLATE_DEPRESSED);
				SetAllDirsAsPowered(a_RelBlockX, a_RelBlockY, a_RelBlockZ, Power);
				SetDirectionLinkedPowered(a_RelBlockX, a_RelBlockY, a_RelBlockZ, BLOCK_FACE_YM, a_MyType);
			}
			else
			{
				if (Meta == E_META_PRESSURE_PLATE_DEPRESSED)
				{
					m_Chunk->BroadcastSoundEffect("random.click", (int)((BlockX + 0.5) * 8.0), (int)((a_RelBlockY + 0.1) * 8.0), (int)((BlockZ + 0.5) * 8.0), 0.3F, 0.6F);
				}
				m_Chunk->SetMeta(a_RelBlockX, a_RelBlockY, a_RelBlockZ, E_META_PRESSURE_PLATE_RAISED);
				m_World.WakeUpSimulators(BlockX, a_RelBlockY, BlockZ);
			}

			break;
		}
		case E_BLOCK_HEAVY_WEIGHTED_PRESSURE_PLATE:
		{
			class cPressurePlateCallback :
				public cEntityCallback
			{
			public:
				cPressurePlateCallback(int a_BlockX, int a_BlockY, int a_BlockZ) :
					m_NumberOfEntities(0),
					m_X(a_BlockX),
					m_Y(a_BlockY),
					m_Z(a_BlockZ)
				{
				}

				virtual bool Item(cEntity * a_Entity) override
				{
					Vector3f EntityPos = a_Entity->GetPosition();
					Vector3f BlockPos(m_X + 0.5f, (float)m_Y, m_Z + 0.5f);
					double Distance = (EntityPos - BlockPos).Length();

					if (Distance <= 0.7)
					{
						m_NumberOfEntities++;
					}
					return false;
				}

				bool GetPowerLevel(unsigned char & a_PowerLevel) const
				{
					a_PowerLevel = std::min((int)ceil(m_NumberOfEntities / (float)10), MAX_POWER_LEVEL);
					return (a_PowerLevel > 0);
				}

			protected:
				int m_NumberOfEntities;

				int m_X;
				int m_Y;
				int m_Z;
			};

			cPressurePlateCallback PressurePlateCallback(BlockX, a_RelBlockY, BlockZ);
			m_World.ForEachEntity(PressurePlateCallback);

			unsigned char Power;
			NIBBLETYPE Meta = m_Chunk->GetMeta(a_RelBlockX, a_RelBlockY, a_RelBlockZ);
			if (PressurePlateCallback.GetPowerLevel(Power))
			{
				if (Meta == E_META_PRESSURE_PLATE_RAISED)
				{
					m_Chunk->BroadcastSoundEffect("random.click", (int)((BlockX + 0.5) * 8.0), (int)((a_RelBlockY + 0.1) * 8.0), (int)((BlockZ + 0.5) * 8.0), 0.3F, 0.5F);
				}
				m_Chunk->SetMeta(a_RelBlockX, a_RelBlockY, a_RelBlockZ, E_META_PRESSURE_PLATE_DEPRESSED);
				SetAllDirsAsPowered(a_RelBlockX, a_RelBlockY, a_RelBlockZ, Power);
				SetDirectionLinkedPowered(a_RelBlockX, a_RelBlockY, a_RelBlockZ, BLOCK_FACE_YM, a_MyType);
			}
			else
			{
				if (Meta == E_META_PRESSURE_PLATE_DEPRESSED)
				{
					m_Chunk->BroadcastSoundEffect("random.click", (int)((BlockX + 0.5) * 8.0), (int)((a_RelBlockY + 0.1) * 8.0), (int)((BlockZ + 0.5) * 8.0), 0.3F, 0.6F);
				}
				m_Chunk->SetMeta(a_RelBlockX, a_RelBlockY, a_RelBlockZ, E_META_PRESSURE_PLATE_RAISED);
				m_World.WakeUpSimulators(BlockX, a_RelBlockY, BlockZ);
			}

			break;
		}
		case E_BLOCK_WOODEN_PRESSURE_PLATE:
		{
			class cPressurePlateCallback :
				public cEntityCallback
			{
			public:
				cPressurePlateCallback(int a_BlockX, int a_BlockY, int a_BlockZ) :
					m_FoundEntity(false),
					m_X(a_BlockX),
					m_Y(a_BlockY),
					m_Z(a_BlockZ)
				{
				}

				virtual bool Item(cEntity * a_Entity) override
				{
					Vector3f EntityPos = a_Entity->GetPosition();
					Vector3f BlockPos(m_X + 0.5f, (float)m_Y, m_Z + 0.5f);
					double Distance = (EntityPos - BlockPos).Length();

					if (Distance <= 0.7)
					{
						m_FoundEntity = true;
						return true; // Break out, we only need to know for plates that at least one entity is on top
					}
					return false;
				}

				bool FoundEntity(void) const
				{
					return m_FoundEntity;
				}

			protected:
				bool m_FoundEntity;

				int m_X;
				int m_Y;
				int m_Z;
			} ;

			cPressurePlateCallback PressurePlateCallback(BlockX, a_RelBlockY, BlockZ);
			m_World.ForEachEntity(PressurePlateCallback);

			NIBBLETYPE Meta = m_Chunk->GetMeta(a_RelBlockX, a_RelBlockY, a_RelBlockZ);
			if (PressurePlateCallback.FoundEntity())
			{
				if (Meta == E_META_PRESSURE_PLATE_RAISED)
				{
					m_Chunk->BroadcastSoundEffect("random.click", (int)((BlockX + 0.5) * 8.0), (int)((a_RelBlockY + 0.1) * 8.0), (int)((BlockZ + 0.5) * 8.0), 0.3F, 0.5F);
				}
				m_Chunk->SetMeta(a_RelBlockX, a_RelBlockY, a_RelBlockZ, E_META_PRESSURE_PLATE_DEPRESSED);
				SetAllDirsAsPowered(a_RelBlockX, a_RelBlockY, a_RelBlockZ);
				SetDirectionLinkedPowered(a_RelBlockX, a_RelBlockY, a_RelBlockZ, BLOCK_FACE_YM, a_MyType);
			}
			else
			{
				if (Meta == E_META_PRESSURE_PLATE_DEPRESSED)
				{
					m_Chunk->BroadcastSoundEffect("random.click", (int)((BlockX + 0.5) * 8.0), (int)((a_RelBlockY + 0.1) * 8.0), (int)((BlockZ + 0.5) * 8.0), 0.3F, 0.6F);
				}
				m_Chunk->SetMeta(a_RelBlockX, a_RelBlockY, a_RelBlockZ, E_META_PRESSURE_PLATE_RAISED);
				m_World.WakeUpSimulators(BlockX, a_RelBlockY, BlockZ);
			}
			break;
		}
		default:
		{
			LOGD("Unimplemented pressure plate type %s in cRedstoneSimulator", ItemToFullString(a_MyType).c_str());
			break;
		}
	}
}





bool cIncrementalRedstoneSimulator::AreCoordsDirectlyPowered(int a_RelBlockX, int a_RelBlockY, int a_RelBlockZ)
{
	int BlockX = (m_Chunk->GetPosX() * cChunkDef::Width) + a_RelBlockX;
	int BlockZ = (m_Chunk->GetPosZ() * cChunkDef::Width) + a_RelBlockZ;

	PoweredBlocksList * Powered = m_Chunk->GetNeighborChunk(BlockX, BlockZ)->GetRedstoneSimulatorPoweredBlocksList(); // Torches want to access neighbour's data when on a wall
	for (PoweredBlocksList::const_iterator itr = Powered->begin(); itr != Powered->end(); ++itr) // Check powered list
	{
		if (itr->a_BlockPos.Equals(Vector3i(BlockX, a_RelBlockY, BlockZ)))
		{
			return true;
		}
	}
	return false;	
}





bool cIncrementalRedstoneSimulator::AreCoordsLinkedPowered(int a_RelBlockX, int a_RelBlockY, int a_RelBlockZ)
{
	int BlockX = (m_Chunk->GetPosX() * cChunkDef::Width) + a_RelBlockX;
	int BlockZ = (m_Chunk->GetPosZ() * cChunkDef::Width) + a_RelBlockZ;

	for (LinkedBlocksList::const_iterator itr = m_LinkedPoweredBlocks->begin(); itr != m_LinkedPoweredBlocks->end(); ++itr) // Check linked powered list
	{
		if (itr->a_BlockPos.Equals(Vector3i(BlockX, a_RelBlockY, BlockZ)))
		{
			return true;
		}
	}
	return false;
}





bool cIncrementalRedstoneSimulator::IsRepeaterPowered(int a_RelBlockX, int a_RelBlockY, int a_RelBlockZ, NIBBLETYPE a_Meta)
{
	// Repeaters cannot be powered by any face except their back; verify that this is true for a source
	int BlockX = (m_Chunk->GetPosX() * cChunkDef::Width) + a_RelBlockX;
	int BlockZ = (m_Chunk->GetPosZ() * cChunkDef::Width) + a_RelBlockZ;

	for (PoweredBlocksList::const_iterator itr = m_PoweredBlocks->begin(); itr != m_PoweredBlocks->end(); ++itr)
	{
		if (!itr->a_BlockPos.Equals(Vector3i(BlockX, a_RelBlockY, BlockZ))) { continue; }

		switch (a_Meta & 0x3)
		{
			case 0x0:
			{
				// Flip the coords to check the back of the repeater
				if (itr->a_SourcePos.Equals(Vector3i(BlockX, a_RelBlockY, BlockZ + 1))) { return true; }
				break;
			}
			case 0x1:
			{
				if (itr->a_SourcePos.Equals(Vector3i(BlockX - 1, a_RelBlockY, BlockZ))) { return true; }
				break;
			}
			case 0x2:
			{
				if (itr->a_SourcePos.Equals(Vector3i(BlockX, a_RelBlockY, BlockZ - 1))) { return true; }
				break;
			}
			case 0x3:
			{
				if (itr->a_SourcePos.Equals(Vector3i(BlockX + 1, a_RelBlockY, BlockZ))) { return true; }
				break;
			}
		}
	}

	for (LinkedBlocksList::const_iterator itr = m_LinkedPoweredBlocks->begin(); itr != m_LinkedPoweredBlocks->end(); ++itr)
	{
		if (!itr->a_BlockPos.Equals(Vector3i(BlockX, a_RelBlockY, BlockZ))) { continue; }

		switch (a_Meta & 0x3)
		{
			case 0x0:
			{
				if (itr->a_MiddlePos.Equals(Vector3i(BlockX, a_RelBlockY, BlockZ + 1))) { return true; }
				break;
			}
			case 0x1:
			{
				if (itr->a_MiddlePos.Equals(Vector3i(BlockX - 1, a_RelBlockY, BlockZ))) { return true; }
				break;
			}
			case 0x2:
			{
				if (itr->a_MiddlePos.Equals(Vector3i(BlockX, a_RelBlockY, BlockZ - 1))) { return true; }
				break;
			}
			case 0x3:
			{
				if (itr->a_MiddlePos.Equals(Vector3i(BlockX + 1, a_RelBlockY, BlockZ))) { return true; }
				break;
			}
		}
	}
	return false; // Couldn't find power source behind repeater
}





bool cIncrementalRedstoneSimulator::IsRepeaterLocked(int a_RelBlockX, int a_RelBlockY, int a_RelBlockZ, NIBBLETYPE a_Meta)
{	
	switch (a_Meta & 0x3) // We only want the 'direction' part of our metadata
	{
		// If the repeater is looking up or down (If parallel to the Z axis)
		case 0x0:
		case 0x2:
		{
			// Check if eastern(right) neighbor is a powered on repeater who is facing us
			BLOCKTYPE Block = 0;
			if (m_Chunk->UnboundedRelGetBlockType(a_RelBlockX + 1, a_RelBlockY, a_RelBlockZ, Block) && (Block == E_BLOCK_REDSTONE_REPEATER_ON)) // Is right neighbor a powered repeater?
			{
				NIBBLETYPE OtherRepeaterDir = m_Chunk->GetMeta(a_RelBlockX + 1, a_RelBlockY, a_RelBlockZ) & 0x3;
				if (OtherRepeaterDir == 0x3) { return true; } // If so, I am latched/locked
			}

			// Check if western(left) neighbor is a powered on repeater who is facing us
			if (m_Chunk->UnboundedRelGetBlockType(a_RelBlockX - 1, a_RelBlockY, a_RelBlockZ, Block) && (Block == E_BLOCK_REDSTONE_REPEATER_ON))
			{
				NIBBLETYPE OtherRepeaterDir = m_Chunk->GetMeta(a_RelBlockX -1, a_RelBlockY, a_RelBlockZ) & 0x3;
				if (OtherRepeaterDir == 0x1) { return true; } // If so, I am latched/locked
			}

			break;
		}

		// If the repeater is looking left or right (If parallel to the x axis)
		case 0x1:
		case 0x3:
		{
			// Check if southern(down) neighbor is a powered on repeater who is facing us
			BLOCKTYPE Block = 0;
			if (m_Chunk->UnboundedRelGetBlockType(a_RelBlockX, a_RelBlockY, a_RelBlockZ + 1, Block) && (Block == E_BLOCK_REDSTONE_REPEATER_ON))
			{ 
				NIBBLETYPE OtherRepeaterDir = m_Chunk->GetMeta(a_RelBlockX, a_RelBlockY, a_RelBlockZ + 1) & 0x3;
				if (OtherRepeaterDir == 0x0) { return true; } // If so,  am latched/locked
			}
			
			// Check if northern(up) neighbor is a powered on repeater who is facing us
			if (m_Chunk->UnboundedRelGetBlockType(a_RelBlockX, a_RelBlockY, a_RelBlockZ - 1, Block) && (Block == E_BLOCK_REDSTONE_REPEATER_ON))
			{ 
				NIBBLETYPE OtherRepeaterDir = m_Chunk->GetMeta(a_RelBlockX, a_RelBlockY, a_RelBlockZ - 1) & 0x3;
				if (OtherRepeaterDir == 0x2) { return true; } // If so, I am latched/locked
			}

			break;
		}
	}

	return false; // None of the checks succeeded, I am not a locked repeater
}




bool cIncrementalRedstoneSimulator::IsPistonPowered(int a_RelBlockX, int a_RelBlockY, int a_RelBlockZ, NIBBLETYPE a_Meta)
{
	// Pistons cannot be powered through their front face; this function verifies that a source meets this requirement

	eBlockFace Face = cBlockPistonHandler::MetaDataToDirection(a_Meta);
	int BlockX = m_Chunk->GetPosX() * cChunkDef::Width + a_RelBlockX;
	int BlockZ = m_Chunk->GetPosZ() * cChunkDef::Width + a_RelBlockZ;

	for (PoweredBlocksList::const_iterator itr = m_PoweredBlocks->begin(); itr != m_PoweredBlocks->end(); ++itr)
	{
		if (!itr->a_BlockPos.Equals(Vector3i(BlockX, a_RelBlockY, BlockZ))) { continue; }

		AddFaceDirection(BlockX, a_RelBlockY, BlockZ, Face);

		if (!itr->a_SourcePos.Equals(Vector3i(BlockX, a_RelBlockY, BlockZ)))
		{
			return true;
		}

		AddFaceDirection(BlockX, a_RelBlockY, BlockZ, Face, true);
	}

	for (LinkedBlocksList::const_iterator itr = m_LinkedPoweredBlocks->begin(); itr != m_LinkedPoweredBlocks->end(); ++itr)
	{
		if (!itr->a_BlockPos.Equals(Vector3i(BlockX, a_RelBlockY, BlockZ))) { continue; }

		AddFaceDirection(BlockX, a_RelBlockY, BlockZ, Face);

		if (!itr->a_MiddlePos.Equals(Vector3i(BlockX, a_RelBlockY, BlockZ)))
		{
			return true;
		}

		AddFaceDirection(BlockX, a_RelBlockY, BlockZ, Face, true);
	}
	return false; // Source was in front of the piston's front face
}




bool cIncrementalRedstoneSimulator::IsWirePowered(int a_RelBlockX, int a_RelBlockY, int a_RelBlockZ, unsigned char & a_PowerLevel)
{
	a_PowerLevel = 0;
	int BlockX = (m_Chunk->GetPosX() * cChunkDef::Width) + a_RelBlockX;
	int BlockZ = (m_Chunk->GetPosZ() * cChunkDef::Width) + a_RelBlockZ;

	for (PoweredBlocksList::const_iterator itr = m_PoweredBlocks->begin(); itr != m_PoweredBlocks->end(); ++itr) // Check powered list
	{
		if (!itr->a_BlockPos.Equals(Vector3i(BlockX, a_RelBlockY, BlockZ)))
		{
			continue;
		}
		a_PowerLevel = itr->a_PowerLevel;
	}

	for (LinkedBlocksList::const_iterator itr = m_LinkedPoweredBlocks->begin(); itr != m_LinkedPoweredBlocks->end(); ++itr) // Check linked powered list
	{
		if (!itr->a_BlockPos.Equals(Vector3i(BlockX, a_RelBlockY, BlockZ)))
		{
			continue;
		}
		a_PowerLevel = itr->a_PowerLevel;
	}

	return (a_PowerLevel != 0); // Answer the inital question: is the wire powered?
}





bool cIncrementalRedstoneSimulator::AreCoordsSimulated(int a_RelBlockX, int a_RelBlockY, int a_RelBlockZ, bool IsCurrentStatePowered)
{
	for (SimulatedPlayerToggleableList::const_iterator itr = m_SimulatedPlayerToggleableBlocks->begin(); itr != m_SimulatedPlayerToggleableBlocks->end(); ++itr)
	{
		if (itr->a_RelBlockPos.Equals(Vector3i(a_RelBlockX, a_RelBlockY, a_RelBlockZ)))
		{
			if (itr->WasLastStatePowered != IsCurrentStatePowered) // Was the last power state different to the current?
			{
				return false; // It was, coordinates are no longer simulated
			}
			else
			{
				return true; // It wasn't, don't resimulate block, and allow players to toggle
			}
		}
	}
	return false; // Block wasn't even in the list, not simulated
}





void cIncrementalRedstoneSimulator::SetDirectionLinkedPowered(int a_RelBlockX, int a_RelBlockY, int a_RelBlockZ, char a_Direction, unsigned char a_PowerLevel)
{
	BLOCKTYPE MiddleBlock = 0;
	switch (a_Direction)
	{
		case BLOCK_FACE_XM:
		{
			if (!m_Chunk->UnboundedRelGetBlockType(a_RelBlockX - 1, a_RelBlockY, a_RelBlockZ, MiddleBlock))
			{
				return;
			}

			SetBlockLinkedPowered(a_RelBlockX - 2, a_RelBlockY, a_RelBlockZ, a_RelBlockX - 1, a_RelBlockY, a_RelBlockZ, a_RelBlockX, a_RelBlockY, a_RelBlockZ, MiddleBlock, a_PowerLevel);
			SetBlockLinkedPowered(a_RelBlockX - 1, a_RelBlockY + 1, a_RelBlockZ, a_RelBlockX - 1, a_RelBlockY, a_RelBlockZ, a_RelBlockX, a_RelBlockY, a_RelBlockZ, MiddleBlock, a_PowerLevel);
			SetBlockLinkedPowered(a_RelBlockX - 1, a_RelBlockY - 1, a_RelBlockZ, a_RelBlockX - 1, a_RelBlockY, a_RelBlockZ, a_RelBlockX, a_RelBlockY, a_RelBlockZ, MiddleBlock, a_PowerLevel);
			SetBlockLinkedPowered(a_RelBlockX - 1, a_RelBlockY, a_RelBlockZ + 1, a_RelBlockX - 1, a_RelBlockY, a_RelBlockZ, a_RelBlockX, a_RelBlockY, a_RelBlockZ, MiddleBlock, a_PowerLevel);
			SetBlockLinkedPowered(a_RelBlockX - 1, a_RelBlockY, a_RelBlockZ - 1, a_RelBlockX - 1, a_RelBlockY, a_RelBlockZ, a_RelBlockX, a_RelBlockY, a_RelBlockZ, MiddleBlock, a_PowerLevel);

			break;
		}
		case BLOCK_FACE_XP:
		{
			if (!m_Chunk->UnboundedRelGetBlockType(a_RelBlockX + 1, a_RelBlockY, a_RelBlockZ, MiddleBlock))
			{
				return;
			}

			SetBlockLinkedPowered(a_RelBlockX + 2, a_RelBlockY, a_RelBlockZ, a_RelBlockX + 1, a_RelBlockY, a_RelBlockZ, a_RelBlockX, a_RelBlockY, a_RelBlockZ, MiddleBlock, a_PowerLevel);
			SetBlockLinkedPowered(a_RelBlockX + 1, a_RelBlockY + 1, a_RelBlockZ, a_RelBlockX + 1, a_RelBlockY, a_RelBlockZ, a_RelBlockX, a_RelBlockY, a_RelBlockZ, MiddleBlock, a_PowerLevel);
			SetBlockLinkedPowered(a_RelBlockX + 1, a_RelBlockY - 1, a_RelBlockZ, a_RelBlockX + 1, a_RelBlockY, a_RelBlockZ, a_RelBlockX, a_RelBlockY, a_RelBlockZ, MiddleBlock, a_PowerLevel);
			SetBlockLinkedPowered(a_RelBlockX + 1, a_RelBlockY, a_RelBlockZ + 1, a_RelBlockX + 1, a_RelBlockY, a_RelBlockZ, a_RelBlockX, a_RelBlockY, a_RelBlockZ, MiddleBlock, a_PowerLevel);
			SetBlockLinkedPowered(a_RelBlockX + 1, a_RelBlockY, a_RelBlockZ - 1, a_RelBlockX + 1, a_RelBlockY, a_RelBlockZ, a_RelBlockX, a_RelBlockY, a_RelBlockZ, MiddleBlock, a_PowerLevel);

			break;
		}
		case BLOCK_FACE_YM:
		{
			if (!m_Chunk->UnboundedRelGetBlockType(a_RelBlockX, a_RelBlockY - 1, a_RelBlockZ, MiddleBlock))
			{
				return;
			}

			SetBlockLinkedPowered(a_RelBlockX, a_RelBlockY - 2, a_RelBlockZ, a_RelBlockX, a_RelBlockY - 1, a_RelBlockZ, a_RelBlockX, a_RelBlockY, a_RelBlockZ, MiddleBlock, a_PowerLevel);
			SetBlockLinkedPowered(a_RelBlockX + 1, a_RelBlockY - 1, a_RelBlockZ, a_RelBlockX, a_RelBlockY - 1, a_RelBlockZ, a_RelBlockX, a_RelBlockY, a_RelBlockZ, MiddleBlock, a_PowerLevel);
			SetBlockLinkedPowered(a_RelBlockX - 1, a_RelBlockY - 1, a_RelBlockZ, a_RelBlockX, a_RelBlockY - 1, a_RelBlockZ, a_RelBlockX, a_RelBlockY, a_RelBlockZ, MiddleBlock, a_PowerLevel);
			SetBlockLinkedPowered(a_RelBlockX, a_RelBlockY - 1, a_RelBlockZ + 1, a_RelBlockX, a_RelBlockY - 1, a_RelBlockZ, a_RelBlockX, a_RelBlockY, a_RelBlockZ, MiddleBlock, a_PowerLevel);
			SetBlockLinkedPowered(a_RelBlockX, a_RelBlockY - 1, a_RelBlockZ - 1, a_RelBlockX, a_RelBlockY - 1, a_RelBlockZ, a_RelBlockX, a_RelBlockY, a_RelBlockZ, MiddleBlock, a_PowerLevel);

			break;
		}
		case BLOCK_FACE_YP:
		{
			if (!m_Chunk->UnboundedRelGetBlockType(a_RelBlockX, a_RelBlockY + 1, a_RelBlockZ, MiddleBlock))
			{
				return;
			}

			SetBlockLinkedPowered(a_RelBlockX, a_RelBlockY + 2, a_RelBlockZ, a_RelBlockX, a_RelBlockY + 1, a_RelBlockZ, a_RelBlockX, a_RelBlockY, a_RelBlockZ, MiddleBlock, a_PowerLevel);
			SetBlockLinkedPowered(a_RelBlockX + 1, a_RelBlockY + 1, a_RelBlockZ, a_RelBlockX, a_RelBlockY + 1, a_RelBlockZ, a_RelBlockX, a_RelBlockY, a_RelBlockZ, MiddleBlock, a_PowerLevel);
			SetBlockLinkedPowered(a_RelBlockX - 1, a_RelBlockY + 1, a_RelBlockZ, a_RelBlockX, a_RelBlockY + 1, a_RelBlockZ, a_RelBlockX, a_RelBlockY, a_RelBlockZ, MiddleBlock, a_PowerLevel);
			SetBlockLinkedPowered(a_RelBlockX, a_RelBlockY + 1, a_RelBlockZ + 1, a_RelBlockX, a_RelBlockY + 1, a_RelBlockZ, a_RelBlockX, a_RelBlockY, a_RelBlockZ, MiddleBlock, a_PowerLevel);
			SetBlockLinkedPowered(a_RelBlockX, a_RelBlockY + 1, a_RelBlockZ - 1, a_RelBlockX, a_RelBlockY + 1, a_RelBlockZ, a_RelBlockX, a_RelBlockY, a_RelBlockZ, MiddleBlock, a_PowerLevel);

			break;
		}
		case BLOCK_FACE_ZM:
		{
			if (!m_Chunk->UnboundedRelGetBlockType(a_RelBlockX, a_RelBlockY, a_RelBlockZ - 1, MiddleBlock))
			{
				return;
			}
						
			SetBlockLinkedPowered(a_RelBlockX, a_RelBlockY, a_RelBlockZ - 2, a_RelBlockX, a_RelBlockY, a_RelBlockZ - 1, a_RelBlockX, a_RelBlockY, a_RelBlockZ, MiddleBlock, a_PowerLevel);
			SetBlockLinkedPowered(a_RelBlockX + 1, a_RelBlockY, a_RelBlockZ - 1, a_RelBlockX, a_RelBlockY, a_RelBlockZ - 1, a_RelBlockX, a_RelBlockY, a_RelBlockZ, MiddleBlock, a_PowerLevel);
			SetBlockLinkedPowered(a_RelBlockX - 1, a_RelBlockY, a_RelBlockZ - 1, a_RelBlockX, a_RelBlockY, a_RelBlockZ - 1, a_RelBlockX, a_RelBlockY, a_RelBlockZ, MiddleBlock, a_PowerLevel);
			SetBlockLinkedPowered(a_RelBlockX, a_RelBlockY + 1, a_RelBlockZ - 1, a_RelBlockX, a_RelBlockY, a_RelBlockZ - 1, a_RelBlockX, a_RelBlockY, a_RelBlockZ, MiddleBlock, a_PowerLevel);
			SetBlockLinkedPowered(a_RelBlockX, a_RelBlockY - 1, a_RelBlockZ - 1, a_RelBlockX, a_RelBlockY, a_RelBlockZ - 1, a_RelBlockX, a_RelBlockY, a_RelBlockZ, MiddleBlock, a_PowerLevel);

			break;
		}
		case BLOCK_FACE_ZP:
		{
			if (!m_Chunk->UnboundedRelGetBlockType(a_RelBlockX, a_RelBlockY, a_RelBlockZ + 1, MiddleBlock))
			{
				return;
			}
			
			SetBlockLinkedPowered(a_RelBlockX, a_RelBlockY, a_RelBlockZ + 2, a_RelBlockX, a_RelBlockY, a_RelBlockZ + 1, a_RelBlockX, a_RelBlockY, a_RelBlockZ, MiddleBlock, a_PowerLevel);
			SetBlockLinkedPowered(a_RelBlockX + 1, a_RelBlockY, a_RelBlockZ + 1, a_RelBlockX, a_RelBlockY, a_RelBlockZ + 1, a_RelBlockX, a_RelBlockY, a_RelBlockZ, MiddleBlock, a_PowerLevel);
			SetBlockLinkedPowered(a_RelBlockX - 1, a_RelBlockY, a_RelBlockZ + 1, a_RelBlockX, a_RelBlockY, a_RelBlockZ + 1, a_RelBlockX, a_RelBlockY, a_RelBlockZ, MiddleBlock, a_PowerLevel);
			SetBlockLinkedPowered(a_RelBlockX, a_RelBlockY + 1, a_RelBlockZ + 1, a_RelBlockX, a_RelBlockY, a_RelBlockZ + 1, a_RelBlockX, a_RelBlockY, a_RelBlockZ, MiddleBlock, a_PowerLevel);
			SetBlockLinkedPowered(a_RelBlockX, a_RelBlockY - 1, a_RelBlockZ + 1, a_RelBlockX, a_RelBlockY, a_RelBlockZ + 1, a_RelBlockX, a_RelBlockY, a_RelBlockZ, MiddleBlock, a_PowerLevel);

			break;
		}
		default:
		{
			ASSERT(!"Unhandled face direction when attempting to set blocks as linked powered!"); // Zombies, that wasn't supposed to happen...
			break;
		}
	}
}





void cIncrementalRedstoneSimulator::SetAllDirsAsPowered(int a_RelBlockX, int a_RelBlockY, int a_RelBlockZ, unsigned char a_PowerLevel)
{
	static const struct
	{
		int x, y, z;
	} gCrossCoords[] =
	{
		{ 1, 0, 0 },
		{ -1, 0, 0 },
		{ 0, 0, 1 },
		{ 0, 0, -1 },
		{ 0, 1, 0 },
		{ 0, -1, 0 }
	};

	for (size_t i = 0; i < ARRAYCOUNT(gCrossCoords); i++) // Loop through struct to power all directions
	{
		SetBlockPowered(a_RelBlockX + gCrossCoords[i].x, a_RelBlockY + gCrossCoords[i].y, a_RelBlockZ + gCrossCoords[i].z, a_RelBlockX, a_RelBlockY, a_RelBlockZ, a_PowerLevel);
	}
}





void cIncrementalRedstoneSimulator::SetBlockPowered(int a_RelBlockX, int a_RelBlockY, int a_RelBlockZ, int a_RelSourceX, int a_RelSourceY, int a_RelSourceZ, unsigned char a_PowerLevel)
{
	int BlockX = (m_Chunk->GetPosX() * cChunkDef::Width) + a_RelBlockX;
	int BlockZ = (m_Chunk->GetPosZ() * cChunkDef::Width) + a_RelBlockZ;
	int SourceX = (m_Chunk->GetPosX() * cChunkDef::Width) + a_RelSourceX;
	int SourceZ = (m_Chunk->GetPosZ() * cChunkDef::Width) + a_RelSourceZ;

	BLOCKTYPE Block = 0;
	if (!m_Chunk->UnboundedRelGetBlockType(a_RelBlockX, a_RelBlockY, a_RelBlockZ, Block))
	{
		return;
	}
	if (Block == E_BLOCK_AIR)
	{
		// Don't set air, fixes some bugs (wires powering themselves)
		return;
	}

	cChunk * Neighbour = m_Chunk->GetNeighborChunk(BlockX, BlockZ);
	PoweredBlocksList * Powered = Neighbour->GetRedstoneSimulatorPoweredBlocksList();
	for (PoweredBlocksList::iterator itr = Powered->begin(); itr != Powered->end(); ++itr)  // Check powered list
	{
		if (
			itr->a_BlockPos.Equals(Vector3i(BlockX, a_RelBlockY, BlockZ)) &&
			itr->a_SourcePos.Equals(Vector3i(SourceX, a_RelSourceY, SourceZ))
			)
		{
			// Check for duplicates, update power level, don't add a new listing
			itr->a_PowerLevel = a_PowerLevel;
			return;
		}
	}

	PoweredBlocksList * OtherPowered = m_Chunk->GetNeighborChunk(SourceX, SourceZ)->GetRedstoneSimulatorPoweredBlocksList();
	for (PoweredBlocksList::const_iterator itr = OtherPowered->begin(); itr != OtherPowered->end(); ++itr)  // Check powered list
	{
		if (
			itr->a_BlockPos.Equals(Vector3i(SourceX, a_RelSourceY, SourceZ)) &&
			itr->a_SourcePos.Equals(Vector3i(BlockX, a_RelBlockY, BlockZ))
			)
		{
			// Powered wires try to power their source - don't let them!
			return;
		}
	}

	sPoweredBlocks RC;
	RC.a_BlockPos = Vector3i(BlockX, a_RelBlockY, BlockZ);
	RC.a_SourcePos = Vector3i(SourceX, a_RelSourceY, SourceZ);
	RC.a_PowerLevel = a_PowerLevel;
	Powered->push_back(RC);
	Neighbour->SetIsRedstoneDirty(true);
	m_Chunk->SetIsRedstoneDirty(true);
}





void cIncrementalRedstoneSimulator::SetBlockLinkedPowered(
	int a_RelBlockX, int a_RelBlockY, int a_RelBlockZ,
	int a_RelMiddleX, int a_RelMiddleY, int a_RelMiddleZ,
	int a_RelSourceX, int a_RelSourceY, int a_RelSourceZ,
	BLOCKTYPE a_MiddleBlock, unsigned char a_PowerLevel
	)
{
	int BlockX = (m_Chunk->GetPosX() * cChunkDef::Width) + a_RelBlockX;
	int BlockZ = (m_Chunk->GetPosZ() * cChunkDef::Width) + a_RelBlockZ;
	int MiddleX = (m_Chunk->GetPosX() * cChunkDef::Width) + a_RelMiddleX;
	int MiddleZ = (m_Chunk->GetPosZ() * cChunkDef::Width) + a_RelMiddleZ;
	int SourceX = (m_Chunk->GetPosX() * cChunkDef::Width) + a_RelSourceX;
	int SourceZ = (m_Chunk->GetPosZ() * cChunkDef::Width) + a_RelSourceZ;

	BLOCKTYPE DestBlock = 0;
	if (!m_Chunk->UnboundedRelGetBlockType(a_RelBlockX, a_RelBlockY, a_RelBlockZ, DestBlock))
	{
		return;
	}
	if (DestBlock == E_BLOCK_AIR)
	{
		// Don't set air, fixes some bugs (wires powering themselves)
		return;
	}
	if ((DestBlock == E_BLOCK_REDSTONE_WIRE) && (m_Chunk->GetBlock(a_RelSourceX, a_RelSourceY, a_RelSourceZ) == E_BLOCK_REDSTONE_WIRE))
	{
		return;
	}
	if (!IsViableMiddleBlock(a_MiddleBlock))
	{
		return;
	}

	cChunk * Neighbour = m_Chunk->GetNeighborChunk(BlockX, BlockZ);
	LinkedBlocksList * Linked = Neighbour->GetRedstoneSimulatorLinkedBlocksList();
	for (LinkedBlocksList::iterator itr = Linked->begin(); itr != Linked->end(); ++itr)  // Check linked powered list
	{
		if (
			itr->a_BlockPos.Equals(Vector3i(BlockX, a_RelBlockY, BlockZ)) &&
			itr->a_MiddlePos.Equals(Vector3i(MiddleX, a_RelMiddleY, MiddleZ)) &&
			itr->a_SourcePos.Equals(Vector3i(SourceX, a_RelSourceY, SourceZ))
		)
		{
			// Check for duplicates, update power level, don't add a new listing
			itr->a_PowerLevel = a_PowerLevel;
			return;
		}
	}

	sLinkedPoweredBlocks RC;
	RC.a_BlockPos = Vector3i(BlockX, a_RelBlockY, BlockZ);
	RC.a_MiddlePos = Vector3i(MiddleX, a_RelMiddleY, MiddleZ);
	RC.a_SourcePos = Vector3i(SourceX, a_RelSourceY, SourceZ);
	RC.a_PowerLevel = a_PowerLevel;
	Linked->push_back(RC);
	Neighbour->SetIsRedstoneDirty(true);
	m_Chunk->SetIsRedstoneDirty(true);
}





void cIncrementalRedstoneSimulator::SetPlayerToggleableBlockAsSimulated(int a_RelBlockX, int a_RelBlockY, int a_RelBlockZ, bool WasLastStatePowered)
{
	for (SimulatedPlayerToggleableList::iterator itr = m_SimulatedPlayerToggleableBlocks->begin(); itr != m_SimulatedPlayerToggleableBlocks->end(); ++itr)
	{
		if (!itr->a_RelBlockPos.Equals(Vector3i(a_RelBlockX, a_RelBlockY, a_RelBlockZ)))
		{
			continue;
		}

		if (itr->WasLastStatePowered != WasLastStatePowered)
		{
			// If power states different, update listing
			itr->WasLastStatePowered = WasLastStatePowered;
			return;
		}
		else
		{
			// If states the same, just ignore
			return;
		}
	}

	// We have arrive here; no block must be in list - add one
	sSimulatedPlayerToggleableList RC;
	RC.a_RelBlockPos = Vector3i(a_RelBlockX, a_RelBlockY, a_RelBlockZ);
	RC.WasLastStatePowered = WasLastStatePowered;
	m_SimulatedPlayerToggleableBlocks->push_back(RC);
}





bool cIncrementalRedstoneSimulator::QueueRepeaterPowerChange(int a_RelBlockX, int a_RelBlockY, int a_RelBlockZ, NIBBLETYPE a_Meta, bool ShouldPowerOn)
{
	for (RepeatersDelayList::iterator itr = m_RepeatersDelayList->begin(); itr != m_RepeatersDelayList->end(); ++itr)
	{
		if (itr->a_RelBlockPos.Equals(Vector3i(a_RelBlockX, a_RelBlockY, a_RelBlockZ)))
		{
			if (ShouldPowerOn == itr->ShouldPowerOn) // We are queued already for the same thing, don't replace entry
			{
				return false;
			}

			// Already in here (normal to allow repeater to continue on powering and updating blocks in front) - just update info and quit
			itr->a_DelayTicks = (((a_Meta & 0xC) >> 0x2) + 1) * 2; // See below for description
			itr->a_ElapsedTicks = 0;
			itr->ShouldPowerOn = ShouldPowerOn;
			return false;
		}
	}

	// Self not in list, add self to list
	sRepeatersDelayList RC;	
	RC.a_RelBlockPos = Vector3i(a_RelBlockX, a_RelBlockY, a_RelBlockZ);
	
	// Gets the top two bits (delay time), shifts them into the lower two bits, and adds one (meta 0 = 1 tick; 1 = 2 etc.)
	// * 2 because in MCS, 1 redstone tick = 1 world tick, but in Vanilla, 1 redstone tick = 2 world ticks, and we need to maintain compatibility
	RC.a_DelayTicks = (((a_Meta & 0xC) >> 0x2) + 1) * 2;

	RC.a_ElapsedTicks = 0;
	RC.ShouldPowerOn = ShouldPowerOn;
	m_RepeatersDelayList->push_back(RC);
	return true;
}





cIncrementalRedstoneSimulator::eRedstoneDirection cIncrementalRedstoneSimulator::GetWireDirection(int a_RelBlockX, int a_RelBlockY, int a_RelBlockZ)
{
	int Dir = REDSTONE_NONE;

	BLOCKTYPE NegX = 0;
	if (m_Chunk->UnboundedRelGetBlockType(a_RelBlockX - 1, a_RelBlockY, a_RelBlockZ, NegX))
	{
		if (IsPotentialSource(NegX))
		{
			Dir |= (REDSTONE_X_POS);
		}
	}
	
	BLOCKTYPE PosX = 0;
	if (m_Chunk->UnboundedRelGetBlockType(a_RelBlockX + 1, a_RelBlockY, a_RelBlockZ, PosX))
	{
		if (IsPotentialSource(PosX))
		{
			Dir |= (REDSTONE_X_NEG);
		}
	}
	
	BLOCKTYPE NegZ = 0;
	if (m_Chunk->UnboundedRelGetBlockType(a_RelBlockX, a_RelBlockY, a_RelBlockZ - 1, NegZ))
	{
		if (IsPotentialSource(NegZ))
		{
			if ((Dir & REDSTONE_X_POS) && !(Dir & REDSTONE_X_NEG))  // corner
			{
				Dir ^= REDSTONE_X_POS;
				Dir |= REDSTONE_X_NEG;
			}
			if ((Dir & REDSTONE_X_NEG) && !(Dir & REDSTONE_X_POS))  // corner
			{
				Dir ^= REDSTONE_X_NEG;
				Dir |= REDSTONE_X_POS;
			}
			Dir |= REDSTONE_Z_POS;
		}
	}
	
	BLOCKTYPE PosZ = 0;
	if (m_Chunk->UnboundedRelGetBlockType(a_RelBlockX, a_RelBlockY, a_RelBlockZ + 1, PosZ))
	{
		if (IsPotentialSource(PosZ))
		{
			if ((Dir & REDSTONE_X_POS) && !(Dir & REDSTONE_X_NEG))  // corner
			{
				Dir ^= REDSTONE_X_POS;
				Dir |= REDSTONE_X_NEG;
			}
			if ((Dir & REDSTONE_X_NEG) && !(Dir & REDSTONE_X_POS))  // corner
			{
				Dir ^= REDSTONE_X_NEG;
				Dir |= REDSTONE_X_POS;
			}
			Dir |= REDSTONE_Z_NEG;
		}
	}
	return (eRedstoneDirection)Dir;
}





bool cIncrementalRedstoneSimulator::IsLeverOn(NIBBLETYPE a_BlockMeta)
{
	// Extract the ON bit from metadata and return if true if it is set:
	return ((a_BlockMeta & 0x8) == 0x8);
}



<|MERGE_RESOLUTION|>--- conflicted
+++ resolved
@@ -1,7 +1,5 @@
 
 #include "Globals.h"  // NOTE: MSVC stupidness requires this to be the same across all modules
-
-#include <algorithm>
 
 #include "IncrementalRedstoneSimulator.h"
 #include "../BlockEntities/DropSpenserEntity.h"
@@ -792,31 +790,7 @@
 		}
 		else if (!IsSelfPowered && IsOn) // Queue a power change if unpowered, on, and not locked.
 		{
-<<<<<<< HEAD
 			QueueRepeaterPowerChange(a_RelBlockX, a_RelBlockY, a_RelBlockZ, a_Meta, false);
-=======
-			WereItrsChanged = QueueRepeaterPowerChange(a_RelBlockX, a_RelBlockY, a_RelBlockZ, a_Meta, false);
-		}
-		else if (a_Itr == m_RepeatersDelayList->end())
-		{
-			return;
-		}
-	}
-	else if (a_Itr == m_RepeatersDelayList->end())
-	{
-		return;
-	}
-
-	if (WereItrsChanged)
-	{
-		for (a_Itr = m_RepeatersDelayList->begin(); a_Itr != m_RepeatersDelayList->end(); ++a_Itr)
-		{
-			if (a_Itr->a_RelBlockPos == Vector3i(a_RelBlockX, a_RelBlockY, a_RelBlockZ))
-			{
-				// Leave a_Itr at where we found the entry
-				break;
-			}
->>>>>>> 6ee562ca
 		}
 	}
 }
@@ -825,6 +799,7 @@
 {
 	for (RepeatersDelayList::iterator itr = m_RepeatersDelayList->begin(); itr != m_RepeatersDelayList->end(); itr++)
 	{
+
 		if (itr->a_ElapsedTicks >= itr->a_DelayTicks) // Has the elapsed ticks reached the target ticks?
 		{
 			int RelBlockX = itr->a_RelBlockPos.x;
