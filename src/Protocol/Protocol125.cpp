
// Protocol125.cpp

// Implements the cProtocol125 class representing the release 1.2.5 protocol (#29)
/*
Documentation:
	- protocol: http://wiki.vg/wiki/index.php?title=Protocol&oldid=2513
	- session handling: http://wiki.vg/wiki/index.php?title=Session&oldid=2262
	- slot format: http://wiki.vg/wiki/index.php?title=Slot_Data&oldid=2152
*/

#include "Globals.h"

#include "Protocol125.h"

#include "../ClientHandle.h"
#include "../World.h"
#include "ChunkDataSerializer.h"
#include "../Entities/Entity.h"
#include "../Entities/ExpOrb.h"
#include "../Mobs/Monster.h"
#include "../Entities/Pickup.h"
#include "../Entities/Player.h"
#include "../ChatColor.h"
#include "../UI/Window.h"
#include "../Root.h"
#include "../Server.h"

#include "../Entities/ArrowEntity.h"
#include "../Entities/Minecart.h"
#include "../Entities/FallingBlock.h"

#include "../Mobs/IncludeAllMonsters.h"

#include "../CompositeChat.h"





enum
{
	PACKET_KEEP_ALIVE                = 0x00,
	PACKET_LOGIN                     = 0x01,
	PACKET_HANDSHAKE                 = 0x02,
	PACKET_CHAT                      = 0x03,
	PACKET_UPDATE_TIME               = 0x04,
	PACKET_ENTITY_EQUIPMENT          = 0x05,
	PACKET_USE_ENTITY                = 0x07,
	PACKET_UPDATE_HEALTH             = 0x08,
	PACKET_RESPAWN                   = 0x09,
	PACKET_PLAYER_ON_GROUND          = 0x0a,
	PACKET_PLAYER_POS                = 0x0b,
	PACKET_PLAYER_LOOK               = 0x0c,
	PACKET_PLAYER_MOVE_LOOK          = 0x0d,
	PACKET_BLOCK_DIG                 = 0x0e,
	PACKET_BLOCK_PLACE               = 0x0f,
	PACKET_SLOT_SELECTED             = 0x10,
	PACKET_USE_BED                   = 0x11,
	PACKET_ANIMATION                 = 0x12,
	PACKET_PACKET_ENTITY_ACTION      = 0x13,
	PACKET_PLAYER_SPAWN              = 0x14,
	PACKET_PICKUP_SPAWN              = 0x15,
	PACKET_COLLECT_PICKUP            = 0x16,
	PACKET_SPAWN_OBJECT              = 0x17,
	PACKET_SPAWN_MOB                 = 0x18,
	PACKET_ENTITY_VELOCITY           = 0x1c,
	PACKET_DESTROY_ENTITY            = 0x1d,
	PACKET_ENTITY                    = 0x1e,
	PACKET_ENT_REL_MOVE              = 0x1f,
	PACKET_ENT_LOOK                  = 0x20,
	PACKET_ENT_REL_MOVE_LOOK         = 0x21,
	PACKET_ENT_TELEPORT              = 0x22,
	PACKET_ENT_HEAD_LOOK             = 0x23,
	PACKET_ENT_STATUS                = 0x26,
	PACKET_ATTACH_ENTITY             = 0x27,
	PACKET_METADATA                  = 0x28,
	PACKET_ENTITY_EFFECT             = 0x29,
	PACKET_SPAWN_EXPERIENCE_ORB      = 0x1A,
	PACKET_REMOVE_ENTITY_EFFECT      = 0x2a,
	PACKET_EXPERIENCE                = 0x2b,
	PACKET_PRE_CHUNK                 = 0x32,
	PACKET_MAP_CHUNK                 = 0x33,
	PACKET_MULTI_BLOCK               = 0x34,
	PACKET_BLOCK_CHANGE              = 0x35,
	PACKET_BLOCK_ACTION              = 0x36,
	PACKET_EXPLOSION                 = 0x3C,
	PACKET_SOUND_EFFECT              = 0x3e,
	PACKET_SOUND_PARTICLE_EFFECT     = 0x3d,
	PACKET_CHANGE_GAME_STATE         = 0x46,
	PACKET_THUNDERBOLT               = 0x47,
	PACKET_WINDOW_OPEN               = 0x64,
	PACKET_WINDOW_CLOSE              = 0x65,
	PACKET_WINDOW_CLICK              = 0x66,
	PACKET_INVENTORY_SLOT            = 0x67,
	PACKET_INVENTORY_WHOLE           = 0x68,
	PACKET_WINDOW_PROPERTY           = 0x69,
	PACKET_CREATIVE_INVENTORY_ACTION = 0x6B,
	PACKET_ENCHANT_ITEM              = 0x6C,
	PACKET_UPDATE_SIGN               = 0x82,
	PACKET_ITEM_DATA                 = 0x83,
	PACKET_INCREMENT_STATISTIC       = 0xC8,
	PACKET_PLAYER_LIST_ITEM          = 0xC9,
	PACKET_PLAYER_ABILITIES          = 0xca,
	PACKET_PLUGIN_MESSAGE            = 0xfa,
	PACKET_PING                      = 0xfe,
	PACKET_DISCONNECT                = 0xff
} ;





#define HANDLE_PACKET_READ(Proc, Type, Var) \
	Type Var; \
	{ \
		if (!m_ReceivedData.Proc(Var)) \
		{ \
			m_ReceivedData.CheckValid(); \
			return PARSE_INCOMPLETE; \
		} \
		m_ReceivedData.CheckValid(); \
	}




typedef unsigned char Byte;





cProtocol125::cProtocol125(cClientHandle * a_Client) :
	super(a_Client),
	m_ReceivedData(32 KiB),
	m_LastSentDimension(dimNotSet)
{
}





void cProtocol125::SendAttachEntity(const cEntity & a_Entity, const cEntity * a_Vehicle)
{
	cCSLock Lock(m_CSPacket);
	WriteByte(PACKET_ATTACH_ENTITY);
	WriteInt(a_Entity.GetUniqueID());
	WriteInt((a_Vehicle == NULL) ? -1 : a_Vehicle->GetUniqueID());
	Flush();
}





void cProtocol125::SendBlockAction(int a_BlockX, int a_BlockY, int a_BlockZ, char a_Byte1, char a_Byte2, BLOCKTYPE a_BlockType)
{
	UNUSED(a_BlockType);
	
	cCSLock Lock(m_CSPacket);
	WriteByte (PACKET_BLOCK_ACTION);
	WriteInt  (a_BlockX);
	WriteShort((short)a_BlockY);
	WriteInt  (a_BlockZ);
	WriteChar (a_Byte1);
	WriteChar (a_Byte2);
	Flush();
}





void cProtocol125::SendBlockBreakAnim(int a_entityID, int a_BlockX, int a_BlockY, int a_BlockZ, char stage)
{
	// Not supported in this protocol version
}





void cProtocol125::SendBlockChange(int a_BlockX, int a_BlockY, int a_BlockZ, BLOCKTYPE a_BlockType, NIBBLETYPE a_BlockMeta)
{
	cCSLock Lock(m_CSPacket);
	WriteByte(PACKET_BLOCK_CHANGE);
	WriteInt (a_BlockX);
	WriteByte((unsigned char)a_BlockY);
	WriteInt (a_BlockZ);
	WriteByte(a_BlockType);
	WriteByte(a_BlockMeta);
	Flush();
}





void cProtocol125::SendBlockChanges(int a_ChunkX, int a_ChunkZ, const sSetBlockVector & a_Changes)
{
	cCSLock Lock(m_CSPacket);
	if (a_Changes.size() == 1)
	{
		// Special packet for single-block changes
		const sSetBlock & blk = a_Changes.front();
		SendBlockChange(a_ChunkX * cChunkDef::Width + blk.x, blk.y, a_ChunkZ * cChunkDef::Width + blk.z, blk.BlockType, blk.BlockMeta);
		return;
	}
	
	WriteByte (PACKET_MULTI_BLOCK);
	WriteInt  (a_ChunkX);
	WriteInt  (a_ChunkZ);
	WriteShort((short)a_Changes.size());
	WriteUInt ((UInt32)(4 * a_Changes.size()));
	for (sSetBlockVector::const_iterator itr = a_Changes.begin(), end = a_Changes.end(); itr != end; ++itr)
	{
		UInt32 Coords = ((UInt32)itr->y) | ((UInt32)(itr->z << 8)) | ((UInt32)(itr->x << 12));
		UInt32 Blocks = ((UInt32)itr->BlockMeta) | ((UInt32)(itr->BlockType << 4));
		WriteUInt(Coords << 16 | Blocks);
	}
	Flush();
}





void cProtocol125::SendChat(const AString & a_Message)
{
	cCSLock Lock(m_CSPacket);
	WriteByte  (PACKET_CHAT);
	WriteString(a_Message);
	Flush();
}





void cProtocol125::SendChat(const cCompositeChat & a_Message)
{
	// This version doesn't support composite messages, just extract each part's text and use it:
	
	// Send the message:
	cCSLock Lock(m_CSPacket);
	WriteByte  (PACKET_CHAT);
	WriteString(a_Message.ExtractText());
	Flush();
}





void cProtocol125::SendChunkData(int a_ChunkX, int a_ChunkZ, cChunkDataSerializer & a_Serializer)
{
	cCSLock Lock(m_CSPacket);

	// Send the pre-chunk:
	SendPreChunk(a_ChunkX, a_ChunkZ, true);
	
	// Send the chunk data:
	AString Serialized = a_Serializer.Serialize(cChunkDataSerializer::RELEASE_1_2_5);
	WriteByte(PACKET_MAP_CHUNK);
	WriteInt (a_ChunkX);
	WriteInt (a_ChunkZ);
	SendData(Serialized.data(), Serialized.size());
	Flush();
}





void cProtocol125::SendCollectEntity(const cEntity & a_Entity, const cPlayer & a_Player)
{
	cCSLock Lock(m_CSPacket);
	WriteByte(PACKET_COLLECT_PICKUP);
	WriteInt (a_Entity.GetUniqueID());
	WriteInt (a_Player.GetUniqueID());
	Flush();
}





void cProtocol125::SendDestroyEntity(const cEntity & a_Entity)
{
	cCSLock Lock(m_CSPacket);
	WriteByte(PACKET_DESTROY_ENTITY);
	WriteInt (a_Entity.GetUniqueID());
	Flush();
}





void cProtocol125::SendDisconnect(const AString & a_Reason)
{
	cCSLock Lock(m_CSPacket);
	WriteByte  ((unsigned char)PACKET_DISCONNECT);
	WriteString(a_Reason);
	Flush();
}





void cProtocol125::SendEditSign(int a_BlockX, int a_BlockY, int a_BlockZ)
{
	// This protocol version doesn't support this packet, sign editor is invoked by the client automatically
	UNUSED(a_BlockX);
	UNUSED(a_BlockY);
	UNUSED(a_BlockZ);
}





void cProtocol125::SendEntityEffect(const cEntity & a_Entity, int a_EffectID, int a_Amplifier, short a_Duration)
{
	cCSLock Lock(m_CSPacket);
	WriteByte (PACKET_ENTITY_EFFECT);
	WriteInt  (a_Entity.GetUniqueID());
	WriteByte ((Byte)a_EffectID);
	WriteByte ((Byte)a_Amplifier);
	WriteShort(a_Duration);
	Flush();
}





void cProtocol125::SendEntityEquipment(const cEntity & a_Entity, short a_SlotNum, const cItem & a_Item)
{
	cCSLock Lock(m_CSPacket);
	WriteByte (PACKET_ENTITY_EQUIPMENT);
	WriteInt  (a_Entity.GetUniqueID());
	WriteShort(a_SlotNum);
	WriteShort(a_Item.m_ItemType);
	WriteShort(a_Item.m_ItemDamage);
	Flush();
}





void cProtocol125::SendEntityHeadLook(const cEntity & a_Entity)
{
	ASSERT(a_Entity.GetUniqueID() != m_Client->GetPlayer()->GetUniqueID());  // Must not send for self
	
	cCSLock Lock(m_CSPacket);
	WriteByte(PACKET_ENT_HEAD_LOOK);
	WriteInt (a_Entity.GetUniqueID());
	WriteChar((char)((a_Entity.GetHeadYaw() / 360.f) * 256));
	Flush();
}





void cProtocol125::SendEntityLook(const cEntity & a_Entity)
{
	ASSERT(a_Entity.GetUniqueID() != m_Client->GetPlayer()->GetUniqueID());  // Must not send for self
	
	cCSLock Lock(m_CSPacket);
	WriteByte(PACKET_ENT_LOOK);
	WriteInt (a_Entity.GetUniqueID());
	WriteChar((char)((a_Entity.GetYaw()   / 360.f) * 256));
	WriteChar((char)((a_Entity.GetPitch() / 360.f) * 256));
	Flush();
}





void cProtocol125::SendEntityMetadata(const cEntity & a_Entity)
{
	cCSLock Lock(m_CSPacket);
	WriteByte(PACKET_METADATA);
	WriteInt (a_Entity.GetUniqueID());
	
	WriteCommonMetadata(a_Entity);
	if (a_Entity.IsMob())
	{
		WriteMobMetadata(((const cMonster &)a_Entity));
	}
	else
	{
		WriteEntityMetadata(a_Entity);
	}
	WriteByte(0x7f);

	Flush();
}





void cProtocol125::SendEntityProperties(const cEntity & a_Entity)
{
	// Not supported in this protocol version
}





void cProtocol125::SendEntityRelMove(const cEntity & a_Entity, char a_RelX, char a_RelY, char a_RelZ)
{
	ASSERT(a_Entity.GetUniqueID() != m_Client->GetPlayer()->GetUniqueID());  // Must not send for self
	
	cCSLock Lock(m_CSPacket);
	WriteByte(PACKET_ENT_REL_MOVE);
	WriteInt (a_Entity.GetUniqueID());
	WriteChar(a_RelX);
	WriteChar(a_RelY);
	WriteChar(a_RelZ);
	Flush();
}





void cProtocol125::SendEntityRelMoveLook(const cEntity & a_Entity, char a_RelX, char a_RelY, char a_RelZ)
{
	ASSERT(a_Entity.GetUniqueID() != m_Client->GetPlayer()->GetUniqueID());  // Must not send for self
	
	cCSLock Lock(m_CSPacket);
	WriteByte(PACKET_ENT_REL_MOVE_LOOK);
	WriteInt (a_Entity.GetUniqueID());
	WriteChar(a_RelX);
	WriteChar(a_RelY);
	WriteChar(a_RelZ);
	WriteChar((char)((a_Entity.GetYaw()   / 360.f) * 256));
	WriteChar((char)((a_Entity.GetPitch() / 360.f) * 256));
	Flush();
}





void cProtocol125::SendEntityStatus(const cEntity & a_Entity, char a_Status)
{
	cCSLock Lock(m_CSPacket);
	WriteByte(PACKET_ENT_STATUS);
	WriteInt (a_Entity.GetUniqueID());
	WriteChar(a_Status);
	Flush();
}





void cProtocol125::SendEntityVelocity(const cEntity & a_Entity)
{
	ASSERT(a_Entity.GetUniqueID() != m_Client->GetPlayer()->GetUniqueID());  // Must not send for self
	
	cCSLock Lock(m_CSPacket);
	WriteByte(PACKET_ENTITY_VELOCITY);
	WriteInt (a_Entity.GetUniqueID());
	WriteShort((short) (a_Entity.GetSpeedX() * 400));  // 400 = 8000 / 20
	WriteShort((short) (a_Entity.GetSpeedY() * 400));
	WriteShort((short) (a_Entity.GetSpeedZ() * 400));
	Flush();
}





void cProtocol125::SendExplosion(double a_BlockX, double a_BlockY, double a_BlockZ, float a_Radius, const cVector3iArray & a_BlocksAffected, const Vector3d & a_PlayerMotion)
{
	cCSLock Lock(m_CSPacket);
	WriteByte(PACKET_EXPLOSION);
	WriteDouble (a_BlockX);
	WriteDouble (a_BlockY);
	WriteDouble (a_BlockZ);
	WriteFloat  (a_Radius);
	WriteInt    ((Int32)a_BlocksAffected.size());
	int BlockX = (int)a_BlockX;
	int BlockY = (int)a_BlockY;
	int BlockZ = (int)a_BlockZ;
	for (cVector3iArray::const_iterator itr = a_BlocksAffected.begin(); itr != a_BlocksAffected.end(); ++itr)
	{
		WriteByte((Byte)(itr->x - BlockX));
		WriteByte((Byte)(itr->y - BlockY));
		WriteByte((Byte)(itr->z - BlockZ));
	}
	WriteFloat((float)a_PlayerMotion.x);
	WriteFloat((float)a_PlayerMotion.y);
	WriteFloat((float)a_PlayerMotion.z);
	Flush();
}





void cProtocol125::SendGameMode(eGameMode a_GameMode)
{
	cCSLock Lock(m_CSPacket);
	WriteByte(PACKET_CHANGE_GAME_STATE);
	WriteByte(3);
	WriteChar((char)a_GameMode);
	Flush();
}





void cProtocol125::SendHandshake(const AString & a_ConnectionHash)
{
	cCSLock Lock(m_CSPacket);
	WriteByte  (PACKET_HANDSHAKE);
	WriteString(a_ConnectionHash);
	Flush();
}





void cProtocol125::SendHealth(void)
{
	cCSLock Lock(m_CSPacket);
	WriteByte (PACKET_UPDATE_HEALTH);
	cPlayer * Player = m_Client->GetPlayer();
	WriteShort((short)Player->GetHealth());
	WriteShort((short)Player->GetFoodLevel());
	WriteFloat((float)Player->GetFoodSaturationLevel());
	Flush();
}





void cProtocol125::SendInventorySlot(char a_WindowID, short a_SlotNum, const cItem & a_Item)
{
	cCSLock Lock(m_CSPacket);
	WriteByte (PACKET_INVENTORY_SLOT);
	WriteChar (a_WindowID);
	WriteShort(a_SlotNum);
	WriteItem (a_Item);
	Flush();
}





void cProtocol125::SendKeepAlive(int a_PingID)
{
	cCSLock Lock(m_CSPacket);
	WriteByte(PACKET_KEEP_ALIVE);
	WriteInt (a_PingID);
	Flush();
}





void cProtocol125::SendLogin(const cPlayer & a_Player, const cWorld & a_World)
{
	UNUSED(a_World);
	cCSLock Lock(m_CSPacket);

	WriteByte  (PACKET_LOGIN);
	WriteInt   (a_Player.GetUniqueID());  // EntityID of the player
	WriteString("");  // Username, not used
	WriteString("default");  // Level type
	WriteInt   ((int)a_Player.GetGameMode());
	WriteInt   ((int)(a_World.GetDimension()));
	WriteByte  (2);  // TODO: Difficulty
	WriteByte  (0);  // Unused
	WriteByte  (60);  // Client list width or something
	Flush();
	m_LastSentDimension = a_World.GetDimension();
}





void cProtocol125::SendLoginSuccess(void)
{
	// Not supported in this protocol version
}





void cProtocol125::SendMapColumn(int a_ID, int a_X, int a_Y, const Byte * a_Colors, unsigned int a_Length)
{
	cCSLock Lock(m_CSPacket);

	WriteByte (PACKET_ITEM_DATA);
	WriteShort(E_ITEM_MAP);
	WriteShort((short)a_ID);
	WriteShort((short)(3 + a_Length));

	WriteByte(0);
	WriteChar((char)a_X);
	WriteChar((char)a_Y);
	
	SendData((const char *)a_Colors, a_Length);

	Flush();
}





void cProtocol125::SendMapDecorators(int a_ID, const cMapDecoratorList & a_Decorators)
{
	cCSLock Lock(m_CSPacket);

	WriteByte (PACKET_ITEM_DATA);
	WriteShort(E_ITEM_MAP);
	WriteShort((short)a_ID);
	WriteShort((short)(1 + (3 * a_Decorators.size())));

	WriteByte(1);
	
	for (cMapDecoratorList::const_iterator it = a_Decorators.begin(); it != a_Decorators.end(); ++it)
	{
		WriteByte((Byte)(it->GetType() << 4) | (it->GetRot() & 0xf));
		WriteByte((Byte)it->GetPixelX());
		WriteByte((Byte)it->GetPixelZ());
	}

	Flush();
}






void cProtocol125::SendMapInfo(int a_ID, unsigned int a_Scale)
{
	// This protocol doesn't support such message
	UNUSED(a_ID);
	UNUSED(a_Scale);
}





void cProtocol125::SendPickupSpawn(const cPickup & a_Pickup)
{
	cCSLock Lock(m_CSPacket);
	WriteByte   (PACKET_PICKUP_SPAWN);
	WriteInt    (a_Pickup.GetUniqueID());
	const cItem & Item = a_Pickup.GetItem();
	WriteShort  (Item.m_ItemType);
	WriteChar   (Item.m_ItemCount);
	WriteShort  (Item.m_ItemDamage);
	WriteVectorI((Vector3i)(a_Pickup.GetPosition() * 32));
	WriteByte   ((char)(a_Pickup.GetSpeedX() * 8));
	WriteByte   ((char)(a_Pickup.GetSpeedY() * 8));
	WriteByte   ((char)(a_Pickup.GetSpeedZ() * 8));
	Flush();
}





void cProtocol125::SendEntityAnimation(const cEntity & a_Entity, char a_Animation)
{
	cCSLock Lock(m_CSPacket);
	WriteByte(PACKET_ANIMATION);
	WriteInt (a_Entity.GetUniqueID());
	WriteChar(a_Animation);
	Flush();
}





void cProtocol125::SendParticleEffect(const AString & a_ParticleName, float a_SrcX, float a_SrcY, float a_SrcZ, float a_OffsetX, float a_OffsetY, float a_OffsetZ, float a_ParticleData, int a_ParticleAmmount)
{
	// Not supported by this protocol version
}





void cProtocol125::SendPaintingSpawn(const cPainting & a_Painting)
{
	// Not implemented in this protocol version
	UNUSED(a_Painting);
}





void cProtocol125::SendPlayerListItem(const cPlayer & a_Player, bool a_IsOnline)
{
	cCSLock Lock(m_CSPacket);
	AString PlayerName(a_Player.GetColor());
	PlayerName.append(a_Player.GetName());
	if (PlayerName.length() > 14)
	{
		PlayerName.erase(14);
	}
	PlayerName += cChatColor::White;

	WriteByte  ((unsigned char)PACKET_PLAYER_LIST_ITEM);
	WriteString(PlayerName);
	WriteBool  (a_IsOnline);
	WriteShort (a_IsOnline ? a_Player.GetClientHandle()->GetPing() : 0);
	Flush();
}





void cProtocol125::SendPlayerMaxSpeed(void)
{
	// Not supported by this protocol version
}





void cProtocol125::SendPlayerMoveLook(void)
{
	cCSLock Lock(m_CSPacket);

	/*
	LOGD("Sending PlayerMoveLook: {%0.2f, %0.2f, %0.2f}, stance %0.2f, OnGround: %d",
		m_Player->GetPosX(), m_Player->GetPosY(), m_Player->GetPosZ(), m_Player->GetStance(), m_Player->IsOnGround() ? 1 : 0
	);
	*/

	WriteByte(PACKET_PLAYER_MOVE_LOOK);
	cPlayer * Player = m_Client->GetPlayer();
	WriteDouble(Player->GetPosX());
	WriteDouble(Player->GetStance() + 0.03);  // Add a small amount so that the player doesn't start inside a block
	WriteDouble(Player->GetPosY()   + 0.03);  // Add a small amount so that the player doesn't start inside a block
	WriteDouble(Player->GetPosZ());
	WriteFloat ((float)(Player->GetYaw()));
	WriteFloat ((float)(Player->GetPitch()));
	WriteBool  (Player->IsOnGround());
	Flush();
}





void cProtocol125::SendPlayerPosition(void)
{
	cCSLock Lock(m_CSPacket);
	LOGD("Ignore send PlayerPos");  // PlayerPos is a C->S packet only now
}





void cProtocol125::SendPlayerSpawn(const cPlayer & a_Player)
{
	const cItem & HeldItem = a_Player.GetEquippedItem();
	cCSLock Lock(m_CSPacket);
	WriteByte	 (PACKET_PLAYER_SPAWN);
	WriteInt   (a_Player.GetUniqueID());
	WriteString(a_Player.GetName());
	WriteInt   ((int)(a_Player.GetPosX() * 32));
	WriteInt   ((int)(a_Player.GetPosY() * 32));
	WriteInt   ((int)(a_Player.GetPosZ() * 32));
	WriteChar  ((char)((a_Player.GetYaw()   / 360.f) * 256));
	WriteChar  ((char)((a_Player.GetPitch() / 360.f) * 256));
	WriteShort (HeldItem.IsEmpty() ? 0 : HeldItem.m_ItemType);
	Flush();
}





void cProtocol125::SendPluginMessage(const AString & a_Channel, const AString & a_Message)
{
	cCSLock Lock(m_CSPacket);
	WriteByte(PACKET_PLUGIN_MESSAGE);
	WriteString(a_Channel);
	WriteShort((short)a_Message.size());
	SendData(a_Message.data(), a_Message.size());
	Flush();
}





void cProtocol125::SendRemoveEntityEffect(const cEntity & a_Entity, int a_EffectID)
{
	cCSLock Lock(m_CSPacket);
	WriteByte(PACKET_REMOVE_ENTITY_EFFECT);
	WriteInt (a_Entity.GetUniqueID());
	WriteChar((char)a_EffectID);
	Flush();
}





<<<<<<< HEAD
void cProtocol125::SendRespawn(eDimension a_Dimension)
{
	cCSLock Lock(m_CSPacket);
	if (m_LastSentDimension == a_Dimension)
=======
void cProtocol125::SendRespawn(const cWorld & a_World, bool a_ShouldIgnoreDimensionChecks)
{
	cCSLock Lock(m_CSPacket);
	if ((m_LastSentDimension == a_World.GetDimension()) && !a_ShouldIgnoreDimensionChecks)
>>>>>>> f1be1eb6
	{
		// Must not send a respawn for the world with the same dimension, the client goes cuckoo if we do (unless we are respawning from death)
		return;
	}
	cPlayer * Player = m_Client->GetPlayer();
	WriteByte  (PACKET_RESPAWN);
	WriteInt   ((int)(a_Dimension));
	WriteByte  (2);  // TODO: Difficulty; 2 = Normal
	WriteChar  ((char)Player->GetGameMode());
	WriteShort (256);  // Current world height
	WriteString("default");
	Flush();
	m_LastSentDimension = a_Dimension;
}





void cProtocol125::SendExperience(void)
{
	cCSLock Lock(m_CSPacket);
	cPlayer * Player = m_Client->GetPlayer();
	WriteByte  (PACKET_EXPERIENCE);
	WriteFloat (Player->GetXpPercentage());
	WriteShort (Player->GetXpLevel());
	WriteShort (Player->GetCurrentXp());
	Flush();
}





void cProtocol125::SendExperienceOrb(const cExpOrb & a_ExpOrb)
{
	cCSLock Lock(m_CSPacket);
	WriteByte(PACKET_SPAWN_EXPERIENCE_ORB);
	WriteInt(a_ExpOrb.GetUniqueID());
	WriteInt((int) a_ExpOrb.GetPosX());
	WriteInt((int) a_ExpOrb.GetPosY());
	WriteInt((int) a_ExpOrb.GetPosZ());
	WriteShort((short)a_ExpOrb.GetReward());
	Flush();
}





void cProtocol125::SendScoreboardObjective(const AString & a_Name, const AString & a_DisplayName, Byte a_Mode)
{
	// This protocol version doesn't support such message
	UNUSED(a_Name);
	UNUSED(a_DisplayName);
	UNUSED(a_Mode);
}





void cProtocol125::SendSoundEffect(const AString & a_SoundName, double a_X, double a_Y, double a_Z, float a_Volume, float a_Pitch)
{
	// Not needed in this protocol version
}





void cProtocol125::SendSoundParticleEffect(int a_EffectID, int a_SrcX, int a_SrcY, int a_SrcZ, int a_Data)
{
	// Not implemented in this protocol version
}





void cProtocol125::SendSpawnFallingBlock(const cFallingBlock & a_FallingBlock)
{
	// This protocol version implements falling blocks using the spawn object / vehicle packet:
	SendSpawnObject(a_FallingBlock, 70, a_FallingBlock.GetBlockType(), 0, 0);
}





void cProtocol125::SendSpawnMob(const cMonster & a_Mob)
{
	cCSLock Lock(m_CSPacket);
	WriteByte   (PACKET_SPAWN_MOB);
	WriteInt    (a_Mob.GetUniqueID());
	WriteByte   ((Byte)a_Mob.GetMobType());
	WriteVectorI((Vector3i)(a_Mob.GetPosition() * 32));
	WriteByte   (0);
	WriteByte   (0);
	WriteByte   (0);

	WriteCommonMetadata(a_Mob);
	WriteMobMetadata(a_Mob);
	WriteByte(0x7f);

	Flush();
}





void cProtocol125::SendSpawnObject(const cEntity & a_Entity, char a_ObjectType, int a_ObjectData, Byte a_Yaw, Byte a_Pitch)
{
	UNUSED(a_Yaw);
	UNUSED(a_Pitch);
	
	cCSLock Lock(m_CSPacket);
	WriteByte(PACKET_SPAWN_OBJECT);
	WriteInt (a_Entity.GetUniqueID());
	WriteChar(a_ObjectType);
	WriteInt ((int)(a_Entity.GetPosX() * 32));
	WriteInt ((int)(a_Entity.GetPosY() * 32));
	WriteInt ((int)(a_Entity.GetPosZ() * 32));
	WriteByte(a_Pitch);
	WriteByte(a_Yaw);
	WriteInt (a_ObjectData);
	if (a_ObjectData != 0)
	{
		WriteShort((short)(a_Entity.GetSpeedX() * 400));
		WriteShort((short)(a_Entity.GetSpeedY() * 400));
		WriteShort((short)(a_Entity.GetSpeedZ() * 400));
	}
	Flush();
}





void cProtocol125::SendSpawnVehicle(const cEntity & a_Vehicle, char a_VehicleType, char a_VehicleSubType)
{
	cCSLock Lock(m_CSPacket);
	WriteByte (PACKET_SPAWN_OBJECT);
	WriteInt  (a_Vehicle.GetUniqueID());
	WriteChar (a_VehicleType);
	WriteInt  ((int)(a_Vehicle.GetPosX() * 32));
	WriteInt  ((int)(a_Vehicle.GetPosY() * 32));
	WriteInt  ((int)(a_Vehicle.GetPosZ() * 32));
	WriteByte ((Byte)((a_Vehicle.GetPitch() / 360.f) * 256));
	WriteByte ((Byte)((a_Vehicle.GetYaw()   / 360.f) * 256));
	WriteInt  (a_VehicleSubType);
	if (a_VehicleSubType != 0)
	{
		WriteShort((short)(a_Vehicle.GetSpeedX() * 400));
		WriteShort((short)(a_Vehicle.GetSpeedY() * 400));
		WriteShort((short)(a_Vehicle.GetSpeedZ() * 400));
	}
	Flush();
}





void cProtocol125::SendStatistics(const cStatManager & a_Manager)
{
	/* NOTE:
	Versions prior to minecraft 1.7 use an incremental statistic sync
	method. The current setup does not allow us to implement that, because
	of performance considerations.
	*/
#if 0
	for (unsigned int i = 0; i < (unsigned int)statCount; ++i)
	{
		StatValue Value = m_Manager->GetValue((eStatistic) i);

		unsigned int StatID = cStatInfo::GetID((eStatistic) i);

		cCSLock Lock(m_CSPacket);
		WriteByte(PACKET_INCREMENT_STATISTIC);
		WriteInt(StatID);
		WriteByte(Value); /* Can overflow! */
		Flush();
	}
#endif
}





void cProtocol125::SendTabCompletionResults(const AStringVector & a_Results)
{
	// This protocol version doesn't support tab completion
	UNUSED(a_Results);
}





void cProtocol125::SendTeleportEntity(const cEntity & a_Entity)
{
	cCSLock Lock(m_CSPacket);
	WriteByte   (PACKET_ENT_TELEPORT);
	WriteInt    (a_Entity.GetUniqueID());
	WriteInt    ((int)(floor(a_Entity.GetPosX() * 32)));
	WriteInt    ((int)(floor(a_Entity.GetPosY() * 32)));
	WriteInt    ((int)(floor(a_Entity.GetPosZ() * 32)));
	WriteChar   ((char)((a_Entity.GetYaw() / 360.f) * 256));
	WriteChar   ((char)((a_Entity.GetPitch() / 360.f) * 256));
	Flush();
}





void cProtocol125::SendThunderbolt(int a_BlockX, int a_BlockY, int a_BlockZ)
{
	cCSLock Lock(m_CSPacket);
	WriteByte(PACKET_THUNDERBOLT);
	WriteInt (0x7fffffff);  // Entity ID of the thunderbolt; we use a constant one
	WriteBool(true);  // Unknown bool
	WriteInt (a_BlockX * 32);
	WriteInt (a_BlockY * 32);
	WriteInt (a_BlockZ * 32);
	Flush();
}





void cProtocol125::SendTimeUpdate(Int64 a_WorldAge, Int64 a_TimeOfDay)
{
	cCSLock Lock(m_CSPacket);
	WriteByte (PACKET_UPDATE_TIME);
	// Use a_WorldAge for daycount, and a_TimeOfDay for the proper time of day:
	WriteInt64((24000 * (a_WorldAge / 24000)) + (a_TimeOfDay % 24000));
	Flush();
}





void cProtocol125::SendUnloadChunk(int a_ChunkX, int a_ChunkZ)
{
	cCSLock Lock(m_CSPacket);
	SendPreChunk(a_ChunkX, a_ChunkZ, false);
}





void cProtocol125::SendUpdateSign(
	int a_BlockX, int a_BlockY, int a_BlockZ,
	const AString & a_Line1, const AString & a_Line2, const AString & a_Line3, const AString & a_Line4
)
{
	cCSLock Lock(m_CSPacket);
	WriteByte  ((unsigned char)PACKET_UPDATE_SIGN);
	WriteInt   (a_BlockX);
	WriteShort ((short)a_BlockY);
	WriteInt   (a_BlockZ);
	WriteString(a_Line1);
	WriteString(a_Line2);
	WriteString(a_Line3);
	WriteString(a_Line4);
	Flush();
}





void cProtocol125::SendUseBed(const cEntity & a_Entity, int a_BlockX, int a_BlockY, int a_BlockZ )
{
	cCSLock Lock(m_CSPacket);
	WriteByte(PACKET_USE_BED);
	WriteInt (a_Entity.GetUniqueID());
	WriteByte(0);  // Unknown byte only 0 has been observed
	WriteInt (a_BlockX);
	WriteByte((Byte)a_BlockY);
	WriteInt (a_BlockZ);
	Flush();
}





void cProtocol125::SendWeather(eWeather a_Weather)
{
	cCSLock Lock(m_CSPacket);
	switch( a_Weather )
	{
		case eWeather_Sunny:
		{
			WriteByte(PACKET_CHANGE_GAME_STATE);
			WriteByte(2);  // Stop rain
			WriteByte(0);  // Unused
			Flush();
			break;
		}
		
		case eWeather_Rain:
		case eWeather_ThunderStorm:
		{
			WriteByte(PACKET_CHANGE_GAME_STATE);
			WriteByte(1);  // Begin rain
			WriteByte(0);  // Unused
			Flush();
			break;
		}
	}
}





void cProtocol125::SendWholeInventory(const cWindow & a_Window)
{
	cCSLock Lock(m_CSPacket);
	cItems Slots;
	a_Window.GetSlots(*(m_Client->GetPlayer()), Slots);
	SendWindowSlots(a_Window.GetWindowID(), (int)Slots.size(), &(Slots[0]));
}





void cProtocol125::SendWindowClose(const cWindow & a_Window)
{
	if (a_Window.GetWindowType() == cWindow::wtInventory)
	{
		// Do not send inventory-window-close
		return;
	}
	
	cCSLock Lock(m_CSPacket);
	WriteByte(PACKET_WINDOW_CLOSE);
	WriteChar(a_Window.GetWindowID());
	Flush();
}





void cProtocol125::SendWindowOpen(const cWindow & a_Window)
{
	if (a_Window.GetWindowType() < 0)
	{
		// Do not send for inventory windows
		return;
	}
	cCSLock Lock(m_CSPacket);
	WriteByte  (PACKET_WINDOW_OPEN);
	WriteChar  (a_Window.GetWindowID());
	WriteByte  ((Byte)a_Window.GetWindowType());
	WriteString(a_Window.GetWindowTitle());
	WriteByte  ((Byte)a_Window.GetNumNonInventorySlots());
	Flush();
}





void cProtocol125::SendWindowProperty(const cWindow & a_Window, int a_Property, int a_Value)
{
	cCSLock Lock(m_CSPacket);
	WriteByte (PACKET_WINDOW_PROPERTY);
	WriteChar (a_Window.GetWindowID());
	WriteShort(a_Property);
	WriteShort(a_Value);
	Flush();
}





AString cProtocol125::GetAuthServerID(void)
{
	// http://wiki.vg/wiki/index.php?title=Session&oldid=2262
	// The server generates a random hash and that is used for all clients, unmodified
	return cRoot::Get()->GetServer()->GetServerID();
}





void cProtocol125::SendData(const char * a_Data, size_t a_Size)
{
	m_Client->SendData(a_Data, a_Size);
}





void cProtocol125::DataReceived(const char * a_Data, size_t a_Size)
{
	if (!m_ReceivedData.Write(a_Data, a_Size))
	{
		// Too much data in the incoming queue, report to caller:
		m_Client->PacketBufferFull();
		return;
	}

	// Parse and handle all complete packets in m_ReceivedData:
	while (m_ReceivedData.CanReadBytes(1))
	{
		unsigned char PacketType;
		m_ReceivedData.ReadByte(PacketType);
		switch (ParsePacket(PacketType))
		{
			case PARSE_UNKNOWN:
			{
				// An unknown packet has been received, notify the client and abort:
				m_Client->PacketUnknown(PacketType);
				return;
			}
			case PARSE_ERROR:
			{
				// An error occurred while parsing a known packet, notify the client and abort:
				m_Client->PacketError(PacketType);
				return;
			}
			case PARSE_INCOMPLETE:
			{
				// Incomplete packet, bail out and process with the next batch of data
				m_ReceivedData.ResetRead();
				return;
			}
			default:
			{
				// Packet successfully parsed, commit the read data and try again one more packet
				m_ReceivedData.CommitRead();
				break;
			}
		}
	}
}





int cProtocol125::ParsePacket(unsigned char a_PacketType)
{
	switch (a_PacketType)
	{
		default: return PARSE_UNKNOWN;
		case PACKET_ANIMATION:                 return ParseArmAnim();
		case PACKET_BLOCK_DIG:                 return ParseBlockDig();
		case PACKET_BLOCK_PLACE:               return ParseBlockPlace();
		case PACKET_CHAT:                      return ParseChat();
		case PACKET_CREATIVE_INVENTORY_ACTION: return ParseCreativeInventoryAction();
		case PACKET_DISCONNECT:                return ParseDisconnect();
		case PACKET_HANDSHAKE:                 return ParseHandshake();
		case PACKET_KEEP_ALIVE:                return ParseKeepAlive();
		case PACKET_LOGIN:                     return ParseLogin();
		case PACKET_PACKET_ENTITY_ACTION:      return ParseEntityAction();
		case PACKET_PING:                      return ParsePing();
		case PACKET_PLAYER_ABILITIES:          return ParsePlayerAbilities();
		case PACKET_PLAYER_LOOK:               return ParsePlayerLook();
		case PACKET_PLAYER_MOVE_LOOK:          return ParsePlayerMoveLook();
		case PACKET_PLAYER_ON_GROUND:          return ParsePlayerOnGround();
		case PACKET_PLAYER_POS:                return ParsePlayerPosition();
		case PACKET_PLUGIN_MESSAGE:            return ParsePluginMessage();
		case PACKET_RESPAWN:                   return ParseRespawn();
		case PACKET_SLOT_SELECTED:             return ParseSlotSelected();
		case PACKET_UPDATE_SIGN:               return ParseUpdateSign();
		case PACKET_USE_ENTITY:                return ParseUseEntity();
		case PACKET_ENCHANT_ITEM:              return ParseEnchantItem();
		case PACKET_WINDOW_CLICK:              return ParseWindowClick();
		case PACKET_WINDOW_CLOSE:              return ParseWindowClose();
	}
}





int cProtocol125::ParseArmAnim(void)
{
	HANDLE_PACKET_READ(ReadBEInt, int,  EntityID);
	HANDLE_PACKET_READ(ReadChar,  char, Animation);
	m_Client->HandleAnimation(Animation);
	return PARSE_OK;
}





int cProtocol125::ParseBlockDig(void)
{
	HANDLE_PACKET_READ(ReadChar,  char, Status);
	HANDLE_PACKET_READ(ReadBEInt, int,  PosX);
	HANDLE_PACKET_READ(ReadByte,  Byte, PosY);
	HANDLE_PACKET_READ(ReadBEInt, int,  PosZ);
	HANDLE_PACKET_READ(ReadChar,  char, BlockFace);
	m_Client->HandleLeftClick(PosX, PosY, PosZ, static_cast<eBlockFace>(BlockFace), Status);
	return PARSE_OK;
}





int cProtocol125::ParseBlockPlace(void)
{
	HANDLE_PACKET_READ(ReadBEInt, int,  PosX);
	HANDLE_PACKET_READ(ReadByte,  Byte, PosY);
	HANDLE_PACKET_READ(ReadBEInt, int,  PosZ);
	HANDLE_PACKET_READ(ReadChar,  char, BlockFace);

	cItem HeldItem;
	int res = ParseItem(HeldItem);
	if (res < 0)
	{
		return res;
	}

	// 1.2.5 didn't have any cursor position, so use 8, 8, 8, so that halfslabs and stairs work correctly and the special value is recognizable.
	m_Client->HandleRightClick(PosX, PosY, PosZ, static_cast<eBlockFace>(BlockFace), 8, 8, 8, HeldItem);
	return PARSE_OK;
}





int cProtocol125::ParseChat(void)
{
	HANDLE_PACKET_READ(ReadBEUTF16String16, AString, Message);
	m_Client->HandleChat(Message);
	return PARSE_OK;
}





int cProtocol125::ParseCreativeInventoryAction(void)
{
	HANDLE_PACKET_READ(ReadBEShort, short, SlotNum);
	cItem HeldItem;
	int res = ParseItem(HeldItem);
	if (res < 0)
	{
		return res;
	}
	m_Client->HandleCreativeInventory(SlotNum, HeldItem);
	return PARSE_OK;
}





int cProtocol125::ParseDisconnect(void)
{
	HANDLE_PACKET_READ(ReadBEUTF16String16, AString, Reason);
	m_Client->HandleDisconnect(Reason);
	return PARSE_OK;
}





int cProtocol125::ParseEntityAction(void)
{
	HANDLE_PACKET_READ(ReadBEInt, int,  EntityID);
	HANDLE_PACKET_READ(ReadChar,  char, ActionID);

	switch (ActionID)
	{
		case 1: m_Client->HandleEntityCrouch(EntityID, true);     break;  // Crouch
		case 2: m_Client->HandleEntityCrouch(EntityID, false);    break;  // Uncrouch
		case 3: m_Client->HandleEntityLeaveBed(EntityID);         break;  // Leave Bed
		case 4: m_Client->HandleEntitySprinting(EntityID, true);  break;  // Start sprinting
		case 5: m_Client->HandleEntitySprinting(EntityID, false); break;  // Stop sprinting
	}

	return PARSE_OK;
}





int cProtocol125::ParseHandshake(void)
{
	HANDLE_PACKET_READ(ReadBEUTF16String16, AString, Username);

	AStringVector UserData = StringSplit(Username, ";");  // "FakeTruth;localhost:25565"
	if (UserData.empty())
	{
		m_Client->Kick("Did not receive username");
		return PARSE_OK;
	}
	m_Username = UserData[0];

	LOGD("HANDSHAKE %s", Username.c_str());

	if (!m_Client->HandleHandshake( m_Username ))
	{
		return PARSE_OK;  // Player is not allowed into the server
	}

	SendHandshake(cRoot::Get()->GetServer()->GetServerID());
	LOGD("User \"%s\" was sent a handshake response", m_Username.c_str());

	return PARSE_OK;
}





int cProtocol125::ParseKeepAlive(void)
{
	HANDLE_PACKET_READ(ReadBEInt, int, KeepAliveID);
	m_Client->HandleKeepAlive(KeepAliveID);
	return PARSE_OK;
}





int cProtocol125::ParseLogin(void)
{
	HANDLE_PACKET_READ(ReadBEInt,           int,     ProtocolVersion);
	HANDLE_PACKET_READ(ReadBEUTF16String16, AString, Username);
	HANDLE_PACKET_READ(ReadBEUTF16String16, AString, LevelType);
	HANDLE_PACKET_READ(ReadBEInt,           int,     ServerMode);
	HANDLE_PACKET_READ(ReadBEInt,           int,     Dimension);
	HANDLE_PACKET_READ(ReadChar,            char,    Difficulty);
	HANDLE_PACKET_READ(ReadByte,            Byte,    WorldHeight);
	HANDLE_PACKET_READ(ReadByte,            Byte,    MaxPlayers);

	if (ProtocolVersion < 29)
	{
		m_Client->Kick("Your client is outdated!");
		return PARSE_OK;
	}
	else if (ProtocolVersion > 29)
	{
		m_Client->Kick("Your client version is higher than the server!");
		return PARSE_OK;
	}

	if (m_Username.compare(Username) != 0)
	{
		LOGWARNING("Login Username (\"%s\") does not match Handshake username (\"%s\") for client @ \"%s\", kicking",
			Username.c_str(),
			m_Username.c_str(),
			m_Client->GetIPString().c_str()
		);
		m_Client->Kick("Hacked client");  // Don't tell them why we don't want them
		return PARSE_OK;
	}

	m_Client->HandleLogin(ProtocolVersion, Username);
	return PARSE_OK;
}





int cProtocol125::ParsePing(void)
{
	// Packet has no more data
	m_Client->HandlePing();
	return PARSE_OK;
}






int cProtocol125::ParsePlayerAbilities(void)
{
	HANDLE_PACKET_READ(ReadBool, bool, Invulnerable);
	HANDLE_PACKET_READ(ReadBool, bool, IsFlying);
	HANDLE_PACKET_READ(ReadBool, bool, CanFly);
	HANDLE_PACKET_READ(ReadBool, bool, InstaMine);
	// TODO: m_Client->HandlePlayerAbilities(...);
	return PARSE_OK;
}





int cProtocol125::ParsePlayerLook(void)
{
	HANDLE_PACKET_READ(ReadBEFloat, float, Rotation);
	HANDLE_PACKET_READ(ReadBEFloat, float, Pitch);
	HANDLE_PACKET_READ(ReadBool,    bool,  IsOnGround);
	m_Client->HandlePlayerLook(Rotation, Pitch, IsOnGround);
	return PARSE_OK;
}





int cProtocol125::ParsePlayerMoveLook(void)
{
	HANDLE_PACKET_READ(ReadBEDouble, double, PosX);
	HANDLE_PACKET_READ(ReadBEDouble, double, PosY);
	HANDLE_PACKET_READ(ReadBEDouble, double, Stance);
	HANDLE_PACKET_READ(ReadBEDouble, double, PosZ);
	HANDLE_PACKET_READ(ReadBEFloat,  float,  Rotation);
	HANDLE_PACKET_READ(ReadBEFloat,  float,  Pitch);
	HANDLE_PACKET_READ(ReadBool,     bool,   IsOnGround);
	// LOGD("Recv PML: {%0.2f, %0.2f, %0.2f}, Stance %0.2f, Gnd: %d", PosX, PosY, PosZ, Stance, IsOnGround ? 1 : 0);
	m_Client->HandlePlayerMoveLook(PosX, PosY, PosZ, Stance, Rotation, Pitch, IsOnGround);
	return PARSE_OK;
}





int cProtocol125::ParsePlayerOnGround(void)
{
	HANDLE_PACKET_READ(ReadBool, bool, IsOnGround);
	// TODO: m_Client->HandleFlying(IsOnGround);
	return PARSE_OK;
}





int cProtocol125::ParsePlayerPosition(void)
{
	HANDLE_PACKET_READ(ReadBEDouble, double, PosX);
	HANDLE_PACKET_READ(ReadBEDouble, double, PosY);
	HANDLE_PACKET_READ(ReadBEDouble, double, Stance);
	HANDLE_PACKET_READ(ReadBEDouble, double, PosZ);
	HANDLE_PACKET_READ(ReadBool,     bool,   IsOnGround);
	m_Client->HandlePlayerPos(PosX, PosY, PosZ, Stance, IsOnGround);
	return PARSE_OK;
}





int cProtocol125::ParsePluginMessage(void)
{
	HANDLE_PACKET_READ(ReadBEUTF16String16, AString, ChannelName);
	HANDLE_PACKET_READ(ReadBEShort,         short,   Length);
	AString Data;
	if (!m_ReceivedData.ReadString(Data, (size_t)Length))
	{
		m_ReceivedData.CheckValid();
		return PARSE_INCOMPLETE;
	}
	m_ReceivedData.CheckValid();
	
	// TODO: Process the data
	LOGD("Received %d bytes of plugin data on channel \"%s\".", Length, ChannelName.c_str());
	
	return PARSE_OK;
}





int cProtocol125::ParseRespawn(void)
{
	HANDLE_PACKET_READ(ReadBEInt,           int,     Dimension);
	HANDLE_PACKET_READ(ReadChar,            char,    Difficulty);
	HANDLE_PACKET_READ(ReadChar,            char,    CreativeMode);
	HANDLE_PACKET_READ(ReadBEShort,         short,   WorldHeight);
	HANDLE_PACKET_READ(ReadBEUTF16String16, AString, LevelType);
	m_Client->HandleRespawn();
	return PARSE_OK;
}





int cProtocol125::ParseSlotSelected(void)
{
	HANDLE_PACKET_READ(ReadBEShort, short, SlotNum);
	m_Client->HandleSlotSelected(SlotNum);
	return PARSE_OK;
}





int cProtocol125::ParseUpdateSign(void)
{
	HANDLE_PACKET_READ(ReadBEInt,           int,     BlockX);
	HANDLE_PACKET_READ(ReadBEShort,         short,   BlockY);
	HANDLE_PACKET_READ(ReadBEInt,           int,     BlockZ);
	HANDLE_PACKET_READ(ReadBEUTF16String16, AString, Line1);
	HANDLE_PACKET_READ(ReadBEUTF16String16, AString, Line2);
	HANDLE_PACKET_READ(ReadBEUTF16String16, AString, Line3);
	HANDLE_PACKET_READ(ReadBEUTF16String16, AString, Line4);
	m_Client->HandleUpdateSign(BlockX, BlockY, BlockZ, Line1, Line2, Line3, Line4);
	return PARSE_OK;
}





int cProtocol125::ParseUseEntity(void)
{
	HANDLE_PACKET_READ(ReadBEInt, int,  SourceEntityID);
	HANDLE_PACKET_READ(ReadBEInt, int,  TargetEntityID);
	HANDLE_PACKET_READ(ReadBool,  bool, IsLeftClick);
	m_Client->HandleUseEntity(TargetEntityID, IsLeftClick);
	return PARSE_OK;
}





int cProtocol125::ParseEnchantItem(void)
{
	HANDLE_PACKET_READ(ReadByte, Byte, WindowID);
	HANDLE_PACKET_READ(ReadByte, Byte, Enchantment);

	m_Client->HandleEnchantItem(WindowID, Enchantment);

	return PARSE_OK;
}





int cProtocol125::ParseWindowClick(void)
{
	HANDLE_PACKET_READ(ReadChar,    char,  WindowID);
	HANDLE_PACKET_READ(ReadBEShort, short, SlotNum);
	HANDLE_PACKET_READ(ReadBool,    bool,  IsRightClick);
	HANDLE_PACKET_READ(ReadBEShort, short, TransactionID);
	HANDLE_PACKET_READ(ReadBool,    bool,  IsShiftPressed);
	cItem HeldItem;
	int res = ParseItem(HeldItem);
	if (res < 0)
	{
		return res;
	}
	
	// Convert IsShiftPressed, IsRightClick, SlotNum and HeldItem into eClickAction used in the newer protocols:
	eClickAction Action;
	if (IsRightClick)
	{
		if (IsShiftPressed)
		{
			Action = caShiftRightClick;
		}
		else
		{
			if (SlotNum == -999)
			{
				Action = (HeldItem.IsEmpty()) ? caRightClickOutsideHoldNothing : caRightClickOutside;
			}
			else
			{
				Action = caRightClick;
			}
		}
	}
	else
	{
		// IsLeftClick
		if (IsShiftPressed)
		{
			Action = caShiftLeftClick;
		}
		else
		{
			if (SlotNum == -999)
			{
				Action = (HeldItem.IsEmpty()) ? caLeftClickOutsideHoldNothing : caRightClickOutside;
			}
			else
			{
				Action = caLeftClick;
			}
		}
	}
	m_Client->HandleWindowClick(WindowID, SlotNum, Action, HeldItem);
	return PARSE_OK;
}





int cProtocol125::ParseWindowClose(void)
{
	HANDLE_PACKET_READ(ReadChar, char, WindowID);
	m_Client->HandleWindowClose(WindowID);
	return PARSE_OK;
}





void cProtocol125::SendPreChunk(int a_ChunkX, int a_ChunkZ, bool a_ShouldLoad)
{
	WriteByte(PACKET_PRE_CHUNK);
	WriteInt (a_ChunkX);
	WriteInt (a_ChunkZ);
	WriteBool(a_ShouldLoad);
	Flush();
}





void cProtocol125::SendWindowSlots(char a_WindowID, int a_NumItems, const cItem * a_Items)
{
	WriteByte (PACKET_INVENTORY_WHOLE);
	WriteChar (a_WindowID);
	WriteShort((short)a_NumItems);

	for (int j = 0; j < a_NumItems; j++)
	{
		WriteItem(a_Items[j]);
	}
	Flush();
}





void cProtocol125::WriteItem(const cItem & a_Item)
{
	short ItemType = a_Item.m_ItemType;
	ASSERT(ItemType >= -1);  // Check validity of packets in debug runtime
	if (ItemType <= 0)
	{
		// Fix, to make sure no invalid values are sent.
		ItemType = -1;
	}
	
	WriteShort(ItemType);
	if (a_Item.IsEmpty())
	{
		return;
	}
	
	WriteChar (a_Item.m_ItemCount);
	WriteShort(a_Item.m_ItemDamage);
	
	if (cItem::IsEnchantable(a_Item.m_ItemType))
	{
		// TODO: Implement enchantments
		WriteShort(-1);
	}
}





int cProtocol125::ParseItem(cItem & a_Item)
{
	HANDLE_PACKET_READ(ReadBEShort, short, ItemType);

	if (ItemType <= -1)
	{
		a_Item.Empty();
		return PARSE_OK;
	}
	a_Item.m_ItemType = ItemType;

	HANDLE_PACKET_READ(ReadChar,    char,  ItemCount);
	HANDLE_PACKET_READ(ReadBEShort, short, ItemDamage);
	a_Item.m_ItemCount  = ItemCount;
	a_Item.m_ItemDamage = ItemDamage;
	if (ItemCount <= 0)
	{
		a_Item.Empty();
	}

	if (!cItem::IsEnchantable(ItemType))
	{
		return PARSE_OK;
	}
	
	HANDLE_PACKET_READ(ReadBEShort, short, EnchantNumBytes);
	
	if (EnchantNumBytes <= 0)
	{
		return PARSE_OK;
	}
		
	// TODO: Enchantment not implemented yet!
	if (!m_ReceivedData.SkipRead((size_t)EnchantNumBytes))
	{
		return PARSE_INCOMPLETE;
	}
	
	return PARSE_OK;
}





void cProtocol125::WriteCommonMetadata(const cEntity & a_Entity)
{
	Byte CommonMetadata = 0;

	if (a_Entity.IsOnFire())
	{
		CommonMetadata |= 0x1;
	}
	if (a_Entity.IsCrouched())
	{
		CommonMetadata |= 0x2;
	}
	if (a_Entity.IsRiding())
	{
		CommonMetadata |= 0x4;
	}
	if (a_Entity.IsSprinting())
	{
		CommonMetadata |= 0x8;
	}
	if (a_Entity.IsRclking())
	{
		CommonMetadata |= 0x10;
	}
	if (a_Entity.IsInvisible())
	{
		CommonMetadata |= 0x20;
	}

	WriteByte(0x0);
	WriteByte(CommonMetadata);
}





void cProtocol125::WriteEntityMetadata(const cEntity & a_Entity)
{
	if (a_Entity.IsMinecart())
	{
		WriteByte(0x51);
		// No idea how Mojang makes their carts shakey shakey, so here is a complicated one-liner expression that does something similar
		WriteInt( (((a_Entity.GetMaxHealth() / 2) - (a_Entity.GetHealth() - (a_Entity.GetMaxHealth() / 2))) * ((const cMinecart &)a_Entity).LastDamage()) * 4 );
		WriteByte(0x52);
		WriteInt(1);  // Shaking direction, doesn't seem to affect anything
		WriteByte(0x73);
		WriteFloat((float)(((const cMinecart &)a_Entity).LastDamage() + 10));  // Damage taken / shake effect multiplyer
		
		if (((cMinecart &)a_Entity).GetPayload() == cMinecart::mpFurnace)
		{
			WriteByte(0x10);
			WriteByte(((const cMinecartWithFurnace &)a_Entity).IsFueled() ? 1 : 0);  // Fueled?
		}
	}
	else if ((a_Entity.IsProjectile() && ((cProjectileEntity &)a_Entity).GetProjectileKind() == cProjectileEntity::pkArrow))
	{
		WriteByte(0x10);
		WriteByte(((const cArrowEntity &)a_Entity).IsCritical() ? 1 : 0);  // Critical hitting arrow?
	}
}





void cProtocol125::WriteMobMetadata(const cMonster & a_Mob)
{
	switch (a_Mob.GetMobType())
	{
		case cMonster::mtCreeper:
		{
			WriteByte(0x10);
			WriteChar(((const cCreeper &)a_Mob).IsBlowing() ? 1 : -1);  // Blowing up?
			WriteByte(0x11);
			WriteByte(((const cCreeper &)a_Mob).IsCharged() ? 1 : 0);  // Lightning-charged?
			break;
		}
		case cMonster::mtBat:
		{
			WriteByte(0x10);
			WriteByte(((const cBat &)a_Mob).IsHanging() ? 1 : 0);  // Upside down?
			break;
		}
		case cMonster::mtPig:
		{
			WriteByte(0x10);
			WriteByte(((const cPig &)a_Mob).IsSaddled() ? 1 : 0);  // Saddled?
			break;
		}
		case cMonster::mtVillager:
		{
			WriteByte(0x50);
			WriteInt(((const cVillager &)a_Mob).GetVilType());  // What sort of TESTIFICATE?
			break;
		}
		case cMonster::mtZombie:
		{
			WriteByte(0xC);
			WriteByte(((const cZombie &)a_Mob).IsBaby() ? 1 : 0);  // Baby zombie?
			WriteByte(0xD);
			WriteByte(((const cZombie &)a_Mob).IsVillagerZombie() ? 1 : 0);  // Converted zombie?
			WriteByte(0xE);
			WriteByte(((const cZombie &)a_Mob).IsConverting() ? 1 : 0);  // Converted-but-converting-back zombllager?
			break;
		}
		case cMonster::mtGhast:
		{
			WriteByte(0x10);
			WriteByte(((const cGhast &)a_Mob).IsCharging());  // About to spit a flameball?
			break;
		}
		case cMonster::mtWolf:
		{
			Byte WolfStatus = 0;
			if (((const cWolf &)a_Mob).IsSitting())
			{
				WolfStatus |= 0x1;
			}
			if (((const cWolf &)a_Mob).IsAngry())
			{
				WolfStatus |= 0x2;
			}
			if (((const cWolf &)a_Mob).IsTame())
			{
				WolfStatus |= 0x4;
			}
			WriteByte(0x10);
			WriteByte(WolfStatus);

			WriteByte(0x72);
			WriteFloat((float)(a_Mob.GetHealth()));  // Tail health-o-meter (only shown when tamed, by the way)
			WriteByte(0x13);
			WriteByte(((const cWolf &)a_Mob).IsBegging() ? 1 : 0);  // Ultra cute mode?
			break;
		}
		case cMonster::mtSheep:
		{
			// [1](1111)
			// [] = Is sheared? () = Color, from 0 to 15

			WriteByte(0x10);
			Byte SheepMetadata = 0;
			SheepMetadata = (Byte)((const cSheep &)a_Mob).GetFurColor();

			if (((const cSheep &)a_Mob).IsSheared())
			{
				SheepMetadata |= 0x16;
			}
			WriteByte(SheepMetadata);
			break;
		}
		case cMonster::mtEnderman:
		{
			WriteByte(0x10);
			WriteByte((Byte)(((const cEnderman &)a_Mob).GetCarriedBlock()));  // Block that he stole from your house
			WriteByte(0x11);
			WriteByte((Byte)(((const cEnderman &)a_Mob).GetCarriedMeta()));  // Meta of block that he stole from your house
			WriteByte(0x12);
			WriteByte(((const cEnderman &)a_Mob).IsScreaming() ? 1 : 0);  // Screaming at your face?
			break;
		}
		case cMonster::mtSkeleton:
		{
			WriteByte(0xD);
			WriteByte(((const cSkeleton &)a_Mob).IsWither() ? 1 : 0);  // It's a skeleton, but it's not
			break;
		}
		case cMonster::mtWitch:
		{
			WriteByte(0x15);
			WriteByte(((const cWitch &)a_Mob).IsAngry() ? 1 : 0);  // Aggravated? Doesn't seem to do anything
			break;
		}
		case cMonster::mtWither:
		{
			WriteByte(0x54);  // Int at index 20
			WriteInt((Int32)((const cWither &)a_Mob).GetWitherInvulnerableTicks());
			WriteByte(0x66);  // Float at index 6
			WriteFloat((float)(a_Mob.GetHealth()));
			break;
		}
		case cMonster::mtSlime:
		case cMonster::mtMagmaCube:
		{
			WriteByte(0x10);
			if (a_Mob.GetMobType() == cMonster::mtSlime)
			{
				WriteByte((Byte)((const cSlime &)a_Mob).GetSize());  // Size of slime - HEWGE, meh, cute BABBY SLIME
			}
			else
			{
				WriteByte((Byte)((const cMagmaCube &)a_Mob).GetSize());  // Size of slime - HEWGE, meh, cute BABBY SLIME
			}
			break;
		}
		case cMonster::mtHorse:
		{
			int Flags = 0;
			if (((const cHorse &)a_Mob).IsTame())
			{
				Flags |= 0x2;
			}
			if (((const cHorse &)a_Mob).IsSaddled())
			{
				Flags |= 0x4;
			}
			if (((const cHorse &)a_Mob).IsChested())
			{
				Flags |= 0x8;
			}
			if (((const cHorse &)a_Mob).IsBaby())
			{
				Flags |= 0x10;  // IsBred flag, according to wiki.vg - don't think it does anything in multiplayer
			}
			if (((const cHorse &)a_Mob).IsEating())
			{
				Flags |= 0x20;
			}
			if (((const cHorse &)a_Mob).IsRearing())
			{
				Flags |= 0x40;
			}
			if (((const cHorse &)a_Mob).IsMthOpen())
			{
				Flags |= 0x80;
			}
			WriteByte(0x50);
			WriteInt(Flags);

			WriteByte(0x13);
			WriteByte((Byte)((const cHorse &)a_Mob).GetHorseType());  // Type of horse (donkey, chestnut, etc.)

			WriteByte(0x54);
			int Appearance = 0;
			Appearance = ((const cHorse &)a_Mob).GetHorseColor();  // Mask FF
			Appearance |= ((const cHorse &)a_Mob).GetHorseStyle() * 256;  // Mask FF00, so multiply by 256
			WriteInt(Appearance);

			WriteByte(0x56);
			WriteInt(((const cHorse &)a_Mob).GetHorseArmour());  // Horshey armour
			break;
		}
		default:
		{
			break;
		}
	}
}



<|MERGE_RESOLUTION|>--- conflicted
+++ resolved
@@ -833,17 +833,10 @@
 
 
 
-<<<<<<< HEAD
-void cProtocol125::SendRespawn(eDimension a_Dimension)
-{
-	cCSLock Lock(m_CSPacket);
-	if (m_LastSentDimension == a_Dimension)
-=======
-void cProtocol125::SendRespawn(const cWorld & a_World, bool a_ShouldIgnoreDimensionChecks)
+void cProtocol125::SendRespawn(eDimension a_Dimension, bool a_ShouldIgnoreDimensionChecks)
 {
 	cCSLock Lock(m_CSPacket);
 	if ((m_LastSentDimension == a_World.GetDimension()) && !a_ShouldIgnoreDimensionChecks)
->>>>>>> f1be1eb6
 	{
 		// Must not send a respawn for the world with the same dimension, the client goes cuckoo if we do (unless we are respawning from death)
 		return;
