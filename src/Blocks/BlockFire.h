
#pragma once

#include "BlockHandler.h"





class cBlockFireHandler :
	public cBlockHandler
{
public:
	cBlockFireHandler(BLOCKTYPE a_BlockType)
		: cBlockHandler(a_BlockType)
	{
	}

	/// Portal boundary and direction variables
	// 2014_03_30 _X: What are these used for? Why do we need extra variables?
	int XZP, XZM;
	NIBBLETYPE Dir;

	virtual void OnPlaced(cChunkInterface & a_ChunkInterface, cWorldInterface & a_WorldInterface, int a_BlockX, int a_BlockY, int a_BlockZ, BLOCKTYPE a_BlockType, NIBBLETYPE a_BlockMeta) /*override*/
	{
		/*
		PORTAL FINDING ALGORITH
		=======================
		- Get clicked base block
		- Trace upwards to find first obsidian block; aborts if anything other than obsidian or air is encountered.
			Uses this value as a reference (the 'ceiling')
		- For both directions (if one fails, try the other), BASE (clicked) block:
			- Go in one direction, only stop if a non obsidian block is encountered (abort) OR a portal border is encountered (FindObsidianCeiling returns -1)
			- If a border was encountered, go the other direction and repeat above
			- Write borders to XZP and XZM, write direction portal faces to Dir
		- Loop through boundary variables, and fill with portal blocks based on Dir with meta from Dir
		*/

		// a_BlockY - 1: Because we want the block below the fire
		FindAndSetPortalFrame(a_BlockX, a_BlockY - 1, a_BlockZ, a_ChunkInterface, a_WorldInterface);
	}

<<<<<<< HEAD
	virtual void OnDigging(cChunkInterface & a_ChunkInterface, cWorldInterface & a_WorldInterface, cPlayer * a_Player, int a_BlockX, int a_BlockY, int a_BlockZ) /*override*/
	{
		a_ChunkInterface.DigBlock(a_WorldInterface, a_BlockX, a_BlockY, a_BlockZ);
	}

	virtual void ConvertToPickups(cItems & a_Pickups, NIBBLETYPE a_BlockMeta) /*override*/
=======
	virtual void ConvertToPickups(cItems & a_Pickups, NIBBLETYPE a_BlockMeta) override
>>>>>>> e9dda864
	{
		// No pickups from this block
	}

	virtual bool IsClickedThrough(void) /*override*/
	{
		return true;
	}

	virtual const char * GetStepSound(void) /*override*/
	{
		return "step.wood";
	}

	/** Traces along YP until it finds an obsidian block, returns Y difference or 0 if no portal, and -1 for border
	Takes the X, Y, and Z of the base block; with an optional MaxY for portal border finding */
	int FindObsidianCeiling(int X, int Y, int Z, cChunkInterface & a_ChunkInterface, int MaxY = 0)
	{
		if (a_ChunkInterface.GetBlock(X, Y, Z) != E_BLOCK_OBSIDIAN)
		{
			return 0;
		}
		
		for (int newY = Y + 1; newY < cChunkDef::Height; newY++)
		{
			BLOCKTYPE Block = a_ChunkInterface.GetBlock(X, newY, Z);
			if ((Block == E_BLOCK_AIR) || (Block == E_BLOCK_FIRE))
			{
				continue;
			}
			else if (Block == E_BLOCK_OBSIDIAN)
			{
				// We found an obsidian ceiling
				// Make sure MaxY has a value and newY ('ceiling' location) is at one above the base block
				// This is because the frame is a solid obsidian pillar
				if ((MaxY != 0) && (newY == Y + 1))
				{
					return EvaluatePortalBorder(X, newY, Z, MaxY, a_ChunkInterface) ? -1 /* -1 = found a frame */ : 0;
				}
				else
				{
					// Return ceiling Y, whoever called this function will decide if it's part of a portal or not
					return newY;
				}
			}
		}

		return 0;
	}

	/** Evaluates if coords have a valid border on top, based on MaxY */
	bool EvaluatePortalBorder(int X, int FoundObsidianY, int Z, int MaxY, cChunkInterface & a_ChunkInterface)
	{
		for (int checkBorder = FoundObsidianY + 1; checkBorder <= MaxY - 1; checkBorder++)  // FoundObsidianY + 1: FoundObsidianY has already been checked in FindObsidianCeiling; MaxY - 1: portal doesn't need corners
		{
			if (a_ChunkInterface.GetBlock(X, checkBorder, Z) != E_BLOCK_OBSIDIAN)
			{
				// Base obsidian, base + 1 obsidian, base + x NOT obsidian -> not complete portal
				return false;
			}
		}
		// Everything was obsidian, found a border!
		return true;
	}

	/// Finds entire frame in any direction with the coordinates of a base block and fills hole with nether portal (START HERE)
	void FindAndSetPortalFrame(int X, int Y, int Z, cChunkInterface & a_ChunkInterface, cWorldInterface & a_WorldInterface)
	{
		int MaxY = FindObsidianCeiling(X, Y, Z, a_ChunkInterface);  // Get topmost obsidian block as reference for all other checks
		int X1 = X + 1, Z1 = Z + 1, X2 = X - 1, Z2 = Z - 1;  // Duplicate XZ values, add/subtract one as we've checked the original already the line above

		if (MaxY == 0)  // Oh noes! Not a portal coordinate :(
		{
			return;
		}

		if (!FindPortalSliceX(X1, X2, Y, Z, MaxY, a_ChunkInterface))
		{
			if (!FindPortalSliceZ(X, Y, Z1, Z2, MaxY, a_ChunkInterface))
			{
				return;  // No eligible portal construct, abort abort abort!!
			}
		}

		for (int Height = Y + 1; Height <= MaxY - 1; Height++)  // Loop through boundary to set portal blocks
		{
			for (int Width = XZM; Width <= XZP; Width++)
			{
				if (Dir == 1)
				{
					a_ChunkInterface.SetBlock(a_WorldInterface, Width, Height, Z, E_BLOCK_NETHER_PORTAL, Dir);
				}
				else
				{
					a_ChunkInterface.SetBlock(a_WorldInterface, X, Height, Width, E_BLOCK_NETHER_PORTAL, Dir);
				}
			}
		}

		return;
	}

	/** Evaluates if coordinates are a portal going XP/XM; returns true if so, and writes boundaries to variable
	Takes coordinates of base block and Y coord of target obsidian ceiling */
	bool FindPortalSliceX(int X1, int X2, int Y, int Z, int MaxY, cChunkInterface & a_ChunkInterface)
	{
		Dir = 1;  // Set assumed direction (will change if portal turns out to be facing the other direction)
		bool FoundFrameXP = false, FoundFrameXM = false;
		for (; ((a_ChunkInterface.GetBlock(X1, Y, Z) == E_BLOCK_OBSIDIAN) || (a_ChunkInterface.GetBlock(X1, Y + 1, Z) == E_BLOCK_OBSIDIAN)); X1++)  // Check XP for obsidian blocks, exempting corners
		{
			int Value = FindObsidianCeiling(X1, Y, Z, a_ChunkInterface, MaxY);
			int ValueTwo = FindObsidianCeiling(X1, Y + 1, Z, a_ChunkInterface, MaxY);  // For corners without obsidian
			if ((Value == -1) || (ValueTwo == -1))  // FindObsidianCeiling returns -1 upon frame-find
			{
				FoundFrameXP = true;  // Found a frame border in this direction, proceed in other direction (don't go further)
				break;
			}
			else if ((Value != MaxY) && (ValueTwo != MaxY))  // Make sure that there is a valid portal 'slice'
			{
				return false;  // Not valid slice, no portal can be formed
			}
		}
		XZP = X1 - 1;  // Set boundary of frame interior
		for (; ((a_ChunkInterface.GetBlock(X2, Y, Z) == E_BLOCK_OBSIDIAN) || (a_ChunkInterface.GetBlock(X2, Y + 1, Z) == E_BLOCK_OBSIDIAN)); X2--)  // Go the other direction (XM)
		{
			int Value = FindObsidianCeiling(X2, Y, Z, a_ChunkInterface, MaxY);
			int ValueTwo = FindObsidianCeiling(X2, Y + 1, Z, a_ChunkInterface, MaxY);
			if ((Value == -1) || (ValueTwo == -1))
			{
				FoundFrameXM = true;
				break;
			}
			else if ((Value != MaxY) && (ValueTwo != MaxY))
			{
				return false;
			}
		}
		XZM = X2 + 1;  // Set boundary, see previous

		return (FoundFrameXP && FoundFrameXM);
	}

	/// Evaluates if coords are a portal going ZP/ZM; returns true if so, and writes boundaries to variable
	bool FindPortalSliceZ(int X, int Y, int Z1, int Z2, int MaxY, cChunkInterface & a_ChunkInterface)
	{
		Dir = 2;
		bool FoundFrameZP = false, FoundFrameZM = false;
		for (; ((a_ChunkInterface.GetBlock(X, Y, Z1) == E_BLOCK_OBSIDIAN) || (a_ChunkInterface.GetBlock(X, Y + 1, Z1) == E_BLOCK_OBSIDIAN)); Z1++)
		{
			int Value = FindObsidianCeiling(X, Y, Z1, a_ChunkInterface, MaxY);
			int ValueTwo = FindObsidianCeiling(X, Y + 1, Z1, a_ChunkInterface, MaxY);
			if ((Value == -1) || (ValueTwo == -1))
			{
				FoundFrameZP = true;
				break;
			}
			else if ((Value != MaxY) && (ValueTwo != MaxY))
			{
				return false;
			}
		}
		XZP = Z1 - 1;
		for (; ((a_ChunkInterface.GetBlock(X, Y, Z2) == E_BLOCK_OBSIDIAN) || (a_ChunkInterface.GetBlock(X, Y + 1, Z2) == E_BLOCK_OBSIDIAN)); Z2--)
		{
			int Value = FindObsidianCeiling(X, Y, Z2, a_ChunkInterface, MaxY);
			int ValueTwo = FindObsidianCeiling(X, Y + 1, Z2, a_ChunkInterface, MaxY);
			if ((Value == -1) || (ValueTwo == -1))
			{
				FoundFrameZM = true;
				break;
			}
			else if ((Value != MaxY) && (ValueTwo != MaxY))
			{
				return false;
			}
		}
		XZM = Z2 + 1;

		return (FoundFrameZP && FoundFrameZM);
	}
};



<|MERGE_RESOLUTION|>--- conflicted
+++ resolved
@@ -40,16 +40,7 @@
 		FindAndSetPortalFrame(a_BlockX, a_BlockY - 1, a_BlockZ, a_ChunkInterface, a_WorldInterface);
 	}
 
-<<<<<<< HEAD
-	virtual void OnDigging(cChunkInterface & a_ChunkInterface, cWorldInterface & a_WorldInterface, cPlayer * a_Player, int a_BlockX, int a_BlockY, int a_BlockZ) /*override*/
-	{
-		a_ChunkInterface.DigBlock(a_WorldInterface, a_BlockX, a_BlockY, a_BlockZ);
-	}
-
 	virtual void ConvertToPickups(cItems & a_Pickups, NIBBLETYPE a_BlockMeta) /*override*/
-=======
-	virtual void ConvertToPickups(cItems & a_Pickups, NIBBLETYPE a_BlockMeta) override
->>>>>>> e9dda864
 	{
 		// No pickups from this block
 	}
